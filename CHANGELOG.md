--- conflicted
+++ resolved
@@ -1,14 +1,5 @@
 # OpenDR Toolkit Change Log
 
-<<<<<<< HEAD
-## Version 2.0
-Released on December, XX, 2022.
-
-  - Bug Fixes:
-    - Fixed missing dependency in `opendr-toolkit-object_detection_2d` ([#321](https://github.com/opendr-eu/opendr/pull/321)).
-    - Fixed bug in evaluation with empty detection arrays ([285](https://github.com/opendr-eu/opendr/pull/285)).
-    - Fix detectron2 installation and scikit-image deprecated functions ([#287](https://github.com/opendr-eu/opendr/pull/287)).
-=======
 ## Version 2.0.0
 Released on December, XX, 2022.
 
@@ -25,7 +16,6 @@
     - Fixed `BoundingBoxList`, `TrackingAnnotationList`, `BoundingBoxList3D` and `TrackingAnnotationList3D` confidence warnings ([#365](https://github.com/opendr-eu/opendr/pull/365)).
     - Fixed undefined `image_id` and `segmentation` for COCO `BoundingBoxList` ([#365](https://github.com/opendr-eu/opendr/pull/365)).
     - Fixed Continual X3D ONNX support ([#372](https://github.com/opendr-eu/opendr/pull/372)).
->>>>>>> 07840d34
 
 ## Version 1.1.1
 Released on June, 30th, 2022.
