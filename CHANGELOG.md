# OpenDR Toolkit Change Log

## Version 2.0.0
Released on December, XX, 2022.

  - New Features:
    - Added YOLOv5 as an inference-only tool ([#360](https://github.com/opendr-eu/opendr/pull/360)).
    - Added Continual Transformer Encoders ([#317](https://github.com/opendr-eu/opendr/pull/317)).
    - Added Continual Spatio-Temporal Graph Convolutional Networks tool ([#370](https://github.com/opendr-eu/opendr/pull/370)).
    - Added AmbiguityMeasure utility tool ([#361](https://github.com/opendr-eu/opendr/pull/361)).
    - Added SiamRPN 2D tracking tool ([#367](https://github.com/opendr-eu/opendr/pull/367)).
<<<<<<< HEAD
    - Added Facial Emotion Estimation tool ([#264](https://github.com/opendr-eu/opendr/pull/264)).
=======
    - Added High resolution pose estimation tool ([#356](https://github.com/opendr-eu/opendr/pull/356)).

>>>>>>> bedccdd1
  - Bug Fixes:
    - Fixed `BoundingBoxList`, `TrackingAnnotationList`, `BoundingBoxList3D` and `TrackingAnnotationList3D` confidence warnings ([#365](https://github.com/opendr-eu/opendr/pull/365)).
    - Fixed undefined `image_id` and `segmentation` for COCO `BoundingBoxList` ([#365](https://github.com/opendr-eu/opendr/pull/365)).
    - Fixed Continual X3D ONNX support ([#372](https://github.com/opendr-eu/opendr/pull/372)).

## Version 1.1.1
Released on June, 30th, 2022.

  - Bug Fixes:
    - Fix Efficient Panoptic Segmentation submodule commit ([#268](https://github.com/opendr-eu/opendr/pull/268)).
    - Fix Face Recognition compilation error ([#267](https://github.com/opendr-eu/opendr/pull/267)).

## Version 1.1.0
Released on June, 14th, 2022.

  - New Features:
    - Added end-to-end planning tool ([#223](https://github.com/opendr-eu/opendr/pull/223)).
    - Added seq2seq-nms module, along with other custom NMS implementations for 2D object detection.([#232](https://github.com/opendr-eu/opendr/pull/232)).
  - Enhancements:
    - Added support for modular pip packages allowing tools to be installed separately ([#201](https://github.com/opendr-eu/opendr/pull/201)).
    - Simplified the installation process for pip by including the appropriate post-installation scripts ([#201](https://github.com/opendr-eu/opendr/pull/201)).
    - Improved the structure of the toolkit by moving `io` from `utils` to `engine.helper` ([#201](https://github.com/opendr-eu/opendr/pull/201)).
    - Added support for `post-install` scripts and `opendr` dependencies in `.ini` files  ([#201](https://github.com/opendr-eu/opendr/pull/201)).
    - Updated toolkit to support CUDA 11.2 and improved GPU support ([#215](https://github.com/opendr-eu/opendr/pull/215)).
    - Added a standalone pose-based fall detection tool ([#237](https://github.com/opendr-eu/opendr/pull/237))
  - Bug Fixes:
    - Updated wheel building pipeline to include missing files and removed unnecessary dependencies ([#200](https://github.com/opendr-eu/opendr/pull/200)).
    - `panoptic_segmentation/efficient_ps`: updated dataset preparation scripts to create correct validation ground truth ([#221](https://github.com/opendr-eu/opendr/pull/221)).
    - `panoptic_segmentation/efficient_ps`: added specific configuration files for the provided pretrained models ([#221](https://github.com/opendr-eu/opendr/pull/221)).
    - `c_api/face_recognition`: pass key by const reference in `json_get_key_string()` ([#221](https://github.com/opendr-eu/opendr/pull/221)).
    - `pose_estimation/lightweight_open_pose`: fixed height check on transformations.py according to original tool repo ([#242](https://github.com/opendr-eu/opendr/pull/242)).
    - `pose_estimation/lightweight_open_pose`: fixed two bugs where ONNX optimization failed on specific learner parameterization ([#242](https://github.com/opendr-eu/opendr/pull/242)).
  - Dependency Updates:
    - `heart anomaly detection`: upgraded scikit-learn runtime dependency from 0.21.3 to 0.22 ([#198](https://github.com/opendr-eu/opendr/pull/198)).
    - Relaxed all dependencies to allow future versions of non-critical tools to be used ([#201](https://github.com/opendr-eu/opendr/pull/201)).


## Version 1.0
Released on December 31st, 2021.<|MERGE_RESOLUTION|>--- conflicted
+++ resolved
@@ -9,12 +9,9 @@
     - Added Continual Spatio-Temporal Graph Convolutional Networks tool ([#370](https://github.com/opendr-eu/opendr/pull/370)).
     - Added AmbiguityMeasure utility tool ([#361](https://github.com/opendr-eu/opendr/pull/361)).
     - Added SiamRPN 2D tracking tool ([#367](https://github.com/opendr-eu/opendr/pull/367)).
-<<<<<<< HEAD
     - Added Facial Emotion Estimation tool ([#264](https://github.com/opendr-eu/opendr/pull/264)).
-=======
     - Added High resolution pose estimation tool ([#356](https://github.com/opendr-eu/opendr/pull/356)).
 
->>>>>>> bedccdd1
   - Bug Fixes:
     - Fixed `BoundingBoxList`, `TrackingAnnotationList`, `BoundingBoxList3D` and `TrackingAnnotationList3D` confidence warnings ([#365](https://github.com/opendr-eu/opendr/pull/365)).
     - Fixed undefined `image_id` and `segmentation` for COCO `BoundingBoxList` ([#365](https://github.com/opendr-eu/opendr/pull/365)).
