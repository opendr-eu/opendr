# OpenDR Toolkit Change Log

## Version 2.0.0
Released on December, XX, 2022.

  - New Features:
    - Added YOLOv5 as an inference-only tool ([#360](https://github.com/opendr-eu/opendr/pull/360)).
<<<<<<< HEAD
    - Added AmbiguityMeasure utility tool ([#361](https://github.com/opendr-eu/opendr/pull/361)).
=======
    - Added Continual Transformer Encoders ([#317](https://github.com/opendr-eu/opendr/pull/317)).
>>>>>>> d9f6c4e8

## Version 1.1.1
Released on June, 30th, 2022.

  - Bug Fixes:
    - Fix Efficient Panoptic Segmentation submodule commit ([#268](https://github.com/opendr-eu/opendr/pull/268)).
    - Fix Face Recognition compilation error ([#267](https://github.com/opendr-eu/opendr/pull/267)).

## Version 1.1.0
Released on June, 14th, 2022.

  - New Features:
    - Added end-to-end planning tool ([#223](https://github.com/opendr-eu/opendr/pull/223)).
    - Added seq2seq-nms module, along with other custom NMS implementations for 2D object detection.([#232](https://github.com/opendr-eu/opendr/pull/232)).
  - Enhancements:
    - Added support for modular pip packages allowing tools to be installed separately ([#201](https://github.com/opendr-eu/opendr/pull/201)).
    - Simplified the installation process for pip by including the appropriate post-installation scripts ([#201](https://github.com/opendr-eu/opendr/pull/201)).
    - Improved the structure of the toolkit by moving `io` from `utils` to `engine.helper` ([#201](https://github.com/opendr-eu/opendr/pull/201)).
    - Added support for `post-install` scripts and `opendr` dependencies in `.ini` files  ([#201](https://github.com/opendr-eu/opendr/pull/201)).
    - Updated toolkit to support CUDA 11.2 and improved GPU support ([#215](https://github.com/opendr-eu/opendr/pull/215)).
    - Added a standalone pose-based fall detection tool ([#237](https://github.com/opendr-eu/opendr/pull/237))
  - Bug Fixes:
    - Updated wheel building pipeline to include missing files and removed unnecessary dependencies ([#200](https://github.com/opendr-eu/opendr/pull/200)).
    - `panoptic_segmentation/efficient_ps`: updated dataset preparation scripts to create correct validation ground truth ([#221](https://github.com/opendr-eu/opendr/pull/221)).
    - `panoptic_segmentation/efficient_ps`: added specific configuration files for the provided pretrained models ([#221](https://github.com/opendr-eu/opendr/pull/221)).
    - `c_api/face_recognition`: pass key by const reference in `json_get_key_string()` ([#221](https://github.com/opendr-eu/opendr/pull/221)).
    - `pose_estimation/lightweight_open_pose`: fixed height check on transformations.py according to original tool repo ([#242](https://github.com/opendr-eu/opendr/pull/242)).
    - `pose_estimation/lightweight_open_pose`: fixed two bugs where ONNX optimization failed on specific learner parameterization ([#242](https://github.com/opendr-eu/opendr/pull/242)).
  - Dependency Updates:
    - `heart anomaly detection`: upgraded scikit-learn runtime dependency from 0.21.3 to 0.22 ([#198](https://github.com/opendr-eu/opendr/pull/198)).
    - Relaxed all dependencies to allow future versions of non-critical tools to be used ([#201](https://github.com/opendr-eu/opendr/pull/201)).


## Version 1.0
Released on December 31st, 2021.<|MERGE_RESOLUTION|>--- conflicted
+++ resolved
@@ -5,11 +5,8 @@
 
   - New Features:
     - Added YOLOv5 as an inference-only tool ([#360](https://github.com/opendr-eu/opendr/pull/360)).
-<<<<<<< HEAD
+    - Added Continual Transformer Encoders ([#317](https://github.com/opendr-eu/opendr/pull/317)).
     - Added AmbiguityMeasure utility tool ([#361](https://github.com/opendr-eu/opendr/pull/361)).
-=======
-    - Added Continual Transformer Encoders ([#317](https://github.com/opendr-eu/opendr/pull/317)).
->>>>>>> d9f6c4e8
 
 ## Version 1.1.1
 Released on June, 30th, 2022.
