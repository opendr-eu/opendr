--- conflicted
+++ resolved
@@ -13,10 +13,6 @@
 Released on February, 22nd, 2023.
 
   - New Features:
-<<<<<<< HEAD
-    - Added YOLOv5 as an inference-only tool ([#360](https://github.com/opendr-eu/opendr/pull/360)).
-=======
->>>>>>> b89ea14d
     - Added Efficient LiDAR Panoptic Segmentation ([#359](https://github.com/opendr-eu/opendr/pull/359)).
     - Added Nanodet 2D Object Detection tool ([#352](https://github.com/opendr-eu/opendr/pull/352)).
     - Added C API implementations of NanoDet 2D Object Detection tool ([#352](https://github.com/opendr-eu/opendr/pull/352)).
