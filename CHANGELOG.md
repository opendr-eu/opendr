--- conflicted
+++ resolved
@@ -4,9 +4,7 @@
 Released on XX, XX, 2023.
 
   - New Features:
-<<<<<<< HEAD
     - Added Efficient LiDAR Panoptic Segmentation ([#359](https://github.com/opendr-eu/opendr/pull/359)).
-=======
     - Added Nanodet 2D Object Detection tool ([#352](https://github.com/opendr-eu/opendr/pull/352)).
     - Added C API implementations of NanoDet 2D Object Detection tool ([#352](https://github.com/opendr-eu/opendr/pull/352)).
     - Added C API implementations of forward pass of DETR 2D Object Detection tool ([#383](https://github.com/opendr-eu/opendr/pull/383)).
@@ -18,7 +16,6 @@
     - Added support in C API for detection target structure and vector of detections ([#352](https://github.com/opendr-eu/opendr/pull/352))
     - Added support in C API for tensor structure and vector of tensors ([#383](https://github.com/opendr-eu/opendr/pull/383))
     - Added support in C API for json parser ([#383](https://github.com/opendr-eu/opendr/pull/383))
->>>>>>> 8f4a4528
 
 ## Version 2.0.0
 Released on December, 31st, 2022.
