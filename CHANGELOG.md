# OpenDR Toolkit Change Log

## Version 2.0.0
Released on December, XX, 2022.

  - New Features:
    - Added YOLOv5 as an inference-only tool ([#360](https://github.com/opendr-eu/opendr/pull/360)).
    - Added Continual Transformer Encoders ([#317](https://github.com/opendr-eu/opendr/pull/317)).
<<<<<<< HEAD
    - Added Continual Spatio-Temporal Graph Convolutional Networks tool ([#370](https://github.com/opendr-eu/opendr/pull/370)).
=======
  - Bug Fixes:
    - Fixed `BoundingBoxList`, `TrackingAnnotationList`, `BoundingBoxList3D` and `TrackingAnnotationList3D` confidence warnings ([#365](https://github.com/opendr-eu/opendr/pull/365)).
    - Fixed undefined `image_id` and `segmentation` for COCO `BoundingBoxList` ([#365](https://github.com/opendr-eu/opendr/pull/365)).
>>>>>>> d51b1455

## Version 1.1.1
Released on June, 30th, 2022.

  - Bug Fixes:
    - Fix Efficient Panoptic Segmentation submodule commit ([#268](https://github.com/opendr-eu/opendr/pull/268)).
    - Fix Face Recognition compilation error ([#267](https://github.com/opendr-eu/opendr/pull/267)).

## Version 1.1.0
Released on June, 14th, 2022.

  - New Features:
    - Added end-to-end planning tool ([#223](https://github.com/opendr-eu/opendr/pull/223)).
    - Added seq2seq-nms module, along with other custom NMS implementations for 2D object detection.([#232](https://github.com/opendr-eu/opendr/pull/232)).
  - Enhancements:
    - Added support for modular pip packages allowing tools to be installed separately ([#201](https://github.com/opendr-eu/opendr/pull/201)).
    - Simplified the installation process for pip by including the appropriate post-installation scripts ([#201](https://github.com/opendr-eu/opendr/pull/201)).
    - Improved the structure of the toolkit by moving `io` from `utils` to `engine.helper` ([#201](https://github.com/opendr-eu/opendr/pull/201)).
    - Added support for `post-install` scripts and `opendr` dependencies in `.ini` files  ([#201](https://github.com/opendr-eu/opendr/pull/201)).
    - Updated toolkit to support CUDA 11.2 and improved GPU support ([#215](https://github.com/opendr-eu/opendr/pull/215)).
    - Added a standalone pose-based fall detection tool ([#237](https://github.com/opendr-eu/opendr/pull/237))
  - Bug Fixes:
    - Updated wheel building pipeline to include missing files and removed unnecessary dependencies ([#200](https://github.com/opendr-eu/opendr/pull/200)).
    - `panoptic_segmentation/efficient_ps`: updated dataset preparation scripts to create correct validation ground truth ([#221](https://github.com/opendr-eu/opendr/pull/221)).
    - `panoptic_segmentation/efficient_ps`: added specific configuration files for the provided pretrained models ([#221](https://github.com/opendr-eu/opendr/pull/221)).
    - `c_api/face_recognition`: pass key by const reference in `json_get_key_string()` ([#221](https://github.com/opendr-eu/opendr/pull/221)).
    - `pose_estimation/lightweight_open_pose`: fixed height check on transformations.py according to original tool repo ([#242](https://github.com/opendr-eu/opendr/pull/242)).
    - `pose_estimation/lightweight_open_pose`: fixed two bugs where ONNX optimization failed on specific learner parameterization ([#242](https://github.com/opendr-eu/opendr/pull/242)).
  - Dependency Updates:
    - `heart anomaly detection`: upgraded scikit-learn runtime dependency from 0.21.3 to 0.22 ([#198](https://github.com/opendr-eu/opendr/pull/198)).
    - Relaxed all dependencies to allow future versions of non-critical tools to be used ([#201](https://github.com/opendr-eu/opendr/pull/201)).


## Version 1.0
Released on December 31st, 2021.<|MERGE_RESOLUTION|>--- conflicted
+++ resolved
@@ -6,13 +6,12 @@
   - New Features:
     - Added YOLOv5 as an inference-only tool ([#360](https://github.com/opendr-eu/opendr/pull/360)).
     - Added Continual Transformer Encoders ([#317](https://github.com/opendr-eu/opendr/pull/317)).
-<<<<<<< HEAD
     - Added Continual Spatio-Temporal Graph Convolutional Networks tool ([#370](https://github.com/opendr-eu/opendr/pull/370)).
-=======
+
   - Bug Fixes:
     - Fixed `BoundingBoxList`, `TrackingAnnotationList`, `BoundingBoxList3D` and `TrackingAnnotationList3D` confidence warnings ([#365](https://github.com/opendr-eu/opendr/pull/365)).
     - Fixed undefined `image_id` and `segmentation` for COCO `BoundingBoxList` ([#365](https://github.com/opendr-eu/opendr/pull/365)).
->>>>>>> d51b1455
+
 
 ## Version 1.1.1
 Released on June, 30th, 2022.
