--- conflicted
+++ resolved
@@ -8,11 +8,8 @@
     - Added Continual Transformer Encoders ([#317](https://github.com/opendr-eu/opendr/pull/317)).
     - Added Continual Spatio-Temporal Graph Convolutional Networks tool ([#370](https://github.com/opendr-eu/opendr/pull/370)).
     - Added AmbiguityMeasure utility tool ([#361](https://github.com/opendr-eu/opendr/pull/361)).
-<<<<<<< HEAD
+    - Added SiamRPN 2D tracking tool ([#367](https://github.com/opendr-eu/opendr/pull/367))
 
-=======
-    - Added SiamRPN 2D tracking tool ([#367](https://github.com/opendr-eu/opendr/pull/367))
->>>>>>> 58a90675
   - Bug Fixes:
     - Fixed `BoundingBoxList`, `TrackingAnnotationList`, `BoundingBoxList3D` and `TrackingAnnotationList3D` confidence warnings ([#365](https://github.com/opendr-eu/opendr/pull/365)).
     - Fixed undefined `image_id` and `segmentation` for COCO `BoundingBoxList` ([#365](https://github.com/opendr-eu/opendr/pull/365)).
