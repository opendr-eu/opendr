--- conflicted
+++ resolved
@@ -32,11 +32,7 @@
 
 ### Function *inferFaceRecognition()*
 ```C
-<<<<<<< HEAD
-OpendrCategoryTargetT inferFaceRecognition(FaceRecognitionModelT *model, OpendrImageT *image);
-=======
 OpenDRCategoryTargetT inferFaceRecognition(FaceRecognitionModelT *model, OpenDRImageT *image);
->>>>>>> 8f4a4528
 ```
 This function performs inference using a face recognition model (*model*) and an input image (*image*).
 The function returns an OpenDR category structure with the inference results.
@@ -44,11 +40,7 @@
 
 ### Function *decodeCategoryFaceRecognition()*
 ```C
-<<<<<<< HEAD
-void decodeCategoryFaceRecognition(FaceRecognitionModelT *model, OpendrCategoryTargetT category, char *personName);
-=======
 void decodeCategoryFaceRecognition(FaceRecognitionModelT *model, OpenDRCategoryTargetT category, char *personName);
->>>>>>> 8f4a4528
 ```
 Returns the name of a recognized person by decoding the category ID into a string (this function uses the information from the built person database).
 
