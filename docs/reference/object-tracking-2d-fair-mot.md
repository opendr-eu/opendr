--- conflicted
+++ resolved
@@ -42,11 +42,7 @@
 - **head_conv**: *int, default=256*
   Specifies the number of channels for the network head.
 - **ltrb**: *bool, default=True*
-<<<<<<< HEAD
-  Specifies if to regress left, top, right, bottom of a bounding box.
-=======
   Specifies if a bounding box should be regressed as `(left, top, right, bottom)`, or as `(size, center_offset)`.
->>>>>>> 2a47fc5f
 - **num_classes**: *int, default=1*
   Specifies the number of classes to track.
 - **reg_offset**: *bool, default=True*
