## engine.target Module

The *engine.target* module contains classes representing different types of targets.

### Class engine.target.BaseTarget
Bases: `abc.ABC`

Root BaseTarget class has been created to allow for setting the hierarchy of different targets.
Classes that inherit from BaseTarget can be used either as outputs of an algorithm or as ground
truth annotations, but there is no guarantee that this is always possible, i.e. that both options are possible.

Classes that are only used either for ground truth annotations or algorithm outputs must inherit this class.


### class engine.target.Target
Bases: `engine.target.BaseTarget`

Classes inheriting from the Target class always guarantee that they can be used for both cases, outputs and
ground truth annotations.
Therefore, classes that are only used to provide ground truth annotations
must inherit from BaseTarget instead of Target. To allow representing different types of
targets, this class serves as the basis for the more specialized forms of targets.
All the classes should implement the corresponding setter/getter functions to ensure that the necessary
type checking is performed (if there is no other technical obstacle to this, e.g., negative performance impact).


### class engine.target.Keypoint
Bases: `engine.target.Target`

This target is used for keypoint detection in pose estimation, body part detection, etc.
A keypoint is a list with two coordinates [x, y], which gives the x, y position of the
keypoints on the image.

The [Keypoint](#class_engine.target.Keypoint) class has the following public methods:
#### Keypoint(keypoint, confidence=None)
  Construct a new [Keypoint](#class_engine.target.Keypoint) object based from *keypoint*.
  *keypoint* is expected to be a list with two coordinates [x, y].


### class engine.target.Pose
Bases: `engine.target.Target`

This target is used for pose estimation. It contains a list of Keypoints.
Refer to kpt_names for keypoint naming.

The [Pose](#class_engine.target.Pose) class has the following public methods:
#### Pose(keypoints, confidence)
  Construct a new [Pose](#class_engine.target.Pose) object based on *keypoints*.
  *keypoints* is expected to be a list of [Keypoint](#class_engine.target.Keypoint) objects.


### class engine.target.BoundingBox3D
Bases: `engine.target.Target`

This target is used for 3D Object Detection and describes 3D bounding box in space containing an object of interest.
Additionaly, projection of the bounding box onto camera image plane can be provided in *bbox2d* parameter.
A bounding box is described by its location (x, y, z), dimensions (w, h, d) and rotation (along vertical y axis).
Additional fields are used to describe confidence (score), 2D projection of the box on camera image (bbox2d),
truncation (truncated) and occlusion (occluded) levels, the name of an object (name) and
observation angle of an object (alpha).

The [BoundingBox3D](#class_engine.target.BoundingBox3D) class has the following public methods:
#### BoundingBox3D(name, truncated, occluded, alpha, bbox2d, dimensions, location, rotation_y, score=0)
  Construct a new [BoundingBox3D](#class_engine.target.BoundingBox3D) object based on the given data.
  - *name* is expected to be a string with the name of detected object.
  - *truncated* is expected to be a number describing the truncation level of an object.
  - *occluded* is expected to be a number describing the occlusion level of an object.
  - *alpha* is expected to be a number describing the observation angle.
  - *bbox2d* is expected to be a list of numbers describing the 2D bounding box of an object in image plane.
  - *dimensions* is expected to be a list of numbers describing the 3D size of an object.
  - *location* is expected to be a list of numbers describing the 3D location of an object.
  - *rotation_y* is expected to be a number describing the rotation of an object along the vertical axis.
  - *score* is expected to be a number describing the prediction confidence.
#### kitti()
  Return the annotation in KITTI format.


### class engine.target.BoundingBox3DList
Bases: `engine.target.Target`

This target is used for 3D object detection.
It contains a list of [BoundingBox3D](#class_engine.target.BoundingBox3D)  targets that belong to the same frame.
A bounding box is described by its location (x, y, z), dimensions (l, h, w) and rotation (along vertical (y) axis).
Additional fields are used to describe confidence (score), 2D projection of the box on camera image (bbox2d),
truncation (truncated) and occlusion (occluded) levels, the name of an object (name) and
observation angle of an object (alpha).

The [BoundingBox3DList](#class_engine.target.BoundingBox3DList) class has the following public methods:
#### BoundingBox3DList(bounding_boxes_3d)
  Construct a new [BoundingBox3DList](#class_engine.target.BoundingBox3DList) object based on the *bounding_boxes_3d*.
  *bounding_boxes_3d* is expected to be a list of [BoundingBox3D](#class_engine.target.BoundingBox3D).
#### kitti()
  Return the annotation in KITTI format.
#### from_kitti(boxes_kitti)
  Static method that constructs [BoundingBox3DList](#class_engine.target.BoundingBox3DList) from the `boxes_kitti` object with KITTI annotation.


### class engine.target.BoundingBox
Bases: `engine.target.Target`

This target is used for 2D Object Detection and describes 2D bounding box in image plane containing an object of interest.
A bounding box is described by the left-top corner and its width and height.

The [BoundingBox](#class_engine.target.BoundingBox) class has the following public methods:
#### BoundingBox(name, left, top, width, height, score=0)
  Construct a new [BoundingBox](#class_engine.target.BoundingBox) object based on the given data.
  - *name* is expected to be a string or a number representing the class of the object.
  - *left* is expected to be a number representing the x position of the left-top corner.
  - *top* is expected to be a number representing the y position of the left-top corner.
  - *width* is expected to be a number representing the width of the box.
  - *height* is expected to be a number representing the height of the box.
  - *score* is expected to be a number describing the prediction confidence.
#### mot(with_confidence=True, frame=-1))
  Return the annotation in [MOT](https://motchallenge.net/instructions) format.


### class engine.target.BoundingBoxList
Bases: `engine.target.Target`

This target is used for 2D Object Detection.
It contains a list of [BoundingBox](#class_engine.target.BoundingBox) targets that belong to the same frame.
A bounding box is described by the left-top corner and its width and height.

The [BoundingBoxList](#class_engine.target.BoundingBoxList) class has the following public methods:
#### BoundingBoxList(name, boxes)
  Construct a new [BoundingBoxList](#class_engine.target.BoundingBoxList) object based on the given data.
  - *boxes* is expected to be a list of [BoundingBox](#class_engine.target.BoundingBox).
#### mot(with_confidence=True)
  Return the annotation in [MOT](https://motchallenge.net/instructions) format.
#### boxes()
  Return the list of [BoundingBox](#class_engine.target.BoundingBox) boxes.
  

### class engine.target.TrackingAnnotation
Bases: `engine.target.Target`

This target is used for 2D Object Tracking and describes 2D bounding box and its unique id (accross one video or image sequence) with a frame number.
A bounding box is described by the left-top corner and its width and height.

The [TrackingAnnotation](#class_engine.target.TrackingAnnotation) class has the following public methods:
#### TrackingAnnotation(name, left, top, width, height, id, score=0, frame=-1)
  Construct a new [TrackingAnnotation](#class_engine.target.TrackingAnnotation) object based on the given data.
  - *name* is expected to be a string or a number representing the class of the object.
  - *left* is expected to be a number representing the x position of the left-top corner.
  - *top* is expected to be a number representing the y position of the left-top corner.
  - *width* is expected to be a number representing the width of the box.
  - *height* is expected to be a number representing the height of the box.
  - *id* is expected to be a number representing the object id.
  - *score* is expected to be a number describing the prediction confidence.
  - *frame* is expected to be a number describing the frame number.
#### from_mot(data)
   Static method that constructs [TrackingAnnotation](#class_engine.target.TrackingAnnotation) from the `data` object with MOT annotation.
#### mot(with_confidence=True)
<<<<<<< HEAD
  Return the annotation in MOT format.
#### bounding_box()
=======
  Return the annotation in [MOT](https://motchallenge.net/instructions) format.
#### boudning_box()
>>>>>>> 2a47fc5f
  Return the [BoundingBox](#class_engine.target.BoundingBox) object constructed from this object.


### class engine.target.TrackingAnnotationList
Bases: `engine.target.Target`

This target is used for 2D Object Tracking.
It contains a list of [TrackingAnnotation](#class_engine.target.TrackingAnnotation) targets that belong to the same frame.
A bounding box is described by the left-top corner and its width and height.

The [TrackingAnnotationList](#class_engine.target.TrackingAnnotationList) class has the following public methods:
#### TrackingAnnotationList(name, boxes)
  Construct a new [TrackingAnnotationList](#class_engine.target.TrackingAnnotationList) object based on the given data.
  - *boxes* is expected to be a list of [TrackingAnnotation](#class_engine.target.TrackingAnnotation).
#### from_mot(data)
  Static method that constructs [TrackingAnnotationList](#class_engine.target.TrackingAnnotationList) from the `data` object with MOT annotation.
#### mot(with_confidence=True)
<<<<<<< HEAD
  Return the annotation in MOT format.
#### bounding_box_list()
=======
  Return the annotation in [MOT](https://motchallenge.net/instructions) format.
#### boudning_box_list()
>>>>>>> 2a47fc5f
  Return the [BoundingBoxList](#class_engine.target.BoundingBoxList) object constructed from this object.
#### boxes()
  Return the list of [TrackingAnnotation](#class_engine.target.TrackingAnnotation) boxes.

### class engine.target.SpeechCommand
Bases: `engine.target.Target`

This target is used for speech command recognition. Contains the predicted class or ground truth
and optionally the prediction confidence.

The [SpeechCommand](#class_engine.target.SpeechCommand) class has the following public methods:
#### SpeechCommand(prediction, confidence=None)
Construct a new [SpeechCommand](#class_engine.target.SpeechCommand) object based from *prediction*.
*prediction* is expected to be an integer designating the class and optional *confidence* a float between 0 and 1.<|MERGE_RESOLUTION|>--- conflicted
+++ resolved
@@ -151,13 +151,8 @@
 #### from_mot(data)
    Static method that constructs [TrackingAnnotation](#class_engine.target.TrackingAnnotation) from the `data` object with MOT annotation.
 #### mot(with_confidence=True)
-<<<<<<< HEAD
-  Return the annotation in MOT format.
-#### bounding_box()
-=======
   Return the annotation in [MOT](https://motchallenge.net/instructions) format.
 #### boudning_box()
->>>>>>> 2a47fc5f
   Return the [BoundingBox](#class_engine.target.BoundingBox) object constructed from this object.
 
 
@@ -175,13 +170,8 @@
 #### from_mot(data)
   Static method that constructs [TrackingAnnotationList](#class_engine.target.TrackingAnnotationList) from the `data` object with MOT annotation.
 #### mot(with_confidence=True)
-<<<<<<< HEAD
-  Return the annotation in MOT format.
-#### bounding_box_list()
-=======
   Return the annotation in [MOT](https://motchallenge.net/instructions) format.
 #### boudning_box_list()
->>>>>>> 2a47fc5f
   Return the [BoundingBoxList](#class_engine.target.BoundingBoxList) object constructed from this object.
 #### boxes()
   Return the list of [TrackingAnnotation](#class_engine.target.TrackingAnnotation) boxes.
