--- conflicted
+++ resolved
@@ -52,12 +52,9 @@
 ### class engine.target.BoundingBox3D
 Bases: `engine.target.Target`
 
-<<<<<<< HEAD
-This target is used for 3D object detection and tracking.
-=======
+
 This target is used for 3D Object Detection and describes 3D bounding box in space containing an object of interest.
 Additionaly, projection of the bounding box onto camera image plane can be provided in *bbox2d* parameter.
->>>>>>> 48253b8e
 A bounding box is described by its location (x, y, z), dimensions (w, h, d) and rotation (along vertical y axis).
 Additional fields are used to describe confidence (score), 2D projection of the box on camera image (bbox2d),
 truncation (truncated) and occlusion (occluded) levels, the name of an object (name) and
@@ -97,12 +94,9 @@
 ### class engine.target.BoundingBox3DList
 Bases: `engine.target.Target`
 
-<<<<<<< HEAD
-This target is used for 3D object detection and tracking. It contains a list of BoundingBox3D targets.
-=======
+
 This target is used for 3D object detection.
 It contains a list of [BoundingBox3D](#class_engine.target.BoundingBox3D)  targets that belong to the same frame.
->>>>>>> 48253b8e
 A bounding box is described by its location (x, y, z), dimensions (l, h, w) and rotation (along vertical (y) axis).
 Additional fields are used to describe confidence (score), 2D projection of the box on camera image (bbox2d),
 truncation (truncated) and occlusion (occluded) levels, the name of an object (name) and
@@ -120,7 +114,6 @@
   Static method that constructs [BoundingBox3DList](#class_engine.target.BoundingBox3DList) from the `boxes_kitti` object with KITTI annotation.
 
 
-<<<<<<< HEAD
 ### class engine.target.TrackingAnnotation3D
 Bases: `engine.target.BoundingBox3D`
 
@@ -176,7 +169,6 @@
   Static method that constructs [TrackingAnnotation3DList](#class_engine.target.TrackingAnnotation3DList) from the *boxes_kitti* object with KITTI annotation and corresponding *ids*.
   If *frames* is `None`, `frame` value for each object will be set to `-1`, otherwise, `frames` values are assigned.
 
-=======
 ### class engine.target.BoundingBox
 Bases: `engine.target.Target`
 
@@ -257,7 +249,6 @@
   Return the [BoundingBoxList](#class_engine.target.BoundingBoxList) object constructed from this object.
 #### boxes()
   Return the list of [TrackingAnnotation](#class_engine.target.TrackingAnnotation) boxes.
->>>>>>> 48253b8e
 
 ### class engine.target.SpeechCommand
 Bases: `engine.target.Target`
