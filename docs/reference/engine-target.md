## engine.target Module

The *engine.target* module contains classes representing different types of targets.

### Class engine.target.BaseTarget
Bases: `abc.ABC`

Root BaseTarget class has been created to allow for setting the hierarchy of different targets.
Classes that inherit from BaseTarget can be used either as outputs of an algorithm or as ground
truth annotations, but there is no guarantee that this is always possible, i.e. that both options are possible.

Classes that are only used either for ground truth annotations or algorithm outputs must inherit this class.


### class engine.target.Target
Bases: `engine.target.BaseTarget`

Classes inheriting from the Target class always guarantee that they can be used for both cases, outputs and
ground truth annotations.
Therefore, classes that are only used to provide ground truth annotations
must inherit from BaseTarget instead of Target. To allow representing different types of
targets, this class serves as the basis for the more specialized forms of targets.
All the classes should implement the corresponding setter/getter functions to ensure that the necessary
type checking is performed (if there is no other technical obstacle to this, e.g., negative performance impact).

`Target` provides the following fields that can be used by classes that inhert `Target`:
- *data*, which holds the actual predictions/annotations,
- *confidence*, which holds the prediction/annotation confidence,
- *action*, which provides the expected active perception output.


### class engine.target.Category
Bases: `engine.target.Target`

The Category target is used for 1-of-K classification problems.
It contains the predicted class or ground truth and optionally the description of the predicted class
and the prediction confidence.

The [Category](#class_engine.target.Category) class has the following public methods and attributes:
#### Category(prediction, confidence=None)
Construct a new [Category](#class_engine.target.Category).
- *prediction* is a class integer.
- *description* is an optional string describing the predicted class.
- *confidence* is an optional one-dimensional array / tensor of class probabilitiess.


### class engine.target.Keypoint
Bases: `engine.target.Target`

This target is used for keypoint detection in pose estimation, body part detection, etc.
A keypoint is a list with two coordinates [x, y], which gives the x, y position of the
keypoints on the image.

The [Keypoint](#class_engine.target.Keypoint) class has the following public methods:
#### Keypoint(keypoint, confidence=None)
  Construct a new [Keypoint](#class_engine.target.Keypoint) object based from *keypoint*.
  *keypoint* is expected to be a list with two coordinates [x, y].


### class engine.target.Pose
Bases: `engine.target.Target`

This target is used for pose estimation. It contains a list of Keypoints.
Refer to kpt_names for keypoint naming.

The [Pose](#class_engine.target.Pose) class has the following public methods:
#### Pose(keypoints, confidence)
  Construct a new [Pose](#class_engine.target.Pose) object based on *keypoints*.
  *keypoints* is expected to be a list of [Keypoint](#class_engine.target.Keypoint) objects.
  Keypoints can be accessed either by using their numerical id (e.g., pose[0]) or their name (e.g., pose['neck']). 
  Please refer to `Pose.kpt_names` for a list of supported keypoints.


### class engine.target.BoundingBox3D
Bases: `engine.target.Target`


This target is used for 3D Object Detection and describes 3D bounding box in space containing an object of interest.
Additionaly, projection of the bounding box onto camera image plane can be provided in *bbox2d* parameter.
A bounding box is described by its location (x, y, z), dimensions (w, h, d) and rotation (along vertical y axis).
Additional fields are used to describe confidence (score), 2D projection of the box on camera image (bbox2d),
truncation (truncated) and occlusion (occluded) levels, the name of an object (name) and
observation angle of an object (alpha).

The [BoundingBox3D](#class_engine.target.BoundingBox3D) class has the following public methods:
#### BoundingBox3D(name, truncated, occluded, alpha, bbox2d, dimensions, location, rotation_y, score=0)
  Construct a new [BoundingBox3D](#class_engine.target.BoundingBox3D) object based on the given data.
  - *name* is expected to be a string with the name of detected object.
  - *truncated* is expected to be a number describing the truncation level of an object.
  - *occluded* is expected to be a number describing the occlusion level of an object.
  - *alpha* is expected to be a number describing the observation angle.
  - *bbox2d* is expected to be a list of numbers describing the 2D bounding box of an object in image plane.
  - *dimensions* is expected to be a list of numbers describing the 3D size of an object.
  - *location* is expected to be a list of numbers describing the 3D location of an object.
  - *rotation_y* is expected to be a number describing the rotation of an object along the vertical axis.
  - *score* is expected to be a number describing the prediction confidence.
#### kitti()
  Return the annotation in KITTI format.
#### name()
  Return the `name` value of the bounding box.
#### truncated()
  Return the `truncated` value of the bounding box.
#### occluded()
  Return the `occluded` value of the bounding box.
#### alpha()
  Return the `alpha` value of the bounding box.
#### bbox2d()
  Return the `bbox2d` value of the bounding box.
#### dimensions()
  Return the `dimensions` value of the bounding box.
#### location()
  Return the `location` value of the bounding box.
#### rotation_y()
  Return the `rotation_y` value of the bounding box.

### class engine.target.BoundingBox3DList
Bases: `engine.target.Target`


This target is used for 3D object detection.
It contains a list of [BoundingBox3D](#class_engine.target.BoundingBox3D)  targets that belong to the same frame.
A bounding box is described by its location (x, y, z), dimensions (l, h, w) and rotation (along vertical (y) axis).
Additional fields are used to describe confidence (score), 2D projection of the box on camera image (bbox2d),
truncation (truncated) and occlusion (occluded) levels, the name of an object (name) and
observation angle of an object (alpha).

The [BoundingBox3DList](#class_engine.target.BoundingBox3DList) class has the following public methods:
#### BoundingBox3DList(bounding_boxes_3d)
  Construct a new [BoundingBox3DList](#class_engine.target.BoundingBox3DList) object based on the *bounding_boxes_3d*.
  *bounding_boxes_3d* is expected to be a list of [BoundingBox3D](#class_engine.target.BoundingBox3D).
#### kitti()
  Return the annotation in KITTI format.
#### boxes()
  Return the list of [BoundingBox3D](#class_engine.target.BoundingBox3D) boxes.
#### from_kitti(boxes_kitti)
  Static method that constructs [BoundingBox3DList](#class_engine.target.BoundingBox3DList) from the `boxes_kitti` object with KITTI annotation.


### class engine.target.TrackingAnnotation3D
Bases: `engine.target.BoundingBox3D`

This target is used for 3D object tracking and describes 3D bounding box and its unique id (accross one video or image sequence) with a frame number.
A tracking bounding box is described by frame, id, its location (x, y, z), dimensions (w, h, d) and rotation (along vertical y axis).
Additional fields are used to describe confidence (score), 2D projection of the box on camera image (bbox2d),
truncation (truncated) and occlusion (occluded) levels, the name of an object (name) and
observation angle of an object (alpha).

The [TrackingAnnotation3D](#class_engine.target.TrackingAnnotation3D) class has the following public methods:
#### TrackingAnnotation3D(name, truncated, occluded, alpha, bbox2d, dimensions, location, rotation_y, id, score=0, frame=-1)
  Construct a new [TrackingAnnotation3D](#class_engine.target.TrackingAnnotation3D) object based on the given data.
  - *name* is expected to be a string with the name of detected object.
  - *truncated* is expected to be a number describing the truncation level of an object.
  - *occluded* is expected to be a number describing the occlusion level of an object.
  - *alpha* is expected to be a number describing the observation angle.
  - *bbox2d* is expected to be a list of numbers describing the 2D bounding box of an object in image plane.
  - *dimensions* is expected to be a list of numbers describing the 3D size of an object.
  - *location* is expected to be a list of numbers describing the 3D location of an object.
  - *rotation_y* is expected to be a number describing the rotation of an object along the vertical axis.
  - *id* is a unique object id associated with the current box.
  - *score* is expected to be a number describing the prediction confidence.
  - *frame* is an index of a frame for this box.
#### kitti(with_tracking_info=True)
  Return the annotation in KITTI format.
  - If *with_tracking_info* is `True`, `frame` and `id` data are also returned. 
#### bounding_box_3d()
  Return the [BoundingBox3D](#class_engine.target.BoundingBox3D) object constructed from this object by discarding `frame` and `id` data.
#### frame()
  Return the `frame` value of the bounding box.
#### id()
  Return the `id` value of the bounding box.


### class engine.target.TrackingAnnotation3DList
Bases: `engine.target.Target`

This target is used for 3D object detection and tracking.
It contains a list of [TrackingAnnotation3D](#class_engine.target.TrackingAnnotation3D) targets that belong to the same frame.

The [TrackingAnnotation3DList](#class_engine.target.TrackingAnnotation3DList) class has the following public methods:
#### TrackingAnnotation3DList(tracking_bounding_boxes_3d)
  Construct a new [TrackingAnnotation3DList](#class_engine.target.TrackingAnnotation3DList) object based on the *tracking_bounding_boxes_3d*.
  *tracking_bounding_boxes_3d* is expected to be a list of [TrackingAnnotation3D](#class_engine.target.TrackingAnnotation3D).
#### kitti(with_tracking_info=True)
  Return the annotation in KITTI format.
  - If *with_tracking_info* is `True`, `frame` and `id` data are also returned. 
#### boxes()
  Return the list of [TrackingAnnotation3D](#class_engine.target.TrackingAnnotation3D) boxes.
#### bounding_box_3d_list()
  Return the [BoundingBox3DList](#class_engine.target.BoundingBox3DList) object constructed from this object by discarding `frame` and `id` data.
#### from_kitti(boxes_kitti, ids, frames=None)
  Static method that constructs [TrackingAnnotation3DList](#class_engine.target.TrackingAnnotation3DList) from the *boxes_kitti* object with KITTI annotation and corresponding *ids*.
  If *frames* is `None`, `frame` value for each object will be set to `-1`, otherwise, `frames` values are assigned.

### class engine.target.BoundingBox
Bases: `engine.target.Target`

This target is used for 2D Object Detection and describes 2D bounding box in image plane containing an object of interest.
A bounding box is described by the left-top corner and its width and height.

The [BoundingBox](#class_engine.target.BoundingBox) class has the following public methods:
#### BoundingBox(name, left, top, width, height, score=0)
  Construct a new [BoundingBox](#class_engine.target.BoundingBox) object based on the given data.
  - *name* is expected to be a string or a number representing the class of the object.
  - *left* is expected to be a number representing the x position of the left-top corner.
  - *top* is expected to be a number representing the y position of the left-top corner.
  - *width* is expected to be a number representing the width of the box.
  - *height* is expected to be a number representing the height of the box.
  - *score* is expected to be a number describing the prediction confidence.
#### mot(with_confidence=True, frame=-1))
  Return the annotation in [MOT](https://motchallenge.net/instructions) format.
#### coco()
  Return the annotation in [COCO detection](https://cocodataset.org/#detection-2019) format.
  For more information and a detailed description of COCO annotations, see this [COCO annotations tutorial](https://www.immersivelimit.com/tutorials/create-coco-annotations-from-scratch).

### class engine.target.CocoBoundingBox
Bases: `engine.target.BoundingBox`

This target is used for 2D Object Detection and describes 2D bounding box in image plane containing an object of interest in [COCO detection](https://cocodataset.org/#detection-2019) format.
A bounding box is described by the left-top corner and its width and height.
The main difference with the `BoundingBox` target, is that the `CocoBoundingBox` target can also contain information on the object's segmentation.

The [CocoBoundingBox](#class_engine.target.CocoBoundingBox) class has the following public methods:
<<<<<<< HEAD
#### CocoBoundingBox(name, left, top, width, height, score=0, segmentation=[], iscrowd=0, area=0)
=======
#### CocoBoundingBox(name, left, top, width, height, segmentation=[], area=0, iscrowd=0, score=0)
>>>>>>> 4d690192
  Construct a new [CocoBoundingBox](#class_engine.target.CocoBoundingBox) object based on the given data.
  - *name* is expected to be a string or a number representing the class of the object.
  - *left* is expected to be a number representing the x position of the left-top corner.
  - *top* is expected to be a number representing the y position of the left-top corner.
  - *width* is expected to be a number representing the width of the box.
  - *height* is expected to be a number representing the height of the box.
<<<<<<< HEAD
  - *score* is expected to be a number describing the prediction confidence.
  - *segmentation* is expected to be a list of polygon vertices around the object (`iscrowd=False`) or a run-length-encoded (RLE) bit mask (`iscrowd=True`).
  - *iscrowd* is expected to be a bool describing whether the `CocoBoundingBox` represents a crowd (a group of objects).
    If `True`, `segmentation` is a run-length-encoded (RLE) bit mask. If `False`, `segmentation` is a list of polygon vertices around the object.
    For more information see this [tutorial](https://www.immersivelimit.com/tutorials/create-coco-annotations-from-scratch).
  - *area* is expected to be an integer describing the area of the segmentation.
=======
  - *segmentation* is expected to be a list of polygon vertices around the object (`iscrowd=False`) or a run-length-encoded (RLE) bit mask (`iscrowd=True`).
  - *area* is expected to be an integer describing the area of the segmentation.
  - *iscrowd* is expected to be a bool describing whether the `CocoBoundingBox` represents a crowd (a group of objects).
    If *True*, `segmentation` is a run-length-encoded (RLE) bit mask. If *False*, `segmentation` is a list of polygon vertices around the object.
    For more information see this [tutorial](https://www.immersivelimit.com/tutorials/create-coco-annotations-from-scratch).
  - *score* is expected to be a number describing the prediction confidence.
>>>>>>> 4d690192
#### coco()
  Return the annotation in [COCO detection](https://cocodataset.org/#detection-2019) format.
  For more information and a detailed description of COCO annotations, see this [COCO annotations tutorial](https://www.immersivelimit.com/tutorials/create-coco-annotations-from-scratch).
  If the `CocoBoundingBox` does not contain a segmentation of the object (`segmentation=[]`), the returned COCO annotation will contain no `segmentation` and
  `iscrowd` items and an `area` item with a value that is equal to the `width` times the `height` of the `CocoBoundingBox`.

### class engine.target.BoundingBoxList
Bases: `engine.target.Target`

This target is used for 2D Object Detection.
It contains a list of [BoundingBox](#class_engine.target.BoundingBox) targets that belong to the same frame.
A bounding box is described by the left-top corner and its width and height.

The [BoundingBoxList](#class_engine.target.BoundingBoxList) class has the following public methods:
#### BoundingBoxList(name, boxes)
  Construct a new [BoundingBoxList](#class_engine.target.BoundingBoxList) object based on the given data.
  - *boxes* is expected to be a list of [BoundingBox](#class_engine.target.BoundingBox).
#### mot(with_confidence=True)
  Return the annotation in [MOT](https://motchallenge.net/instructions) format.
#### boxes()
  Return the list of [BoundingBox](#class_engine.target.BoundingBox) boxes.
  

### class engine.target.TrackingAnnotation
Bases: `engine.target.Target`

This target is used for 2D Object Tracking and describes 2D bounding box and its unique id (accross one video or image sequence) with a frame number.
A bounding box is described by the left-top corner and its width and height.

The [TrackingAnnotation](#class_engine.target.TrackingAnnotation) class has the following public methods:
#### TrackingAnnotation(name, left, top, width, height, id, score=0, frame=-1)
  Construct a new [TrackingAnnotation](#class_engine.target.TrackingAnnotation) object based on the given data.
  - *name* is expected to be a string or a number representing the class of the object.
  - *left* is expected to be a number representing the x position of the left-top corner.
  - *top* is expected to be a number representing the y position of the left-top corner.
  - *width* is expected to be a number representing the width of the box.
  - *height* is expected to be a number representing the height of the box.
  - *id* is expected to be a number representing the object id.
  - *score* is expected to be a number describing the prediction confidence.
  - *frame* is expected to be a number describing the frame number.
#### from_mot(data)
   Static method that constructs [TrackingAnnotation](#class_engine.target.TrackingAnnotation) from the `data` object with MOT annotation.
#### mot(with_confidence=True)
  Return the annotation in [MOT](https://motchallenge.net/instructions) format.
#### boudning_box()
  Return the [BoundingBox](#class_engine.target.BoundingBox) object constructed from this object.


### class engine.target.TrackingAnnotationList
Bases: `engine.target.Target`

This target is used for 2D Object Tracking.
It contains a list of [TrackingAnnotation](#class_engine.target.TrackingAnnotation) targets that belong to the same frame.
A bounding box is described by the left-top corner and its width and height.

The [TrackingAnnotationList](#class_engine.target.TrackingAnnotationList) class has the following public methods:
#### TrackingAnnotationList(name, boxes)
  Construct a new [TrackingAnnotationList](#class_engine.target.TrackingAnnotationList) object based on the given data.
  - *boxes* is expected to be a list of [TrackingAnnotation](#class_engine.target.TrackingAnnotation).
#### from_mot(data)
  Static method that constructs [TrackingAnnotationList](#class_engine.target.TrackingAnnotationList) from the `data` object with MOT annotation.
#### mot(with_confidence=True)
  Return the annotation in [MOT](https://motchallenge.net/instructions) format.
#### boudning_box_list()
  Return the [BoundingBoxList](#class_engine.target.BoundingBoxList) object constructed from this object.
#### boxes()
  Return the list of [TrackingAnnotation](#class_engine.target.TrackingAnnotation) boxes.<|MERGE_RESOLUTION|>--- conflicted
+++ resolved
@@ -220,32 +220,19 @@
 The main difference with the `BoundingBox` target, is that the `CocoBoundingBox` target can also contain information on the object's segmentation.
 
 The [CocoBoundingBox](#class_engine.target.CocoBoundingBox) class has the following public methods:
-<<<<<<< HEAD
-#### CocoBoundingBox(name, left, top, width, height, score=0, segmentation=[], iscrowd=0, area=0)
-=======
 #### CocoBoundingBox(name, left, top, width, height, segmentation=[], area=0, iscrowd=0, score=0)
->>>>>>> 4d690192
   Construct a new [CocoBoundingBox](#class_engine.target.CocoBoundingBox) object based on the given data.
   - *name* is expected to be a string or a number representing the class of the object.
   - *left* is expected to be a number representing the x position of the left-top corner.
   - *top* is expected to be a number representing the y position of the left-top corner.
   - *width* is expected to be a number representing the width of the box.
   - *height* is expected to be a number representing the height of the box.
-<<<<<<< HEAD
-  - *score* is expected to be a number describing the prediction confidence.
-  - *segmentation* is expected to be a list of polygon vertices around the object (`iscrowd=False`) or a run-length-encoded (RLE) bit mask (`iscrowd=True`).
-  - *iscrowd* is expected to be a bool describing whether the `CocoBoundingBox` represents a crowd (a group of objects).
-    If `True`, `segmentation` is a run-length-encoded (RLE) bit mask. If `False`, `segmentation` is a list of polygon vertices around the object.
-    For more information see this [tutorial](https://www.immersivelimit.com/tutorials/create-coco-annotations-from-scratch).
-  - *area* is expected to be an integer describing the area of the segmentation.
-=======
   - *segmentation* is expected to be a list of polygon vertices around the object (`iscrowd=False`) or a run-length-encoded (RLE) bit mask (`iscrowd=True`).
   - *area* is expected to be an integer describing the area of the segmentation.
   - *iscrowd* is expected to be a bool describing whether the `CocoBoundingBox` represents a crowd (a group of objects).
     If *True*, `segmentation` is a run-length-encoded (RLE) bit mask. If *False*, `segmentation` is a list of polygon vertices around the object.
     For more information see this [tutorial](https://www.immersivelimit.com/tutorials/create-coco-annotations-from-scratch).
   - *score* is expected to be a number describing the prediction confidence.
->>>>>>> 4d690192
 #### coco()
   Return the annotation in [COCO detection](https://cocodataset.org/#detection-2019) format.
   For more information and a detailed description of COCO annotations, see this [COCO annotations tutorial](https://www.immersivelimit.com/tutorials/create-coco-annotations-from-scratch).
