# Installing OpenDR toolkit

OpenDR can be installed in the following ways:
1. Using *pip* (CPU/GPU support)
2. Using *docker* (CPU/GPU support)
3. By cloning this repository (CPU/GPU support, for advanced users only)

The following table summarizes the installation options based on your system architecture and OS:

| Installation Method   | OS                    |
|-----------------------|-----------------------|
| Clone & Install       | Ubuntu 20.04 (x86-64) |
| pip                   | Ubuntu 20.04 (x86-64) |
| docker                | Linux / Windows       |

Note that pip installation includes only the Python API of the toolkit.
If you need to use all the functionalities of the toolkit (e.g., ROS nodes, etc.), then you need either to use the pre-compiled docker images or to follow the installation instructions for cloning and building the toolkit.

The toolkit is developed and tested on *Ubuntu 20.04 (x86-64)*.
Please make sure that you have the most recent version of all tools by running
```bash
sudo apt upgrade
```
before installing the toolkit and then follow the installation instructions in the relevant section.
All the required dependencies will be automatically installed (or explicit instructions are provided).
Other platforms apart from Ubuntu 20.04, e.g., Windows, other Linux distributions, etc., are currently supported through docker images.

# Installing using *pip*

## CPU-only installation

You can directly install the Python API of the OpenDR toolkit using pip.
First, install the required dependencies:
```bash
sudo apt install python3.8-venv libfreetype6-dev git build-essential cmake python3-dev wget libopenblas-dev libsndfile1 libboost-dev libeigen3-dev
python3 -m venv venv
source venv/bin/activate
pip install wheel==0.38.4
```
Then, you  install the Python API of the toolkit using pip:
```bash
export DISABLE_BCOLZ_AVX2=true
pip install opendr-toolkit-engine
pip install opendr-toolkit
```
*pip* wheels only install code that is available under the *src/opendr* folder of the toolkit.
Tools provided in *projects* are not installed by *pip*.
If you have a CPU that does not support AVX2, the please also `export DISABLE_BCOLZ_AVX2=true` before installing the toolkit.
This is not needed for newer CPUs.

## Enabling GPU-acceleration
The same OpenDR package is used for both CPU and GPU systems.
However, you need to have the appropriate GPU-enabled dependencies installed to use a GPU with OpenDR.
If you plan to use GPU, then you should first install [mxnet-cuda](https://mxnet.apache.org/versions/1.4.1/install/index.html?platform=Linux&language=Python&processor=CPU) and [detectron2](https://detectron2.readthedocs.io/en/latest/tutorials/install.html).
For example, if you stick with the default PyTorch version (1.8) and use CUDA11.2, then you can simply follow:
```bash
sudo apt install python3.8-venv libfreetype6-dev git build-essential cmake python3-dev wget libopenblas-dev libsndfile1 libboost-dev libeigen3-dev
python3 -m venv venv
source venv/bin/activate
pip install wheel==0.38.4
pip install torch==1.13.1+cu116 torchvision==0.14.1 torchaudio==0.13.1 -f https://download.pytorch.org/whl/torch_stable.html
pip install 'git+https://github.com/facebookresearch/detectron2.git'
pip install mxnet-cu112==1.8.0post0
pip install opendr-toolkit-engine
pip install opendr-toolkit
```
If you encounter any issue installing the latest version of detectron, then you can try installing a previous commit:
```bash
pip install 'git+https://github.com/facebookresearch/detectron2.git@5aeb252b194b93dc2879b4ac34bc51a31b5aee13'
```

## Installing only a *particular* tool using *pip* (CPU/GPU)

If you do not want to install the whole repository, you can only install a specific OpenDR tool.
For example, if you just want to perform pose estimation you can just run:
```bash
pip install opendr-toolkit-engine
pip install opendr-toolkit-pose-estimation
```
Note that `opendr-toolkit-engine` must be always installed in your system, while multiple tools can be installed in this way.
OpenDR distributes the following packages that can be installed:
- *opendr-toolkit-activity-recognition*
- *opendr-toolkit-speech-recognition*
- *opendr-toolkit-semantic-segmentation*
- *opendr-toolkit-skeleton-based-action-recognition*
- *opendr-toolkit-face-recognition*
- *opendr-toolkit-facial-expression-recognition*
- *opendr-toolkit-panoptic-segmentation*
- *opendr-toolkit-pose-estimation*
- *opendr-toolkit-compressive-learning*
- *opendr-toolkit-hyperparameter-tuner*
- *opendr-toolkit-heart-anomaly-detection*
- *opendr-toolkit-human-model-generation*
- *opendr-toolkit-multimodal-human-centric*
- *opendr-toolkit-object-detection-2d*
- *opendr-toolkit-object-tracking-2d*
- *opendr-toolkit-object-detection-3d*
- *opendr-toolkit-object-tracking-3d*
- *opendr-toolkit-ambiguity-measure*
- *opendr-toolkit-fall-detection*

Note that `opendr-toolkit` is actually just a metapackage that includes all the aformentioned packages.


# Installing using *docker*
## CPU docker
After installing [docker](https://docs.docker.com/engine/install/ubuntu/), you can directly run the OpenDR image as:
```bash
<<<<<<< HEAD
sudo docker run -p 8888:8888 opendr/opendr-toolkit:cpu_v2.1.0
=======
sudo docker run -p 8888:8888 opendr/opendr-toolkit:cpu_v2.2.0
>>>>>>> b89ea14d
```
The docker automatically runs a Jupyter notebook server that listens at port 8888.
When launched, you can access the Jupyter notebook by following the link provided in the console, it should be similar to [http://127.0.0.1:8888/?token=TOKEN](http://127.0.0.1:8888/?token=TOKEN). In order to stop the container, please quit the Jupyter notebook.

If you do not wish to use Jupyter, you can also experiment by starting an interactive session by running:
```bash
<<<<<<< HEAD
sudo docker run -it opendr/opendr-toolkit:cpu_v2.1.0 /bin/bash
=======
sudo docker run -it opendr/opendr-toolkit:cpu_v2.2.0 /bin/bash
>>>>>>> b89ea14d
```
In this case, do not forget to enable the virtual environment with:
```bash
source bin/activate.sh
```
If you want to display GTK-based applications from the Docker container (e.g., visualize results using OpenCV `imshow()`), then you should mount the X server socket inside the container, e.g.,
```bash
xhost +local:root
<<<<<<< HEAD
sudo docker run -it -v /tmp/.X11-unix:/tmp/.X11-unix -e DISPLAY=unix$DISPLAY opendr/opendr-toolkit:cpu_v2.1.0 /bin/bash
=======
sudo docker run -it -v /tmp/.X11-unix:/tmp/.X11-unix -e DISPLAY=unix$DISPLAY opendr/opendr-toolkit:cpu_v2.2.0 /bin/bash
>>>>>>> b89ea14d
```

## GPU docker
If you want to use a CUDA-enabled container please install [nvidia-docker](https://github.com/NVIDIA/nvidia-docker).
Then, you can directly run the latest image with the command:
```bash
<<<<<<< HEAD
sudo docker run --gpus all -p 8888:8888 opendr/opendr-toolkit:cuda_v2.1.0
```
or, for an interactive session:
```bash
sudo docker run --gpus all -it opendr/opendr-toolkit:cuda_v2.1.0 /bin/bash
=======
sudo docker run --gpus all -p 8888:8888 opendr/opendr-toolkit:cuda_v2.2.0
```
or, for an interactive session:
```bash
sudo docker run --gpus all -it opendr/opendr-toolkit:cuda_v2.2.0 /bin/bash
>>>>>>> b89ea14d
```
In this case, do not forget to enable the virtual environment with:
```bash
source bin/activate.sh
```

# Installing by cloning OpenDR repository (Ubuntu 20.04, x86, architecture)

This is the recommended way of installing the whole toolkit, since it allows for fully exploiting all the provided functionalities.
To install the toolkit, please first make sure that you have `git` available on your system.
```bash
sudo apt install git
```
Then, clone the toolkit:
```bash
git clone --depth 1 --recurse-submodules -j8 https://github.com/opendr-eu/opendr
```

If you want to install GPU-related dependencies, then you can appropriately set the `OPENDR_DEVICE` variable.
The toolkit defaults to using CPU.
Therefore, if you want to use GPU, please set this variable accordingly *before* running the installation script:
```bash
export OPENDR_DEVICE=gpu
```

If you want to use ROS or ROS2, then you need to set the `ROS_DISTRO` variable *before* running the installation script so that additional required dependencies are correctly installed.
This variable should be set to either `noetic` or `melodic` for ROS, and `foxy` or `humble` for ROS2.

You are then ready to install the toolkit:
```bash
cd opendr
./bin/install.sh
```
The installation script automatically installs all the required dependencies.
Note that this might take a while (~10-20min depending on your machine and network connection), while the script also makes system-wide changes.
Using dockerfiles is strongly advised (please see below), unless you know what you are doing.
Please also make sure that you have enough RAM available for the installation (about 4GB of free RAM is needed for the full installation/compilation).


The installation script creates a *virtualenv*, where the toolkit is installed.
To activate OpenDR environment you can just source the `activate.sh`:
```bash
source ./bin/activate.sh
```
Then, you are ready to use the toolkit!

**NOTE:** `OPENDR_DEVICE` does not alter the inference/training device at *runtime*.
It only affects the dependency installation.
You can use OpenDR API to change the inference device.

You can also verify the installation by using the supplied Python and C unit tests:
```bash
make unittest
make ctests
```

If you plan to use GPU-enabled functionalities, then you are advised to install [CUDA 11.2](https://developer.nvidia.com/cuda-11.2.0-download-archive), along with [CuDNN](https://developer.nvidia.com/cudnn).

**HINT:** All tests probe for the `TEST_DEVICE` enviromental variable when running.
If this enviromental variable is set during testing, it allows for easily running all tests on a different device (e.g., setting `TEST_DEVICE=cuda:0` runs all tests on the first GPU of the system).


## Nvidia embedded devices docker
You can also run the corresponding docker image on an Nvidia embedded device (supported: TX-2, Xavier-NX and AGX):

Note that the embedded device should be flashed with Jetpack 4.6.

To enable GPU usage on the embedded device within docker, first edit `/etc/docker/daemon.json` in order to set the default docker runtime:
```
{
    "runtimes": {
        "nvidia": {
            "path": "nvidia-container-runtime",
            "runtimeArgs": []
        }
    },
    "default-runtime": "nvidia"
}
```

Restart docker afterwards:
```
sudo systemctl restart docker.service
```


You can directly run the corresponding docker image by running one of the below:
```bash
sudo docker run -it opendr/opendr-toolkit:tx2_v2 /bin/bash
sudo docker run -it opendr/opendr-toolkit:nx_v2 /bin/bash
sudo docker run -it opendr/opendr-toolkit:agx_v2 /bin/bash
```
This will give you access to a bash terminal within the docker.

After that you should enable the environment variables inside the docker with:
```bash
cd opendr
source bin/activate_nvidia.sh
source /opt/ros/noetic/setup.bash
source projects/opendr_ws/devel/setup.bash
```

The embedded devices docker comes preinstalled with the OpenDR toolkit.
It supports all tools under perception package, as well as all corresponding ROS nodes.

You can enable a USB camera, given it is mounted as `/dev/video0`,  by running the container with the following arguments:
```
xhost +local:root
sudo docker run -it --privileged -v /dev/video0:/dev/video0 opendr/opendr-toolkit:nx_v2 /bin/bash
```

To use the docker on an embedded device with a monitor and a usb camera attached, as well as network access through the hosts network settings you can run:
```
xhost +local:root
sudo docker run -it --privileged --network host -v /tmp/.X11-unix:/tmp/.X11-unix -e DISPLAY=unix$DSIPLAY -v /dev/video0:/dev/video0 opendr/opendr-toolkit:nx_v2 /bin/bash
```<|MERGE_RESOLUTION|>--- conflicted
+++ resolved
@@ -106,22 +106,14 @@
 ## CPU docker
 After installing [docker](https://docs.docker.com/engine/install/ubuntu/), you can directly run the OpenDR image as:
 ```bash
-<<<<<<< HEAD
-sudo docker run -p 8888:8888 opendr/opendr-toolkit:cpu_v2.1.0
-=======
 sudo docker run -p 8888:8888 opendr/opendr-toolkit:cpu_v2.2.0
->>>>>>> b89ea14d
 ```
 The docker automatically runs a Jupyter notebook server that listens at port 8888.
 When launched, you can access the Jupyter notebook by following the link provided in the console, it should be similar to [http://127.0.0.1:8888/?token=TOKEN](http://127.0.0.1:8888/?token=TOKEN). In order to stop the container, please quit the Jupyter notebook.
 
 If you do not wish to use Jupyter, you can also experiment by starting an interactive session by running:
 ```bash
-<<<<<<< HEAD
-sudo docker run -it opendr/opendr-toolkit:cpu_v2.1.0 /bin/bash
-=======
 sudo docker run -it opendr/opendr-toolkit:cpu_v2.2.0 /bin/bash
->>>>>>> b89ea14d
 ```
 In this case, do not forget to enable the virtual environment with:
 ```bash
@@ -130,30 +122,18 @@
 If you want to display GTK-based applications from the Docker container (e.g., visualize results using OpenCV `imshow()`), then you should mount the X server socket inside the container, e.g.,
 ```bash
 xhost +local:root
-<<<<<<< HEAD
-sudo docker run -it -v /tmp/.X11-unix:/tmp/.X11-unix -e DISPLAY=unix$DISPLAY opendr/opendr-toolkit:cpu_v2.1.0 /bin/bash
-=======
 sudo docker run -it -v /tmp/.X11-unix:/tmp/.X11-unix -e DISPLAY=unix$DISPLAY opendr/opendr-toolkit:cpu_v2.2.0 /bin/bash
->>>>>>> b89ea14d
 ```
 
 ## GPU docker
 If you want to use a CUDA-enabled container please install [nvidia-docker](https://github.com/NVIDIA/nvidia-docker).
 Then, you can directly run the latest image with the command:
 ```bash
-<<<<<<< HEAD
-sudo docker run --gpus all -p 8888:8888 opendr/opendr-toolkit:cuda_v2.1.0
+sudo docker run --gpus all -p 8888:8888 opendr/opendr-toolkit:cuda_v2.2.0
 ```
 or, for an interactive session:
 ```bash
-sudo docker run --gpus all -it opendr/opendr-toolkit:cuda_v2.1.0 /bin/bash
-=======
-sudo docker run --gpus all -p 8888:8888 opendr/opendr-toolkit:cuda_v2.2.0
-```
-or, for an interactive session:
-```bash
 sudo docker run --gpus all -it opendr/opendr-toolkit:cuda_v2.2.0 /bin/bash
->>>>>>> b89ea14d
 ```
 In this case, do not forget to enable the virtual environment with:
 ```bash
