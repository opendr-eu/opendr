# Installing OpenDR toolkit

OpenDR can be installed in the following ways:
1. Using *pip* (CPU/GPU support)
2. Using *docker* (CPU/GPU support)
3. By cloning this repository (CPU/GPU support, for advanced users only)

The following table summarizes the installation options based on your system architecture and OS:

| Installation Method   | OS                    |
|-----------------------|-----------------------|
| Clone & Install       | Ubuntu 20.04 (x86-64) |
| pip                   | Ubuntu 20.04 (x86-64) |
| docker                | Linux / Windows       |

Note that pip installation includes only the Python API of the toolkit.
If you need to use all the functionalities of the toolkit (e.g., ROS nodes, etc.), then you need either to use the pre-compiled docker images or to follow the installation instructions for cloning and building the toolkit.

<<<<<<< HEAD
# Installing by cloning OpenDR repository (Ubuntu 20.04, x86, architecture)

This is the recommended way of installing the whole toolkit, since it allows for fully exploiting all the provided functionalities.
To install the toolkit, please first make sure that you have `git` available on your system.
```bash
sudo apt install git
```
Then, clone the toolkit:
```bash
git clone --depth 1 --recurse-submodules -j8 https://github.com/opendr-eu/opendr
```
You are then ready to install the toolkit:
```bash
cd opendr
./bin/install.sh
```
The installation script automatically installs all the required dependencies.
Note that this might take a while (~10-20min depending on your machine and network connection), while the script also makes system-wide changes.
Using dockerfiles is strongly advised (please see below), unless you know what you are doing.
Please also make sure that you have enough RAM available for the installation (about 4GB of free RAM is needed for the full installation/compilation).


If you want to install GPU-related dependencies, then you can appropriately set the `OPENDR_DEVICE` variable.
The toolkit defaults to using CPU.
Therefore, if you want to use GPU, please set this variable accordingly *before* running the installation script:
```bash
export OPENDR_DEVICE=gpu
```
The installation script creates a *virtualenv*, where the toolkit is installed.
To activate OpenDR environment you can just source the `activate.sh`:
```bash
source ./bin/activate.sh
```
Then, you are ready to use the toolkit!

**NOTE:** `OPENDR_DEVICE` does not alter the inference/training device at *runtime*.
It only affects the dependency installation.
You can use OpenDR API to change the inference device.

You can also verify the installation by using the supplied Python and C unit tests:
=======
The toolkit is developed and tested on *Ubuntu 20.04 (x86-64)*.
Please make sure that you have the most recent version of all tools by running
>>>>>>> dab9ed13
```bash
sudo apt upgrade
```
before installing the toolkit and then follow the installation instructions in the relevant section.
All the required dependencies will be automatically installed (or explicit instructions are provided).
Other platforms apart from Ubuntu 20.04, e.g., Windows, other Linux distributions, etc., are currently supported through docker images.

# Installing using *pip*

## CPU-only installation

You can directly install the Python API of the OpenDR toolkit using pip.
First, install the required dependencies:
```bash
sudo apt install python3.8-venv libfreetype6-dev git build-essential cmake python3-dev wget libopenblas-dev libsndfile1 libboost-dev libeigen3-dev
python3 -m venv venv
source venv/bin/activate
pip install wheel==0.38.4
```
Then, you  install the Python API of the toolkit using pip:
```bash
export DISABLE_BCOLZ_AVX2=true
pip install opendr-toolkit-engine
pip install opendr-toolkit
```
*pip* wheels only install code that is available under the *src/opendr* folder of the toolkit.
Tools provided in *projects* are not installed by *pip*.
If you have a CPU that does not support AVX2, the please also `export DISABLE_BCOLZ_AVX2=true` before installing the toolkit.
This is not needed for newer CPUs.

## Enabling GPU-acceleration
The same OpenDR package is used for both CPU and GPU systems.
However, you need to have the appropriate GPU-enabled dependencies installed to use a GPU with OpenDR.
If you plan to use GPU, then you should first install [mxnet-cuda](https://mxnet.apache.org/versions/1.4.1/install/index.html?platform=Linux&language=Python&processor=CPU) and [detectron2](https://detectron2.readthedocs.io/en/latest/tutorials/install.html).
For example, if you stick with the default PyTorch version (1.8) and use CUDA11.2, then you can simply follow:
```bash
sudo apt install python3.8-venv libfreetype6-dev git build-essential cmake python3-dev wget libopenblas-dev libsndfile1 libboost-dev libeigen3-dev
python3 -m venv venv
source venv/bin/activate
pip install wheel==0.38.4
pip install torch==1.13.1+cu116 torchvision==0.14.1 torchaudio==0.13.1 -f https://download.pytorch.org/whl/torch_stable.html
pip install 'git+https://github.com/facebookresearch/detectron2.git'
pip install mxnet-cu112==1.8.0post0
pip install opendr-toolkit-engine
pip install opendr-toolkit
```
If you encounter any issue installing the latest version of detectron, then you can try installing a previous commit:
```bash
pip install 'git+https://github.com/facebookresearch/detectron2.git@5aeb252b194b93dc2879b4ac34bc51a31b5aee13'
```

## Installing only a *particular* tool using *pip* (CPU/GPU)

If you do not want to install the whole repository, you can only install a specific OpenDR tool.
For example, if you just want to perform pose estimation you can just run:
```bash
pip install opendr-toolkit-engine
pip install opendr-toolkit-pose-estimation
```
Note that `opendr-toolkit-engine` must be always installed in your system, while multiple tools can be installed in this way.
OpenDR distributes the following packages that can be installed:
- *opendr-toolkit-activity-recognition*
- *opendr-toolkit-speech-recognition*
- *opendr-toolkit-semantic-segmentation*
- *opendr-toolkit-skeleton-based-action-recognition*
- *opendr-toolkit-face-recognition*
- *opendr-toolkit-facial-expression-recognition*
- *opendr-toolkit-panoptic-segmentation*
- *opendr-toolkit-pose-estimation*
- *opendr-toolkit-compressive-learning*
- *opendr-toolkit-hyperparameter-tuner*
- *opendr-toolkit-heart-anomaly-detection*
- *opendr-toolkit-human-model-generation*
- *opendr-toolkit-multimodal-human-centric*
- *opendr-toolkit-object-detection-2d*
- *opendr-toolkit-object-tracking-2d*
- *opendr-toolkit-object-detection-3d*
- *opendr-toolkit-object-tracking-3d*
- *opendr-toolkit-ambiguity-measure*
- *opendr-toolkit-fall-detection*

Note that `opendr-toolkit` is actually just a metapackage that includes all the aformentioned packages.


# Installing using *docker*
## CPU docker
After installing [docker](https://docs.docker.com/engine/install/ubuntu/), you can directly run the OpenDR image as:
```bash
<<<<<<< HEAD
sudo docker run -p 8888:8888 opendr/opendr-toolkit:cpu_v1.1.1
=======
sudo docker run -p 8888:8888 opendr/opendr-toolkit:cpu_v2.1.0
>>>>>>> dab9ed13
```
The docker automatically runs a Jupyter notebook server that listens at port 8888.
When launched, you can access the Jupyter notebook by following the link provided in the console, it should be similar to [http://127.0.0.1:8888/?token=TOKEN](http://127.0.0.1:8888/?token=TOKEN). In order to stop the container, please quit the Jupyter notebook.

If you do not wish to use Jupyter, you can also experiment by starting an interactive session by running:
```bash
<<<<<<< HEAD
sudo docker run -it opendr/opendr-toolkit:cpu_v1.1.1 /bin/bash
=======
sudo docker run -it opendr/opendr-toolkit:cpu_v2.1.0 /bin/bash
>>>>>>> dab9ed13
```
In this case, do not forget to enable the virtual environment with:
```bash
source bin/activate.sh
```
If you want to display GTK-based applications from the Docker container (e.g., visualize results using OpenCV `imshow()`), then you should mount the X server socket inside the container, e.g.,
```bash
xhost +local:root
<<<<<<< HEAD
sudo docker run -it -v /tmp/.X11-unix:/tmp/.X11-unix -e DISPLAY=unix$DISPLAY opendr/opendr-toolkit:cpu_v1.1.1 /bin/bash
=======
sudo docker run -it -v /tmp/.X11-unix:/tmp/.X11-unix -e DISPLAY=unix$DISPLAY opendr/opendr-toolkit:cpu_v2.1.0 /bin/bash
>>>>>>> dab9ed13
```

## GPU docker
If you want to use a CUDA-enabled container please install [nvidia-docker](https://github.com/NVIDIA/nvidia-docker).
Then, you can directly run the latest image with the command:
```bash
<<<<<<< HEAD
sudo docker run --gpus all -p 8888:8888 opendr/opendr-toolkit:cuda_v1.1.1
```
or, for an interactive session:
```bash
sudo docker run --gpus all -it opendr/opendr-toolkit:cuda_v1.1.1 /bin/bash
=======
sudo docker run --gpus all -p 8888:8888 opendr/opendr-toolkit:cuda_v2.1.0
```
or, for an interactive session:
```bash
sudo docker run --gpus all -it opendr/opendr-toolkit:cuda_v2.1.0 /bin/bash
>>>>>>> dab9ed13
```
In this case, do not forget to enable the virtual environment with:
```bash
source bin/activate.sh
```

# Installing by cloning OpenDR repository (Ubuntu 20.04, x86, architecture)

This is the recommended way of installing the whole toolkit, since it allows for fully exploiting all the provided functionalities.
To install the toolkit, please first make sure that you have `git` available on your system.
```bash
sudo apt install git
```
Then, clone the toolkit:
```bash
git clone --depth 1 --recurse-submodules -j8 https://github.com/opendr-eu/opendr
```

If you want to install GPU-related dependencies, then you can appropriately set the `OPENDR_DEVICE` variable.
The toolkit defaults to using CPU.
Therefore, if you want to use GPU, please set this variable accordingly *before* running the installation script:
```bash
export OPENDR_DEVICE=gpu
```

If you want to use ROS or ROS2, then you need to set the `ROS_DISTRO` variable *before* running the installation script so that additional required dependencies are correctly installed.
This variable should be set to either `noetic` or `melodic` for ROS, and `foxy` or `humble` for ROS2.

You are then ready to install the toolkit:
```bash
cd opendr
./bin/install.sh
```
The installation script automatically installs all the required dependencies.
Note that this might take a while (~10-20min depending on your machine and network connection), while the script also makes system-wide changes.
Using dockerfiles is strongly advised (please see below), unless you know what you are doing.
Please also make sure that you have enough RAM available for the installation (about 4GB of free RAM is needed for the full installation/compilation).


The installation script creates a *virtualenv*, where the toolkit is installed.
To activate OpenDR environment you can just source the `activate.sh`:
```bash
source ./bin/activate.sh
```
Then, you are ready to use the toolkit!

**NOTE:** `OPENDR_DEVICE` does not alter the inference/training device at *runtime*.
It only affects the dependency installation.
You can use OpenDR API to change the inference device.

You can also verify the installation by using the supplied Python and C unit tests:
```bash
make unittest
make ctests
```

If you plan to use GPU-enabled functionalities, then you are advised to install [CUDA 11.2](https://developer.nvidia.com/cuda-11.2.0-download-archive), along with [CuDNN](https://developer.nvidia.com/cudnn).

**HINT:** All tests probe for the `TEST_DEVICE` enviromental variable when running.
If this enviromental variable is set during testing, it allows for easily running all tests on a different device (e.g., setting `TEST_DEVICE=cuda:0` runs all tests on the first GPU of the system).


## Nvidia embedded devices docker
You can also run the corresponding docker image on an Nvidia embedded device (supported: TX-2, Xavier-NX and AGX):

Note that the embedded device should be flashed with Jetpack 4.6.

To enable GPU usage on the embedded device within docker, first edit `/etc/docker/daemon.json` in order to set the default docker runtime:
```
{
    "runtimes": {
        "nvidia": {
            "path": "nvidia-container-runtime",
            "runtimeArgs": []
        }
    },
    "default-runtime": "nvidia"
}
```

Restart docker afterwards:
```
sudo systemctl restart docker.service
```


You can directly run the corresponding docker image by running one of the below:
```bash
sudo docker run -it opendr/opendr-toolkit:tx2_v2 /bin/bash
sudo docker run -it opendr/opendr-toolkit:nx_v2 /bin/bash
sudo docker run -it opendr/opendr-toolkit:agx_v2 /bin/bash
```
This will give you access to a bash terminal within the docker.

After that you should enable the environment variables inside the docker with:
```bash
cd opendr
source bin/activate_nvidia.sh
source /opt/ros/noetic/setup.bash
source projects/opendr_ws/devel/setup.bash
```

The embedded devices docker comes preinstalled with the OpenDR toolkit.
It supports all tools under perception package, as well as all corresponding ROS nodes.

You can enable a USB camera, given it is mounted as `/dev/video0`,  by running the container with the following arguments:
```
xhost +local:root
sudo docker run -it --privileged -v /dev/video0:/dev/video0 opendr/opendr-toolkit:nx_v2 /bin/bash
```

To use the docker on an embedded device with a monitor and a usb camera attached, as well as network access through the hosts network settings you can run:
```
xhost +local:root
sudo docker run -it --privileged --network host -v /tmp/.X11-unix:/tmp/.X11-unix -e DISPLAY=unix$DSIPLAY -v /dev/video0:/dev/video0 opendr/opendr-toolkit:nx_v2 /bin/bash
```<|MERGE_RESOLUTION|>--- conflicted
+++ resolved
@@ -16,7 +16,6 @@
 Note that pip installation includes only the Python API of the toolkit.
 If you need to use all the functionalities of the toolkit (e.g., ROS nodes, etc.), then you need either to use the pre-compiled docker images or to follow the installation instructions for cloning and building the toolkit.
 
-<<<<<<< HEAD
 # Installing by cloning OpenDR repository (Ubuntu 20.04, x86, architecture)
 
 This is the recommended way of installing the whole toolkit, since it allows for fully exploiting all the provided functionalities.
@@ -57,10 +56,6 @@
 You can use OpenDR API to change the inference device.
 
 You can also verify the installation by using the supplied Python and C unit tests:
-=======
-The toolkit is developed and tested on *Ubuntu 20.04 (x86-64)*.
-Please make sure that you have the most recent version of all tools by running
->>>>>>> dab9ed13
 ```bash
 sudo apt upgrade
 ```
@@ -149,22 +144,14 @@
 ## CPU docker
 After installing [docker](https://docs.docker.com/engine/install/ubuntu/), you can directly run the OpenDR image as:
 ```bash
-<<<<<<< HEAD
-sudo docker run -p 8888:8888 opendr/opendr-toolkit:cpu_v1.1.1
-=======
 sudo docker run -p 8888:8888 opendr/opendr-toolkit:cpu_v2.1.0
->>>>>>> dab9ed13
 ```
 The docker automatically runs a Jupyter notebook server that listens at port 8888.
 When launched, you can access the Jupyter notebook by following the link provided in the console, it should be similar to [http://127.0.0.1:8888/?token=TOKEN](http://127.0.0.1:8888/?token=TOKEN). In order to stop the container, please quit the Jupyter notebook.
 
 If you do not wish to use Jupyter, you can also experiment by starting an interactive session by running:
 ```bash
-<<<<<<< HEAD
-sudo docker run -it opendr/opendr-toolkit:cpu_v1.1.1 /bin/bash
-=======
 sudo docker run -it opendr/opendr-toolkit:cpu_v2.1.0 /bin/bash
->>>>>>> dab9ed13
 ```
 In this case, do not forget to enable the virtual environment with:
 ```bash
@@ -173,30 +160,18 @@
 If you want to display GTK-based applications from the Docker container (e.g., visualize results using OpenCV `imshow()`), then you should mount the X server socket inside the container, e.g.,
 ```bash
 xhost +local:root
-<<<<<<< HEAD
-sudo docker run -it -v /tmp/.X11-unix:/tmp/.X11-unix -e DISPLAY=unix$DISPLAY opendr/opendr-toolkit:cpu_v1.1.1 /bin/bash
-=======
 sudo docker run -it -v /tmp/.X11-unix:/tmp/.X11-unix -e DISPLAY=unix$DISPLAY opendr/opendr-toolkit:cpu_v2.1.0 /bin/bash
->>>>>>> dab9ed13
 ```
 
 ## GPU docker
 If you want to use a CUDA-enabled container please install [nvidia-docker](https://github.com/NVIDIA/nvidia-docker).
 Then, you can directly run the latest image with the command:
 ```bash
-<<<<<<< HEAD
-sudo docker run --gpus all -p 8888:8888 opendr/opendr-toolkit:cuda_v1.1.1
+sudo docker run --gpus all -p 8888:8888 opendr/opendr-toolkit:cuda_v2.1.0
 ```
 or, for an interactive session:
 ```bash
-sudo docker run --gpus all -it opendr/opendr-toolkit:cuda_v1.1.1 /bin/bash
-=======
-sudo docker run --gpus all -p 8888:8888 opendr/opendr-toolkit:cuda_v2.1.0
-```
-or, for an interactive session:
-```bash
 sudo docker run --gpus all -it opendr/opendr-toolkit:cuda_v2.1.0 /bin/bash
->>>>>>> dab9ed13
 ```
 In this case, do not forget to enable the virtual environment with:
 ```bash
