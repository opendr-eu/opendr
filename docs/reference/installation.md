# Installing OpenDR toolkit

OpenDR can be installed in the following ways:
1. Using *pip* (CPU/GPU support)
2. Using *docker* (CPU/GPU support)
3. By cloning this repository (CPU/GPU support, for advanced users only)

The following table summarizes the installation options based on your system architecture and OS:

| Installation Method   | OS                    |
|-----------------------|-----------------------|
| Clone & Install       | Ubuntu 20.04 (x86-64) |
| pip                   | Ubuntu 20.04 (x86-64) |
| docker                | Linux / Windows       |

Note that pip installation includes only the Python API of the toolkit. 
If you need to use all the functionalities of the toolkit (e.g., ROS nodes, etc.), then you need either to use the pre-compiled docker images or to follow the installation instructions for cloning and building the toolkit.

<<<<<<< HEAD
# Installing by cloning OpenDR repository (Ubuntu 20.04, x86, architecture)

This is the recommended way of installing the whole toolkit, since it allows for fully exploiting all the provided functionalities.
To install the toolkit, please first make sure that you have `git` available on your system.
```bash
sudo apt install git
```
Then, clone the toolkit:
```bash
git clone --depth 1 --recurse-submodules -j8 https://github.com/opendr-eu/opendr
```
You are then ready to install the toolkit:
```bash
cd opendr
./bin/install.sh
```


The installation script automatically installs all the required dependencies.
Note that this might take a while (~10-20min depending on your machine and network connection), while the script also makes system-wide changes.
Using dockerfiles is strongly advised (please see below), unless you know what you are doing.
Please also make sure that you have enough RAM available for the installation (about 4GB of free RAM is needed for the full installation/compilation).

You can set the inference/training device using the `OPENDR_DEVICE` variable.
The toolkit defaults to using CPU.
Therefore, if you want to use GPU, please set this variable accordingly *before* running the installation script:
```bash
export OPENDR_DEVICE=gpu
```
The installation script creates a *virtualenv*, where the toolkit is installed.
To activate OpenDR environment you can just source the `activate.sh`:
=======
The toolkit is developed and tested on *Ubuntu 20.04 (x86-64)*. 
Please make sure that you have the most recent version of all tools by running
>>>>>>> 522f325c
```bash
sudo apt upgrade
```
<<<<<<< HEAD
Then, you are ready to use the toolkit!

**NOTE:** `OPENDR_DEVICE` does not alter the inference/training device at *runtime*.
It only affects the dependency installation.
You can use OpenDR API to change the inference device.

You can also verify the installation by using the supplied Python and C unit tests:
```bash
make unittest
make ctests
```

If you plan to use GPU-enabled functionalities, then you are advised to install [CUDA 11.2](https://developer.nvidia.com/cuda-11.2.0-download-archive), along with [CuDNN](https://developer.nvidia.com/cudnn).

**HINT:** All tests probe for the `TEST_DEVICE` enviromental variable when running.
If this enviromental variable is set during testing, it allows for easily running all tests on a different device (e.g., setting `TEST_DEVICE=cuda:0` runs all tests on the first GPU of the system).
=======
before installing the toolkit and then follow the installation instructions in the relevant section.
All the required dependencies will be automatically installed (or explicit instructions are provided).
Other platforms apart from Ubuntu 20.04, e.g., Windows, other Linux distributions, etc., are currently supported through docker images.
>>>>>>> 522f325c

# Installing by cloning OpenDR repository on a Nvidia embedded device
If you are installing the toolkit on a Nvidia embedded device:
```bash
cd opendr
./bin/install_nvidia.sh tx2 | agx | nx
```
Supported Nvidia embedded devices are: TX-2, AGX and Xavier-NX. To install the toolkit correctly, use the corresponding argument for the device you are installing the toolkit on.

**Note that the Nvidia embedded device should be flashed with Jetpack 4.6 and that this might take a while (~4-5h), while the script also makes system-wide changes and might prompt for password input.**

In order to use the toolkit, you should export some system variables by running `activate_tx2.sh`.
Note that this should be run before every toolkit use:
```bash
./bin/activate_nvidia.sh
```
Then, you are ready to use the toolkit!

# Installing using *pip*

## CPU-only installation

You can directly install the Python API of the OpenDR toolkit using pip.
First, install the required dependencies:
```bash
sudo apt install python3.8-venv libfreetype6-dev git build-essential cmake python3-dev wget libopenblas-dev libsndfile1 libboost-dev libeigen3-dev
python3 -m venv venv
source venv/bin/activate
pip install wheel
```
Then, you  install the Python API of the toolkit using pip:
```bash
export DISABLE_BCOLZ_AVX2=true
pip install opendr-toolkit-engine
pip install opendr-toolkit
```
*pip* wheels only install code that is available under the *src/opendr* folder of the toolkit.
Tools provided in *projects* are not installed by *pip*.
If you have a CPU that does not support AVX2, the please also `export DISABLE_BCOLZ_AVX2=true` before installing the toolkit.
This is not needed for newer CPUs.

## Enabling GPU-acceleration
The same OpenDR package is used for both CPU and GPU systems.
However, you need to have the appropriate GPU-enabled dependencies installed to use a GPU with OpenDR.
If you plan to use GPU, then you should first install [mxnet-cuda](https://mxnet.apache.org/versions/1.4.1/install/index.html?platform=Linux&language=Python&processor=CPU) and [detectron2](https://detectron2.readthedocs.io/en/latest/tutorials/install.html).
For example, if you stick with the default PyTorch version (1.8) and use CUDA11.2, then you can simply follow:
```bash
sudo apt install python3.8-venv libfreetype6-dev git build-essential cmake python3-dev wget libopenblas-dev libsndfile1 libboost-dev libeigen3-dev
python3 -m venv venv
source venv/bin/activate
pip install wheel
pip install torch==1.9.0+cu111 torchvision==0.10.0+cu111 torchaudio==0.9.0 -f https://download.pytorch.org/whl/torch_stable.html
pip install 'git+https://github.com/facebookresearch/detectron2.git'
pip install mxnet-cu112==1.8.0post0
pip install opendr-toolkit-engine
pip install opendr-toolkit
```
If you encounter any issue installing the latest version of detectron, then you can try installing a previous commit:
```bash
pip install 'git+https://github.com/facebookresearch/detectron2.git@5aeb252b194b93dc2879b4ac34bc51a31b5aee13'
```

## Installing only a *particular* tool using *pip* (CPU/GPU)

If you do not want to install the whole repository, you can only install a specific OpenDR tool.
For example, if you just want to perform pose estimation you can just run:
```bash
pip install opendr-toolkit-engine
pip install opendr-toolkit-pose-estimation
```
Note that `opendr-toolkit-engine` must be always installed in your system, while multiple tools can be installed in this way.
OpenDR distributes the following packages that can be installed:
- *opendr-toolkit-activity_recognition*
- *opendr-toolkit-speech_recognition*
- *opendr-toolkit-semantic_segmentation*
- *opendr-toolkit-skeleton_based_action_recognition*
- *opendr-toolkit-face_recognition*
- *opendr-toolkit-facial_expression_recognition*
- *opendr-toolkit-panoptic_segmentation*
- *opendr-toolkit-pose_estimation*
- *opendr-toolkit-compressive_learning*
- *opendr-toolkit-hyperparameter_tuner*
- *opendr-toolkit-heart_anomaly_detection*
- *opendr-toolkit-human_model_generation*
- *opendr-toolkit-multimodal_human_centric*
- *opendr-toolkit-object_detection_2d*
- *opendr-toolkit-object_tracking_2d*
- *opendr-toolkit-object_detection_3d*
- *opendr-toolkit-object_tracking_3d*
- *opendr-toolkit-mobile_manipulation* (requires a functional ROS installation)
- *opendr-toolkit-single_demo_grasp* (requires a functional ROS installation)


Note that `opendr-toolkit` is actually just a metapackage that includes all the afformentioned packages.


# Installing using *docker*
## CPU docker
After installing [docker](https://docs.docker.com/engine/install/ubuntu/), you can directly run the OpenDR image as:
```bash
sudo docker run -p 8888:8888 opendr/opendr-toolkit:cpu_latest
```
The docker automatically runs a Jupyter notebook server that listens at port 8888.
When launched, you can access the Jupyter notebook by following the link provided in the console, it should be similar to [http://127.0.0.1:8888/?token=TOKEN](http://127.0.0.1:8888/?token=TOKEN). In order to stop the container, please quit the Jupyter notebook.

If you do not wish to use Jupyter, you can also experiment by starting an interactive session by running:
```bash
sudo docker run -it opendr/opendr-toolkit:cpu_latest /bin/bash
```
In this case, do not forget to enable the virtual environment with:
```bash
source bin/activate.sh
```
If you want to display GTK-based applications from the Docker container (e.g., visualize results using OpenCV `imshow()`), then you should mount the X server socket inside the container, e.g.,
```bash
xhost +local:root
sudo docker run -it -v /tmp/.X11-unix:/tmp/.X11-unix -e DISPLAY=unix$DISPLAY opendr/opendr-toolkit:cpu_latest /bin/bash
```

## GPU docker
If you want to use a CUDA-enabled container please install [nvidia-docker](https://github.com/NVIDIA/nvidia-docker).
Then, you can directly run the latest image with the command:
```bash
sudo docker run --gpus all -p 8888:8888 opendr/opendr-toolkit:cuda_latest
```
or, for an interactive session:
```bash
sudo docker run --gpus all -it opendr/opendr-toolkit:cuda_latest /bin/bash
```
In this case, do not forget to enable the virtual environment with:
```bash
source bin/activate.sh
```
<<<<<<< HEAD

## Build the docker images yourself _(optional)_
Alternatively you can also build the docker images locally using the [Dockerfile](/Dockerfile) ([Dockerfile-cuda](/Dockerfile-cuda) for cuda) provided in the root folder of the toolkit.
=======
>>>>>>> 522f325c

# Installing by cloning OpenDR repository (Ubuntu 20.04, x86, architecture)

This is the recommended way of installing the whole toolkit, since it allows for fully exploiting all the provided functionalities.
To install the toolkit, please first make sure that you have `git` available on your system.
```bash
sudo apt install git
```
Then, clone the toolkit:
```bash
git clone --depth 1 --recurse-submodules -j8 https://github.com/opendr-eu/opendr
```
You are then ready to install the toolkit:
```bash
cd opendr
./bin/install.sh
```
The installation script automatically installs all the required dependencies.
Note that this might take a while (~10-20min depending on your machine and network connection), while the script also makes system-wide changes.
Using dockerfiles is strongly advised (please see below), unless you know what you are doing.
Please also make sure that you have enough RAM available for the installation (about 4GB of free RAM is needed for the full installation/compilation).


If you want to install GPU-related dependencies, then you can appropriately set the `OPENDR_DEVICE` variable.
The toolkit defaults to using CPU.
Therefore, if you want to use GPU, please set this variable accordingly *before* running the installation script:
```bash
export OPENDR_DEVICE=gpu
```
The installation script creates a *virtualenv*, where the toolkit is installed.
To activate OpenDR environment you can just source the `activate.sh`:
```bash
source ./bin/activate.sh
```
Then, you are ready to use the toolkit!

**NOTE:** `OPENDR_DEVICE` does not alter the inference/training device at *runtime*. 
It only affects the dependency installation.
You can use OpenDR API to change the inference device.

You can also verify the installation by using the supplied Python and C unit tests:
```bash
make unittest
make ctests
```
<<<<<<< HEAD
sudo docker run --gpus all -p 8888:8888 opendr/opendr-toolkit:cuda
```

## Nvidia embedded devices docker
You can also run the corresponding docker image on a Nvidia embedded device (supported: TX-2, Xavier-NX and AGX):

Note that the embedded device should be flashed with Jetpack 4.6 and that this might take a while (~4-5h).

To enable GPU usage on the embedded device within docker, first edit `/etc/docker/daemon.json` in order to set the default docker runtime:
```
{
    "runtimes": {
        "nvidia": {
            "path": "nvidia-container-runtime",
            "runtimeArgs": []
        }
    },
    "default-runtime": "nvidia"
}
```

Restart docker afterwards:
```
sudo systemctl restart docker.service
```


# Build the docker image yourself on a Nvidia embedded device
You can also build the corresponding docker image on a Nvidia embedded device (supported: TX-2, Xavier-NX and AGX):

Note that the embedded device should be flashed with Jetpack 4.6 and that this might take a while (~4-5h).

To enable GPU usage on the embedded device within docker, first edit `/etc/docker/daemon.json` in order to set the default docker runtime:
```
{
    "runtimes": {
        "nvidia": {
            "path": "nvidia-container-runtime",
            "runtimeArgs": []
        }
    },
    "default-runtime": "nvidia"
}
```

Restart docker afterwards:
```
sudo systemctl restart docker.service
```
You can directly run the corresponding docker image by running one of the below:
```bash
xhost +local:root
sudo docker run -it --privileged -v /tmp/.X11-unix:/tmp/.X11-unix -e DISPLAY=unix$DISPLAY opendr/opendr-toolkit:tx_2 /bin/bash
sudo docker run -it --privileged -v /tmp/.X11-unix:/tmp/.X11-unix -e DISPLAY=unix$DISPLAY opendr/opendr-toolkit:nx /bin/bash
sudo docker run -it --privileged -v /tmp/.X11-unix:/tmp/.X11-unix -e DISPLAY=unix$DISPLAY opendr/opendr-toolkit:agx /bin/bash
```

Install the toolkit:
```bash
git clone --depth 1 --recurse-submodules -j8 https://github.com/opendr-eu/opendr
cd opendr
sudo docker build --build-arg device=tx2 -t opendr/opendr-embedded -f Dockerfile-embedded .
```
Supported device arguments are: 'tx2', 'agx' and 'nx' for the corresponding embedded device.

In order to run the docker image, run the following command to access bash within the docker:
```bash
xhost +local:root
sudo docker run -it --privileged -v /tmp/.X11-unix:/tmp/.X11-unix -e DISPLAY=unix$DISPLAY opendr/opendr-embedded /bin/bash
```

After that you should enable the environment variables inside the docker with:
```bash
source bin/activate_nvidia.sh
source /opt/ros/noetic/setup.bash
source projects/opendr_ws/devel/setup.bash
```
=======

If you plan to use GPU-enabled functionalities, then you are advised to install [CUDA 11.2](https://developer.nvidia.com/cuda-11.2.0-download-archive), along with [CuDNN](https://developer.nvidia.com/cudnn).

**HINT:** All tests probe for the `TEST_DEVICE` enviromental variable when running.
If this enviromental variable is set during testing, it allows for easily running all tests on a different device (e.g., setting `TEST_DEVICE=cuda:0` runs all tests on the first GPU of the system).
>>>>>>> 522f325c
<|MERGE_RESOLUTION|>--- conflicted
+++ resolved
@@ -1,9 +1,9 @@
 # Installing OpenDR toolkit
 
 OpenDR can be installed in the following ways:
-1. Using *pip* (CPU/GPU support)
-2. Using *docker* (CPU/GPU support)
-3. By cloning this repository (CPU/GPU support, for advanced users only)
+1. By cloning this repository (CPU/GPU support)
+2. Using *pip* (CPU/GPU support)
+3. Using *docker* (CPU/GPU support)
 
 The following table summarizes the installation options based on your system architecture and OS:
 
@@ -16,84 +16,14 @@
 Note that pip installation includes only the Python API of the toolkit. 
 If you need to use all the functionalities of the toolkit (e.g., ROS nodes, etc.), then you need either to use the pre-compiled docker images or to follow the installation instructions for cloning and building the toolkit.
 
-<<<<<<< HEAD
-# Installing by cloning OpenDR repository (Ubuntu 20.04, x86, architecture)
-
-This is the recommended way of installing the whole toolkit, since it allows for fully exploiting all the provided functionalities.
-To install the toolkit, please first make sure that you have `git` available on your system.
-```bash
-sudo apt install git
-```
-Then, clone the toolkit:
-```bash
-git clone --depth 1 --recurse-submodules -j8 https://github.com/opendr-eu/opendr
-```
-You are then ready to install the toolkit:
-```bash
-cd opendr
-./bin/install.sh
-```
-
-
-The installation script automatically installs all the required dependencies.
-Note that this might take a while (~10-20min depending on your machine and network connection), while the script also makes system-wide changes.
-Using dockerfiles is strongly advised (please see below), unless you know what you are doing.
-Please also make sure that you have enough RAM available for the installation (about 4GB of free RAM is needed for the full installation/compilation).
-
-You can set the inference/training device using the `OPENDR_DEVICE` variable.
-The toolkit defaults to using CPU.
-Therefore, if you want to use GPU, please set this variable accordingly *before* running the installation script:
-```bash
-export OPENDR_DEVICE=gpu
-```
-The installation script creates a *virtualenv*, where the toolkit is installed.
-To activate OpenDR environment you can just source the `activate.sh`:
-=======
 The toolkit is developed and tested on *Ubuntu 20.04 (x86-64)*. 
 Please make sure that you have the most recent version of all tools by running
->>>>>>> 522f325c
 ```bash
 sudo apt upgrade
 ```
-<<<<<<< HEAD
-Then, you are ready to use the toolkit!
-
-**NOTE:** `OPENDR_DEVICE` does not alter the inference/training device at *runtime*.
-It only affects the dependency installation.
-You can use OpenDR API to change the inference device.
-
-You can also verify the installation by using the supplied Python and C unit tests:
-```bash
-make unittest
-make ctests
-```
-
-If you plan to use GPU-enabled functionalities, then you are advised to install [CUDA 11.2](https://developer.nvidia.com/cuda-11.2.0-download-archive), along with [CuDNN](https://developer.nvidia.com/cudnn).
-
-**HINT:** All tests probe for the `TEST_DEVICE` enviromental variable when running.
-If this enviromental variable is set during testing, it allows for easily running all tests on a different device (e.g., setting `TEST_DEVICE=cuda:0` runs all tests on the first GPU of the system).
-=======
 before installing the toolkit and then follow the installation instructions in the relevant section.
 All the required dependencies will be automatically installed (or explicit instructions are provided).
 Other platforms apart from Ubuntu 20.04, e.g., Windows, other Linux distributions, etc., are currently supported through docker images.
->>>>>>> 522f325c
-
-# Installing by cloning OpenDR repository on a Nvidia embedded device
-If you are installing the toolkit on a Nvidia embedded device:
-```bash
-cd opendr
-./bin/install_nvidia.sh tx2 | agx | nx
-```
-Supported Nvidia embedded devices are: TX-2, AGX and Xavier-NX. To install the toolkit correctly, use the corresponding argument for the device you are installing the toolkit on.
-
-**Note that the Nvidia embedded device should be flashed with Jetpack 4.6 and that this might take a while (~4-5h), while the script also makes system-wide changes and might prompt for password input.**
-
-In order to use the toolkit, you should export some system variables by running `activate_tx2.sh`.
-Note that this should be run before every toolkit use:
-```bash
-./bin/activate_nvidia.sh
-```
-Then, you are ready to use the toolkit!
 
 # Installing using *pip*
 
@@ -102,7 +32,7 @@
 You can directly install the Python API of the OpenDR toolkit using pip.
 First, install the required dependencies:
 ```bash
-sudo apt install python3.8-venv libfreetype6-dev git build-essential cmake python3-dev wget libopenblas-dev libsndfile1 libboost-dev libeigen3-dev
+sudo apt install python3.8-venv libfreetype6-dev git build-essential cmake python3-dev wget libopenblas-dev libsndfile1 libboost-dev libeigen3-dev 
 python3 -m venv venv
 source venv/bin/activate
 pip install wheel
@@ -119,12 +49,12 @@
 This is not needed for newer CPUs.
 
 ## Enabling GPU-acceleration
-The same OpenDR package is used for both CPU and GPU systems.
+The same OpenDR package is used for both CPU and GPU systems. 
 However, you need to have the appropriate GPU-enabled dependencies installed to use a GPU with OpenDR.
 If you plan to use GPU, then you should first install [mxnet-cuda](https://mxnet.apache.org/versions/1.4.1/install/index.html?platform=Linux&language=Python&processor=CPU) and [detectron2](https://detectron2.readthedocs.io/en/latest/tutorials/install.html).
 For example, if you stick with the default PyTorch version (1.8) and use CUDA11.2, then you can simply follow:
 ```bash
-sudo apt install python3.8-venv libfreetype6-dev git build-essential cmake python3-dev wget libopenblas-dev libsndfile1 libboost-dev libeigen3-dev
+sudo apt install python3.8-venv libfreetype6-dev git build-essential cmake python3-dev wget libopenblas-dev libsndfile1 libboost-dev libeigen3-dev 
 python3 -m venv venv
 source venv/bin/activate
 pip install wheel
@@ -134,10 +64,6 @@
 pip install opendr-toolkit-engine
 pip install opendr-toolkit
 ```
-If you encounter any issue installing the latest version of detectron, then you can try installing a previous commit:
-```bash
-pip install 'git+https://github.com/facebookresearch/detectron2.git@5aeb252b194b93dc2879b4ac34bc51a31b5aee13'
-```
 
 ## Installing only a *particular* tool using *pip* (CPU/GPU)
 
@@ -147,7 +73,7 @@
 pip install opendr-toolkit-engine
 pip install opendr-toolkit-pose-estimation
 ```
-Note that `opendr-toolkit-engine` must be always installed in your system, while multiple tools can be installed in this way.
+Note that `opendr-toolkit-engine` must be always installed in your system, while multiple tools can be installed in this way. 
 OpenDR distributes the following packages that can be installed:
 - *opendr-toolkit-activity_recognition*
 - *opendr-toolkit-speech_recognition*
@@ -210,12 +136,6 @@
 ```bash
 source bin/activate.sh
 ```
-<<<<<<< HEAD
-
-## Build the docker images yourself _(optional)_
-Alternatively you can also build the docker images locally using the [Dockerfile](/Dockerfile) ([Dockerfile-cuda](/Dockerfile-cuda) for cuda) provided in the root folder of the toolkit.
-=======
->>>>>>> 522f325c
 
 # Installing by cloning OpenDR repository (Ubuntu 20.04, x86, architecture)
 
@@ -261,16 +181,23 @@
 make unittest
 make ctests
 ```
-<<<<<<< HEAD
-sudo docker run --gpus all -p 8888:8888 opendr/opendr-toolkit:cuda
-```
-
-## Nvidia embedded devices docker
-You can also run the corresponding docker image on a Nvidia embedded device (supported: TX-2, Xavier-NX and AGX):
-
-Note that the embedded device should be flashed with Jetpack 4.6 and that this might take a while (~4-5h).
-
-To enable GPU usage on the embedded device within docker, first edit `/etc/docker/daemon.json` in order to set the default docker runtime:
+
+If you plan to use GPU-enabled functionalities, then you are advised to install [CUDA 11.2](https://developer.nvidia.com/cuda-11.2.0-download-archive), along with [CuDNN](https://developer.nvidia.com/cudnn).
+
+**HINT:** All tests probe for the `TEST_DEVICE` enviromental variable when running.
+If this enviromental variable is set during testing, it allows for easily running all tests on a different device (e.g., setting `TEST_DEVICE=cuda:0` runs all tests on the first GPU of the system).
+
+## Build the docker images yourself _(optional)_
+Alternatively you can also build the docker images locally using the [Dockerfile](/Dockerfile) ([Dockerfile-cuda](/Dockerfile-cuda) for cuda) provided in the root folder of the toolkit.
+
+For the CPU image, execute the following commands:
+```bash
+git clone --depth 1 --recurse-submodules -j8 https://github.com/opendr-eu/opendr
+cd opendr
+sudo docker build -t opendr/opendr-toolkit:cpu .
+```
+
+For the cuda-enabled image, first edit `/etc/docker/daemon.json` in order to set the default docker runtime:
 ```
 {
     "runtimes": {
@@ -287,10 +214,24 @@
 ```
 sudo systemctl restart docker.service
 ```
-
-
-# Build the docker image yourself on a Nvidia embedded device
-You can also build the corresponding docker image on a Nvidia embedded device (supported: TX-2, Xavier-NX and AGX):
+Then you can build the supplied dockerfile:
+```bash
+git clone --depth 1 --recurse-submodules -j8 https://github.com/opendr-eu/opendr
+cd opendr
+sudo docker build -t opendr/opendr-toolkit:cuda -f Dockerfile-cuda .
+```
+
+In order to run them, the commands are respectively:
+```bash
+sudo docker run --gpus all -p 8888:8888 opendr/opendr-toolkit:cpu
+```
+and
+```
+sudo docker run --gpus all -p 8888:8888 opendr/opendr-toolkit:cuda
+```
+
+## Nvidia embedded devices docker
+You can also run the corresponding docker image on a Nvidia embedded device (supported: TX-2, Xavier-NX and AGX):
 
 Note that the embedded device should be flashed with Jetpack 4.6 and that this might take a while (~4-5h).
 
@@ -311,6 +252,30 @@
 ```
 sudo systemctl restart docker.service
 ```
+
+
+# Build the docker image yourself on a Nvidia embedded device
+You can also build the corresponding docker image on a Nvidia embedded device (supported: TX-2, Xavier-NX and AGX):
+
+Note that the embedded device should be flashed with Jetpack 4.6 and that this might take a while (~4-5h).
+
+To enable GPU usage on the embedded device within docker, first edit `/etc/docker/daemon.json` in order to set the default docker runtime:
+```
+{
+    "runtimes": {
+        "nvidia": {
+            "path": "nvidia-container-runtime",
+            "runtimeArgs": []
+        }
+    },
+    "default-runtime": "nvidia"
+}
+```
+
+Restart docker afterwards:
+```
+sudo systemctl restart docker.service
+```
 You can directly run the corresponding docker image by running one of the below:
 ```bash
 xhost +local:root
@@ -338,11 +303,4 @@
 source bin/activate_nvidia.sh
 source /opt/ros/noetic/setup.bash
 source projects/opendr_ws/devel/setup.bash
-```
-=======
-
-If you plan to use GPU-enabled functionalities, then you are advised to install [CUDA 11.2](https://developer.nvidia.com/cuda-11.2.0-download-archive), along with [CuDNN](https://developer.nvidia.com/cudnn).
-
-**HINT:** All tests probe for the `TEST_DEVICE` enviromental variable when running.
-If this enviromental variable is set during testing, it allows for easily running all tests on a different device (e.g., setting `TEST_DEVICE=cuda:0` runs all tests on the first GPU of the system).
->>>>>>> 522f325c
+```