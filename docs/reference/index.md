# OpenDR Toolkit Reference Manual

Release 0.1

![OpenDR](images/opendr_logo.png)

Copyright &copy; 2020-2021 OpenDR Project.
OpenDR is funded from the European Union’s Horizon 2020 research and innovation programme under grant agreement No 871449.

Permission to use, copy and distribute this documentation for any purpose and without fee is hereby granted in perpetuity, provided that no modifications are made to this documentation.

The copyright holder makes no warranty or condition, either expressed or implied, including but not limited to any implied warranties of merchantability and fitness for a particular purpose, regarding this manual and the associated software.
This manual is provided on an `as-is` basis.
Neither the copyright holder nor any applicable licensor will be liable for any incidental or consequential damages.

## Table of Contents

- [Inference and Training API](inference-and-training-api.md)
    - `engine` Module
        - [engine.data Module](engine-data.md)
        - [engine.datasets Module](engine-datasets.md)
        - [engine.target Module](engine-target.md)
    - `perception` Module
        - [face_recognition_learner Module](face-recognition.md)
        - [lightweight-open-pose Module](lightweight-open-pose.md)
        - [activity_recognition Module](activity_recognition.md)
        - [edgespeechnets Module](edgespeechnets.md)
        - [quadraticselfonn Module](quadratic-selfonn.md)
        - [rgbd_hand_gesture_learner Module](rgbd_hand_gesture_learner.md)
        - [gated_recurrent_unit](gated_recurrent_unit.md)
        - [matchboxnet Module](matchboxnet.md)
        - [voxel-object-detection-3d Module](voxel-object-detection-3d.md)
        - [object_tracking_2d_fair_mot Module](object-tracking-2d-fair-mot.md)
        - [object_tracking_3d_ab3dmot Module](object-tracking-3d-ab3dmot.md)
        - [multilinear_compressive_learning Module](multilinear_compressive_learning.md)
<<<<<<< HEAD
    - `control` Module
      - [mobile_manipulation Module](mobile-manipulation.md)
=======
        - [skeleton_based_action_recognition](skeleton_based_action_recognition.md)
>>>>>>> 4ea8a86a
- [ROSBridge Package](rosbridge.md)<|MERGE_RESOLUTION|>--- conflicted
+++ resolved
@@ -33,10 +33,7 @@
         - [object_tracking_2d_fair_mot Module](object-tracking-2d-fair-mot.md)
         - [object_tracking_3d_ab3dmot Module](object-tracking-3d-ab3dmot.md)
         - [multilinear_compressive_learning Module](multilinear_compressive_learning.md)
-<<<<<<< HEAD
+        - [skeleton_based_action_recognition](skeleton_based_action_recognition.md)
     - `control` Module
       - [mobile_manipulation Module](mobile-manipulation.md)
-=======
-        - [skeleton_based_action_recognition](skeleton_based_action_recognition.md)
->>>>>>> 4ea8a86a
 - [ROSBridge Package](rosbridge.md)