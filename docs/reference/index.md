--- conflicted
+++ resolved
@@ -1,10 +1,6 @@
 # OpenDR Toolkit Reference Manual
 
-<<<<<<< HEAD
-*Release 1.1.1*
-=======
 *Release 1.1*
->>>>>>> 07840d34
 <div align="center">
   <img src="images/opendr_logo.png" />
 </div>
@@ -99,9 +95,6 @@
     - [target.h](c-target-h.md)
     - [opendr_utils.h](c-opendr-utils-h.md)
     - [face_recognition.h](c-face-recognition-h.md)
-<<<<<<< HEAD
-- [Demos](../../projects/index.md)
-=======
 - Projects
     - `C API` Module
         - [face recognition Demo](/projects/c_api)
@@ -156,5 +149,4 @@
         - [Human Model Generation Demos](/projects/python/simulation/human_dataset_generation)
     - `utils` Module
         - [Hyperparameter Tuning Module](/projects/python/utils/hyperparameter_tuner)
->>>>>>> 07840d34
 - [Known Issues](/docs/reference/issues.md)