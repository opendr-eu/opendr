--- conflicted
+++ resolved
@@ -65,15 +65,12 @@
         - [mobile_manipulation Module](mobile-manipulation.md)
     - `simulation` Module
         - [human_model_generation Module](human_model_generation.md)
-<<<<<<< HEAD
     - `data_generation` Module
         - [synthetic_facial_image_generation Module](synthetic_facial_image_generator.md)
         - [human_model_generation Module](human-model-generation.md)
-
-=======
     - `utils` Module
         - [Hyperparameter Tuning Module](hyperparameter_tuner.md)
->>>>>>> 5b0408aa
+
 - [ROSBridge Package](rosbridge.md)
 - [C Inference API](c-api.md)
     - [data.h](c-data-h.md)
