--- conflicted
+++ resolved
@@ -66,21 +66,15 @@
         - [single_demo_grasp Module](single-demonstration-grasping.md)        
 
     - `simulation` Module
-<<<<<<< HEAD
         - [human_model_generation Module](human_model_generation.md)
     - `data_generation` Module
         - [synthetic_facial_image_generation Module](synthetic_facial_image_generator.md)
         - [human_model_generation Module](human-model-generation.md)
     - `utils` Module
         - [Hyperparameter Tuning Module](hyperparameter_tuner.md)
+    - `Stand-alone Utility Frameworks`
+        - [Engine Agnostic Gym Environment with Reactive extension (EAGERx)](eagerx.md)
 
-=======
-        - [human_model_generation Module](human-model-generation.md)
-    - `utils` Module
-        - [Hyperparameter Tuning Module](hyperparameter_tuner.md)
-- `Stand-alone Utility Frameworks`
-    - [Engine Agnostic Gym Environment with Reactive extension (EAGERx)](eagerx.md)
->>>>>>> 7e40d431
 - [ROSBridge Package](rosbridge.md)
 - [C Inference API](c-api.md)
     - [data.h](c-data-h.md)
