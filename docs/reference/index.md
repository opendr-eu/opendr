--- conflicted
+++ resolved
@@ -1,10 +1,6 @@
 # OpenDR Toolkit Reference Manual
 
-<<<<<<< HEAD
-*Release 2.1.0*
-=======
 *Release 2.2.0*
->>>>>>> b89ea14d
 <div align="center">
   <img src="images/opendr_logo.png" />
 </div>
