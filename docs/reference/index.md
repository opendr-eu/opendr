--- conflicted
+++ resolved
@@ -64,15 +64,11 @@
     - `control` Module
         - [mobile_manipulation Module](mobile-manipulation.md)
     - `simulation` Module
-<<<<<<< HEAD
         - [human_model_generation Module](human-model-generation.md)
+    - `utils` Module
+        - [Hyperparameter Tuning Module](hyperparameter_tuner.md)
 - `Stand-alone Utility Frameworks`
     - [eagerx](eagerx.md)
-=======
-        - [human_model_generation Module](human_model_generation.md)
-    - `utils` Module
-        - [Hyperparameter Tuning Module](hyperparameter_tuner.md)
->>>>>>> 5b0408aa
 - [ROSBridge Package](rosbridge.md)
 - [C Inference API](c-api.md)
     - [data.h](c-data-h.md)
