--- conflicted
+++ resolved
@@ -16,18 +16,6 @@
 ## Table of Contents
 
 - [Inference and Training API](inference-and-training-api.md)
-<<<<<<< HEAD
-    - [engine.data Module](engine-data.md)
-    - [engine.datasets Module](engine-datasets.md)
-    - [engine.target Module](engine-target.md)
-    - [lightweight-open-pose Module](lightweight-open-pose.md)
-    - [voxel-object-detection-3d Module](voxel-object-detection-3d.md)
-- [C inference API](c-api.md)
-    - [data.h](c-data-h.md)
-    - [target.h](c-target-h.md) 
-    - [opendr_utils.h](c-opendr-utils-h.md)
-    - [face_recognition.h](c-face-recognition-h.md)
-=======
     - `engine` Module
         - [engine.data Module](engine-data.md)
         - [engine.datasets Module](engine-datasets.md)
@@ -46,4 +34,8 @@
         - [object_tracking_3d_ab3dmot Module](object-tracking-3d-ab3dmot.md)
         - [multilinear_compressive_learning Module](multilinear_compressive_learning.md)
 - [ROSBridge Package](rosbridge.md)
->>>>>>> 14587e32
+- [C Inference API](c-api.md)
+    - [data.h](c-data-h.md)
+    - [target.h](c-target-h.md) 
+    - [opendr_utils.h](c-opendr-utils-h.md)
+    - [face_recognition.h](c-face-recognition-h.md)