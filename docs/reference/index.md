# OpenDR Toolkit Reference Manual

Release 0.1

![OpenDR](images/opendr_logo.png)

Copyright &copy; 2020-2021 OpenDR Project.
OpenDR is funded from the European Union’s Horizon 2020 research and innovation programme under grant agreement No 871449.

Permission to use, copy and distribute this documentation for any purpose and without fee is hereby granted in perpetuity, provided that no modifications are made to this documentation.

The copyright holder makes no warranty or condition, either expressed or implied, including but not limited to any implied warranties of merchantability and fitness for a particular purpose, regarding this manual and the associated software.
This manual is provided on an `as-is` basis.
Neither the copyright holder nor any applicable licensor will be liable for any incidental or consequential damages.

## Table of Contents

- [Inference and Training API](inference-and-training-api.md)
    - `engine` Module
        - [engine.data Module](engine-data.md)
        - [engine.datasets Module](engine-datasets.md)
        - [engine.target Module](engine-target.md)
    - `perception` Module
        - [face_recognition_learner Module](face-recognition.md)
        - [lightweight-open-pose Module](lightweight-open-pose.md)
        - [activity_recognition Module](activity-recognition.md)
        - [edgespeechnets Module](edgespeechnets.md)
        - [quadraticselfonn Module](quadratic-selfonn.md)
        - [rgbd_hand_gesture_learner Module](rgbd_hand_gesture_learner.md)
        - [gated_recurrent_unit](gated-recurrent-unit-learner.md)
        - [matchboxnet Module](matchboxnet.md)
        - [voxel-object-detection-3d Module](voxel-object-detection-3d.md)
        - [object_tracking_2d_fair_mot Module](object-tracking-2d-fair-mot.md)
        - [object_tracking_3d_ab3dmot Module](object-tracking-3d-ab3dmot.md)
        - [multilinear_compressive_learning Module](multilinear_compressive_learning.md)
        - [skeleton_based_action_recognition](skeleton_based_action_recognition.md)
<<<<<<< HEAD
    - `control` Module
      - [mobile_manipulation Module](mobile-manipulation.md)
- [ROSBridge Package](rosbridge.md)
=======
        
- [ROSBridge Package](rosbridge.md)
- [C Inference API](c-api.md)
    - [data.h](c-data-h.md)
    - [target.h](c-target-h.md) 
    - [opendr_utils.h](c-opendr-utils-h.md)
    - [face_recognition.h](c-face-recognition-h.md)
>>>>>>> d48d03ee
<|MERGE_RESOLUTION|>--- conflicted
+++ resolved
@@ -34,16 +34,11 @@
         - [object_tracking_3d_ab3dmot Module](object-tracking-3d-ab3dmot.md)
         - [multilinear_compressive_learning Module](multilinear_compressive_learning.md)
         - [skeleton_based_action_recognition](skeleton_based_action_recognition.md)
-<<<<<<< HEAD
     - `control` Module
       - [mobile_manipulation Module](mobile-manipulation.md)
-- [ROSBridge Package](rosbridge.md)
-=======
-        
 - [ROSBridge Package](rosbridge.md)
 - [C Inference API](c-api.md)
     - [data.h](c-data-h.md)
     - [target.h](c-target-h.md) 
     - [opendr_utils.h](c-opendr-utils-h.md)
-    - [face_recognition.h](c-face-recognition-h.md)
->>>>>>> d48d03ee
+    - [face_recognition.h](c-face-recognition-h.md)