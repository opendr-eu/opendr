# OpenDR Toolkit Reference Manual

Release 0.1

![OpenDR](images/opendr_logo.png)

Copyright &copy; 2020-2021 OpenDR Project.
OpenDR is funded from the European Union’s Horizon 2020 research and innovation programme under grant agreement No 871449.

Permission to use, copy and distribute this documentation for any purpose and without fee is hereby granted in perpetuity, provided that no modifications are made to this documentation.

The copyright holder makes no warranty or condition, either expressed or implied, including but not limited to any implied warranties of merchantability and fitness for a particular purpose, regarding this manual and the associated software.
This manual is provided on an `as-is` basis.
Neither the copyright holder nor any applicable licensor will be liable for any incidental or consequential damages.

## Table of Contents

- [Inference and Training API](inference-and-training-api.md)
    - `engine` Module
        - [engine.data Module](engine-data.md)
        - [engine.datasets Module](engine-datasets.md)
        - [engine.target Module](engine-target.md)
    - `perception` Module
        - [face_recognition_learner Module](face-recognition.md)
        - [lightweight-open-pose Module](lightweight-open-pose.md)
        - [activity_recognition Module](activity-recognition.md)
        - [edgespeechnets Module](edgespeechnets.md)
        - [quadraticselfonn Module](quadratic-selfonn.md)
        - [rgbd_hand_gesture_learner Module](rgbd_hand_gesture_learner.md)
        - [gated_recurrent_unit](gated-recurrent-unit-learner.md)
        - [matchboxnet Module](matchboxnet.md)
        - [voxel-object-detection-3d Module](voxel-object-detection-3d.md)
        - [object_tracking_2d_fair_mot Module](object-tracking-2d-fair-mot.md)
        - [object_tracking_3d_ab3dmot Module](object-tracking-3d-ab3dmot.md)
        - [multilinear_compressive_learning Module](multilinear_compressive_learning.md)
<<<<<<< HEAD
        - [efficient_ps Module](efficient_ps.md)
- [ROSBridge Package](rosbridge.md)
=======
        - [skeleton_based_action_recognition](skeleton_based_action_recognition.md)
        - [semantic-segmentation Module](semantic-segmentation.md)
    - `control` Module
      - [mobile_manipulation Module](mobile-manipulation.md)
- [ROSBridge Package](rosbridge.md)
- [C Inference API](c-api.md)
    - [data.h](c-data-h.md)
    - [target.h](c-target-h.md) 
    - [opendr_utils.h](c-opendr-utils-h.md)
    - [face_recognition.h](c-face-recognition-h.md)
>>>>>>> 433b93f9
<|MERGE_RESOLUTION|>--- conflicted
+++ resolved
@@ -33,12 +33,9 @@
         - [object_tracking_2d_fair_mot Module](object-tracking-2d-fair-mot.md)
         - [object_tracking_3d_ab3dmot Module](object-tracking-3d-ab3dmot.md)
         - [multilinear_compressive_learning Module](multilinear_compressive_learning.md)
-<<<<<<< HEAD
-        - [efficient_ps Module](efficient_ps.md)
-- [ROSBridge Package](rosbridge.md)
-=======
         - [skeleton_based_action_recognition](skeleton_based_action_recognition.md)
         - [semantic-segmentation Module](semantic-segmentation.md)
+        - [efficient_ps Module](efficient_ps.md)
     - `control` Module
       - [mobile_manipulation Module](mobile-manipulation.md)
 - [ROSBridge Package](rosbridge.md)
@@ -46,5 +43,4 @@
     - [data.h](c-data-h.md)
     - [target.h](c-target-h.md) 
     - [opendr_utils.h](c-opendr-utils-h.md)
-    - [face_recognition.h](c-face-recognition-h.md)
->>>>>>> 433b93f9
+    - [face_recognition.h](c-face-recognition-h.md)