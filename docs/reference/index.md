--- conflicted
+++ resolved
@@ -35,11 +35,8 @@
         - [multilinear_compressive_learning Module](multilinear_compressive_learning.md)
         - [skeleton_based_action_recognition](skeleton_based_action_recognition.md)
         - [semantic-segmentation Module](semantic-segmentation.md)
-<<<<<<< HEAD
         - [landmark_based_facial_expression_recognition](landmark-based-facial-expression-recognition.md)
-=======
-        - [efficient_ps Module](efficient_ps.md)
->>>>>>> f612cbd1
+
     - `control` Module
       - [mobile_manipulation Module](mobile-manipulation.md)
 - [ROSBridge Package](rosbridge.md)
