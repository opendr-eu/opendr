--- conflicted
+++ resolved
@@ -64,13 +64,9 @@
     - `control` Module
         - [mobile_manipulation Module](mobile-manipulation.md)
     - `simulation` Module
-<<<<<<< HEAD
         - [human_model_generation Module](human_model_generation.md)
     - `utils` Module
         - [Hyperparameter Tuning Module](hyperparameter_tuner.md)
-=======
-        - [human_model_generation Module](human-model-generation.md)
->>>>>>> 957c942b
 - [ROSBridge Package](rosbridge.md)
 - [C Inference API](c-api.md)
     - [data.h](c-data-h.md)
