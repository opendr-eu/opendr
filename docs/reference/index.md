# OpenDR Toolkit Reference Manual

Release 0.1

![OpenDR](images/opendr_logo.png)

Copyright &copy; 2020-2021 OpenDR Project.
OpenDR is funded from the European Union’s Horizon 2020 research and innovation programme under grant agreement No 871449.

Permission to use, copy and distribute this documentation for any purpose and without fee is hereby granted in perpetuity, provided that no modifications are made to this documentation.

The copyright holder makes no warranty or condition, either expressed or implied, including but not limited to any implied warranties of merchantability and fitness for a particular purpose, regarding this manual and the associated software.
This manual is provided on an `as-is` basis.
Neither the copyright holder nor any applicable licensor will be liable for any incidental or consequential damages.

## Table of Contents

- [Inference and Training API](inference-and-training-api.md)
    - `engine` Module
        - [engine.data Module](engine-data.md)
        - [engine.datasets Module](engine-datasets.md)
        - [engine.target Module](engine-target.md)
    - `perception` Module
        - [face_recognition_learner Module](face-recognition.md)
        - [lightweight-open-pose Module](lightweight-open-pose.md)
        - [activity_recognition Module](activity-recognition.md)
        - [edgespeechnets Module](edgespeechnets.md)
        - [quadraticselfonn Module](quadratic-selfonn.md)
        - [rgbd_hand_gesture_learner Module](rgbd_hand_gesture_learner.md)
        - [gated_recurrent_unit](gated-recurrent-unit-learner.md)
        - [matchboxnet Module](matchboxnet.md)
        - [voxel-object-detection-3d Module](voxel-object-detection-3d.md)
        - [object_tracking_2d_fair_mot Module](object-tracking-2d-fair-mot.md)
        - [object_tracking_3d_ab3dmot Module](object-tracking-3d-ab3dmot.md)
        - [multilinear_compressive_learning Module](multilinear_compressive_learning.md)
<<<<<<< HEAD
        - [semantic-segmentation Module](semantic-segmentation.md)
- [ROSBridge Package](rosbridge.md)
=======
        - [skeleton_based_action_recognition](skeleton_based_action_recognition.md)
        
- [ROSBridge Package](rosbridge.md)
- [C Inference API](c-api.md)
    - [data.h](c-data-h.md)
    - [target.h](c-target-h.md) 
    - [opendr_utils.h](c-opendr-utils-h.md)
    - [face_recognition.h](c-face-recognition-h.md)
>>>>>>> d48d03ee
<|MERGE_RESOLUTION|>--- conflicted
+++ resolved
@@ -33,16 +33,10 @@
         - [object_tracking_2d_fair_mot Module](object-tracking-2d-fair-mot.md)
         - [object_tracking_3d_ab3dmot Module](object-tracking-3d-ab3dmot.md)
         - [multilinear_compressive_learning Module](multilinear_compressive_learning.md)
-<<<<<<< HEAD
         - [semantic-segmentation Module](semantic-segmentation.md)
-- [ROSBridge Package](rosbridge.md)
-=======
-        - [skeleton_based_action_recognition](skeleton_based_action_recognition.md)
-        
 - [ROSBridge Package](rosbridge.md)
 - [C Inference API](c-api.md)
     - [data.h](c-data-h.md)
     - [target.h](c-target-h.md) 
     - [opendr_utils.h](c-opendr-utils-h.md)
-    - [face_recognition.h](c-face-recognition-h.md)
->>>>>>> d48d03ee
+    - [face_recognition.h](c-face-recognition-h.md)