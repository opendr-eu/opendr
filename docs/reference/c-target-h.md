--- conflicted
+++ resolved
@@ -3,22 +3,6 @@
 
 The *target.h* header provides definitions of OpenDR targets (inference outputs) that can be used in the C API of OpenDR.
 
-<<<<<<< HEAD
-### struct *OpendrCategoryTargetT*
-```C
-struct OpendrCategoryTarget{
-    int data;
-    float confidence;
-};
-typedef struct OpendrCategoryTarget OpendrCategoryTargetT;
-```
-
-
-The *OpendrCategoryTargetT* structure provides a data structure for storing inference outputs of classification models.
-Every function in the C API that outputs a classification decision is expected to use this structure.
-
-The *OpendrCategoryTargetT* structure has the following fields:
-=======
 ### struct *OpenDRCategoryTargetT*
 ```C
 struct OpenDRCategoryTarget{
@@ -33,7 +17,6 @@
 Every function in the C API that outputs a classification decision is expected to use this structure.
 
 The *OpenDRCategoryTargetT* structure has the following fields:
->>>>>>> 8f4a4528
 
 #### `int data` field
 
@@ -44,15 +27,9 @@
 The decision confidence (a value between 0 and 1).
 
 
-<<<<<<< HEAD
-### struct *OpendrDetectionTargetT*
-```C
-struct opendr_detection_target {
-=======
 ### struct *OpenDRDetectionTargetT*
 ```C
 struct OpenDRDetectionTarget {
->>>>>>> 8f4a4528
   int name;
   float left;
   float top;
@@ -60,16 +37,6 @@
   float height;
   float score;
 };
-<<<<<<< HEAD
-typedef struct OpendrDetectionTarget OpendrDetectionTargetT;
-```
-
-
-The *OpendrDetectionTargetT* structure provides a data structure for storing inference outputs of detection models.
-Every function in the C API that outputs a detection decision is expected to use this structure or a vector of this structure.
-
-The *OpendrDetectionTargetT* structure has the following fields:
-=======
 typedef struct OpenDRDetectionTarget OpenDRDetectionTargetT;
 ```
 
@@ -78,7 +45,6 @@
 Every function in the C API that outputs a detection decision is expected to use this structure or a vector of this structure.
 
 The *OpenDRDetectionTargetT* structure has the following fields:
->>>>>>> 8f4a4528
 
 #### `int name` field
 
@@ -105,26 +71,6 @@
 The decision score (a value between 0 and 1).
 
 
-<<<<<<< HEAD
-### struct *OpendrDetectionVectorTargetT*
-```C
-struct OpendrDetectionVectorTarget {
-  OpendrDetectionTargetT *startingPointer;
-  int size;
-};
-typedef struct OpendrDetectionVectorTarget OpendrDetectionVectorTargetT;
-```
-
-
-The *OpendrDetectionVectorTargetT* structure provides a data structure for storing multiple inference outputs of detection models.
-Every function in the C API that outputs a detection decision is expected to use this or a *OpendrDetectionTargetT* structure.
-
-The *OpendrDetectionVectorTargetT* structure has the following fields:
-
-#### `OpendrDetectionTargetT startingPointer` field
-
-A pointer to a memory of multiple OpenDR detection targets.
-=======
 ### struct *OpenDRDetectionVectorTargetT*
 ```C
 struct OpenDRDetectionVectorTarget {
@@ -143,7 +89,6 @@
 #### `OpenDRDetectionTargetT startingPointer` field
 
 A pointer to multiple OpenDR detection targets.
->>>>>>> 8f4a4528
 
 #### `int size` field
 
