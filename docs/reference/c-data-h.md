## C_API: data.h


The *data.h* header provides definitions of OpenDR data types that can be used in the C API of OpenDR.

<<<<<<< HEAD
### struct *OpendrImageT*
```C
struct OpendrImage {
    void *data;
};
typedef struct OpendrImage OpendrImageT;
```


The *OpendrImageT* structure provides a data structure for storing OpenDR images. 
Every function in the C API receiving images is expected to use this structure.
Helper functions that directly convert images into this format are provided in *opendr_utils.h*.

The *OpendrImageT* structure has the following field:
=======
### struct *OpenDRImageT*
```C
struct OpenDRImage {
    void *data;
};
typedef struct OpenDRImage OpenDRImageT;
```


The *OpenDRImageT* structure provides a data structure for storing OpenDR images. 
Every function in the C API receiving images is expected to use this structure.
Helper functions that directly convert images into this format are provided in *opendr_utils.h*.

The *OpenDRImageT* structure has the following field:
>>>>>>> 8f4a4528

#### `void *data` field

A pointer where image data are stored. 
<<<<<<< HEAD
*OpendrImageT* is using internally OpenCV images (*cv::Mat*) for storing images. 
=======
*OpenDRImageT* is internally using OpenCV images (*cv::Mat*) for storing images. 
>>>>>>> 8f4a4528
Therefore, only a pointer to the memory location of the corresponding *cv::Mat* is stored.
Please note that the user is not expected to directly manipulate these data without first converting them into OpenCV data type or using the corresponding functions provided in *OpenDR_utils.h*.

---

### struct *OpenDRTensorT*
```C
struct OpenDRTensor {
  int batchSize;
  int frames;
  int channels;
  int width;
  int height;

  float *data;
};
typedef struct OpenDRTensor OpenDRTensorT;
```


The *OpenDRTensorT* structure provides a data structure for storing OpenDR tensors.
Every function in the C API receiving and returning tensors is expected to use this structure.
Helper functions that directly maps data into this format are provided in *opendr_utils.h*.

The *OpenDRTensorT* structure has the following field:

#### `int batchSize` field

An integer that represents the number of the batch size in the tensor.

#### `int frames` field

An integer that represents the number of frames in the tensor.

#### `int channels` field

An integer that represents the number of channels in the tensor.

#### `int width` field

An integer that represents the width of the tensor.

#### `int height` field

An integer that represents the height of the tensor.

#### `float *data` field

A pointer where data are stored.
*OpenDRTensorT* is internally using a pointer and corresponding sizes to copy the data into the memory of float *data.
Therefore, only a pointer to the memory location of the corresponding data is stored.
Please note that the user is not expected to directly manipulate this data without first converting it into OpenCV cv::Mat or other form of data type or using the corresponding functions provided in *opendr_utils.h*.

### struct *OpenDRTensorVectorT*
```C
struct OpenDRTensorVector {
  int nTensors;
  int *batchSizes;
  int *frames;
  int *channels;
  int *widths;
  int *heights;

  float **memories;
};
typedef struct OpenDRTensorVector OpenDRTensorVectorT;
```


The *OpenDRTensorVectorT* structure provides a data structure for storing OpenDR vector of tensors structures.
Every function in the C API receiving and returning multiple tensors is expected to use this structure.
Helper functions that directly maps data into this format are provided in *opendr_utils.h*.

The *OpenDRTensorVectorT* structure has the following field:

#### `int nTensors` field

An integer that represents the number of tensors in the vector of tensors.

#### `int *batchSizes` field

A pointer of integers that represents the batch size of each tensor.

#### `int *frames` field

A pointer of integers that represents the number of frames in each tensor.

#### `int *channels` field

A pointer of integers that represents the number of channels in each tensor.

#### `int *widths` field

A pointer of integers that represents the width of each tensor.

#### `int *heights` field

A pointer of integers that represents the height of each tensor.

#### `float **datas` field

A pointer where stores the data of each *OpenDRTensorVectorT.data* stored in the vector.
*OpenDRTensorVectorT* is internally using pointers and corresponding sizes to copy the data into the memory of *datas* for each tensor that is provided.
Therefore, only a pointer to the memory location of the corresponding data is stored.
Please note that the user is not expected to directly manipulate this data without first converting it into OpenCV cv::Mat or other form of data type or using the corresponding functions provided in *opendr_utils.h*.<|MERGE_RESOLUTION|>--- conflicted
+++ resolved
@@ -3,22 +3,6 @@
 
 The *data.h* header provides definitions of OpenDR data types that can be used in the C API of OpenDR.
 
-<<<<<<< HEAD
-### struct *OpendrImageT*
-```C
-struct OpendrImage {
-    void *data;
-};
-typedef struct OpendrImage OpendrImageT;
-```
-
-
-The *OpendrImageT* structure provides a data structure for storing OpenDR images. 
-Every function in the C API receiving images is expected to use this structure.
-Helper functions that directly convert images into this format are provided in *opendr_utils.h*.
-
-The *OpendrImageT* structure has the following field:
-=======
 ### struct *OpenDRImageT*
 ```C
 struct OpenDRImage {
@@ -33,16 +17,11 @@
 Helper functions that directly convert images into this format are provided in *opendr_utils.h*.
 
 The *OpenDRImageT* structure has the following field:
->>>>>>> 8f4a4528
 
 #### `void *data` field
 
 A pointer where image data are stored. 
-<<<<<<< HEAD
-*OpendrImageT* is using internally OpenCV images (*cv::Mat*) for storing images. 
-=======
 *OpenDRImageT* is internally using OpenCV images (*cv::Mat*) for storing images. 
->>>>>>> 8f4a4528
 Therefore, only a pointer to the memory location of the corresponding *cv::Mat* is stored.
 Please note that the user is not expected to directly manipulate these data without first converting them into OpenCV data type or using the corresponding functions provided in *OpenDR_utils.h*.
 
