## skeleton_based_action_recognition module

The *skeleton_based_action_recognition* module contains the *SpatioTemporalGCNLearner* and *ProgressiveSpatioTemporalGCNLearner* classes, which inherits from the abstract class *Learner*.

#### Data preparation
  Download the NTU-RGB+D skeleton data from [here](https://github.com/shahroudy/NTURGB-D) and the kinetics-skeleton dataset from [here](https://drive.google.com/drive/folders/1SPQ6FmFsjGg3f59uCWfdUWI-5HJM_YhZ).
  Then run the following function to preprocess the NTU-RGB+D and Kinetics skeleton data for ST-GCN methods:

  ```python
  from opendr.perception.skeleton_based_action_recognition.algorithm.datasets import ntu_gendata
  from opendr.perception.skeleton_based_action_recognition.algorithm.datasets import kinetics_gendata
  python3 ntu_gendata.py --data_path ./data/nturgbd_raw_skeletons --ignored_sample_path ./algorithm/datasets/ntu_samples_with_missing_skeletons.txt --out_folder ./data/preprocessed_nturgbd
  python3 kinetics_gendata.py --data_path ./data/kinetics_raw_skeletons --out_folder ./data/preprocessed_kinetics_skeletons
  ```
  You need to specify the path of the downloaded data as `--data_path` and the path of the processed data as `--out_folder`.
  ntu_samples_with_missing_skeletons.txt provides the NTU-RGB+D sample indices which don't contain any skeleton.
  You need to specify the path of this file with --ignored_sample_path.

### Class SpatioTemporalGCNLearner
Bases: `engine.learners.Learner`

The *SpatioTemporalGCNLearner* class is a wrapper of the ST-GCN [[1]](#1) and the proposed methods TA-GCN [[2]](#2) and ST-BLN [[3]](#3) for Skeleton-based Human
Action Recognition.
This implementation of ST-GCN can be found in [OpenMMLAB toolbox](
https://github.com/open-mmlab/mmskeleton/tree/b4c076baa9e02e69b5876c49fa7c509866d902c7).
It can be used to perform the baseline method ST-GCN and the proposed methods TA-GCN [[2]](#2) and ST-BLN [[3]](#3) for skeleton-based action recognition.
The TA-GCN and ST-BLN methods are proposed on top of ST-GCN and make it more efficient in terms of number of model parameters and floating point operations.

The [SpatioTemporalGCNLearner](/src/opendr/perception/skeleton_based_action_recognition/spatio_temporal_gcn_learner.py) class has the
following public methods:

#### `SpatioTemporalGCNLearner` constructor
```python
SpatioTemporalGCNLearner(self, lr, batch_size, optimizer_name, lr_schedule,
                         checkpoint_after_iter, checkpoint_load_iter, temp_path,
                         device, num_workers, epochs, experiment_name,
                         device_ind, val_batch_size, drop_after_epoch,
                         start_epoch, dataset_name, num_class, num_point,
                         num_person, in_channels, method_name,
                         stbln_symmetric, num_frames, num_subframes)
```

Constructor parameters:
- **lr**: *float, default=0.1*\
  Specifies the initial learning rate to be used during training.
- **batch_size**: *int, default=128*\
  Specifies number of skeleton sequences to be bundled up in a batch during training. This heavily affects memory usage, adjust according to your system.
- **optimizer_name**: *str {'sgd', 'adam'}, default='sgd'*\
  Specifies the optimizer type that should be used.
- **lr_schedule**: *str, default=' '*\
  Specifies the learning rate scheduler.
- **checkpoint_after_iter**: *int, default=0*\
  Specifies per how many training iterations a checkpoint should be saved. If it is set to 0 no checkpoints will be saved.
- **checkpoint_load_iter**: *int, default=0*\
  Specifies which checkpoint should be loaded. If it is set to 0, no checkpoints will be loaded.
- **temp_path**: *str, default=''*
  Specifies a path where the algorithm saves the checkpoints and onnx optimized model (if needed).
- **device**: *{'cpu', 'cuda'}, default='cuda'*\
  Specifies the device to be used.
- **num_workers**: *int, default=32*\
  Specifies the number of workers to be used by the data loader.
- **epochs**: *int, default=50*\
  Specifies the number of epochs the training should run for.
- **experiment_name**: *str, default='stgcn_nturgbd'*\
  String name to attach to checkpoints.
- **device_ind**: *list, default=[0]*\
  List of GPU indices to be used if the device is 'cuda'.
- **val_batch_size**: *int, default=256*\
  Specifies number of skeleton sequences to be bundled up in a batch during evaluation. This heavily affects memory usage, adjust according to your system.
- **drop_after_epoch**: *list, default=[30,40]*\
  List of epoch numbers in which the optimizer drops the learning rate.
- **start_epoch**: *int, default=0*\
  Specifies the starting epoch number for training.
- **dataset_name**: *str {'kinetics', 'nturgbd_cv', 'nturgbd_cs'}, default='nturgbd_cv'*
  Specifies the name of dataset that is used for training and evaluation.
- **num_class**: *int, default=60*\
  Specifies the number of classes for the action dataset.
- **num_point**: *int, default=25*\
  Specifies the number of body joints in each skeleton.
- **num_person**: *int, default=2*\
  Specifies the number of body skeletons in each frame.
- **in_channels**: *int, default=3*\
  Specifies the number of input channels for each body joint.
- **graph_type**: *str {'kinetics', 'ntu'}, default='ntu'*\
  Specifies the type of graph structure associated with the dataset.
- **method_name**: *str {'stgcn', 'stbln', 'tagcn'}, default='stgcn'*\
  Specifies the name of method to be trained and evaluated.
  For each method, a different model is trained.
- **stbln_symmetric**: *bool, default=False*\
  Specifies if the random graph in stbln method is symmetric or not.
  This parameter is used if method_name is 'stbln'.
- **num_frames**: *int, default=300*\
  Specifies the number of frames in each skeleton sequence. This parameter is used if the method_name is 'tagcn'.
- **num_subframes**: *int, default=100*\
  Specifies the number of sub-frames that are going to be selected by the tagcn model. This parameter is used if the method_name is 'tagcn'.


#### `SpatioTemporalGCNLearner.fit`
```python
SpatioTemporalGCNLearner.fit(self, dataset, val_dataset, logging_path, silent, verbose,
                             momentum, nesterov, weight_decay, train_data_filename,
                             train_labels_filename, val_data_filename,
                             val_labels_filename, skeleton_data_type)
```
This method is used for training the algorithm on a train dataset and validating on a val dataset.

Parameters:

- **dataset**: *object*\
  Object that holds the training dataset.
  Can be of type `ExternalDataset` or a custom dataset inheriting from `DatasetIterator`.
- **val_dataset**: *object*\
  Object that holds the validation dataset.
- **logging_path**: *str, default=''*\
  Path to save TensorBoard log files and the training log files.
  If set to None or '', TensorBoard logging is disabled and no log file is created.
- **silent**: *bool, default=False*
  If set to True, disables all printing of training progress reports and other information to STDOUT.
- **verbose**: *bool, default=True*\
  If set to True, enables the maximum verbosity.
- **momentum**: *float, default=0.9*\
  Specifies the momentum value for optimizer.
- **nesterov**: *bool, default=True*\
  If set to true, the optimizer uses Nesterov's momentum.
- **weight_decay**: *float, default=0.0001*\
  Specifies the weight_decay value of the optimizer.
- **train_data_filename**: *str, default='train_joints.npy'*\
  Filename that contains the training data.
  This file should be contained in the dataset path provided.
  Note that this is a file name, not a path.
- **train_labels_filename**: *str, default='train_labels.pkl'*\
  Filename of the labels .pkl file.
  This file should be contained in the dataset path provided.
- **val_data_filename**: *str, default='val_joints.npy'*\
  Filename that contains the validation data.
  This file should be contained in the dataset path provided.
  Note that this is a filename, not a path.
- **val_labels_filename**: *str, default='val_labels.pkl'*\
  Filename of the validation labels .pkl file.
  This file should be contained in the dataset path provided.
- **skeleton_data_type**: *str {'joint', 'bone', 'motion'}, default='joint'*\
  The data stream that should be used for training and evaluation.

#### `SpatioTemporalGCNLearner.eval`
```python
SpatioTemporalGCNLearner.eval(self, val_dataset, val_loader, epoch, silent, verbose,
                              val_data_filename, val_labels_filename, skeleton_data_type,
                              save_score, wrong_file, result_file, show_topk)
```

This method is used to evaluate a trained model on an evaluation dataset.
Returns a dictionary containing stats regarding evaluation.

Parameters:

- **val_dataset**: *object*\
  Object that holds the evaluation dataset.
  Can be of type `ExternalDataset` or a custom dataset inheriting from `DatasetIterator`.
- **val_loader**: *object, default=None*\
  Object that holds a Python iterable over the evaluation dataset.
  Object of `torch.utils.data.DataLoader` class.
- **epoch**: *int, default=0*\
  The training epoch in which the model is evaluated.
- **silent**: *bool, default=False*\
  If set to True, disables all printing of evaluation progress reports and other information to STDOUT.
- **verbose**: *bool, default=True*\
  If set to True, enables the maximum verbosity.
- **val_data_filename**: *str, default='val_joints.npy'*\
  Filename that contains the validation data.
  This file should be contained in the dataset path provided.
  Note that this is a filename, not a path.
- **val_labels_filename**: *str, default='val_labels.pkl'*\
  Filename of the validation labels .pkl file.
  This file should be contained in the dataset path provided.
- **skeleton_data_type**: *str {'joint', 'bone', 'motion'}, default='joint'*\
  The data stream that should be used for training and evaluation.
- **save_score**: *bool, default=False*\
  If set to True, it saves the classification score of all samples in different classes
  in a log file.
- **wrong_file**: *str, default=None*\
  If set to True, it saves the results of wrongly classified samples.
- **result_file**: *str, default=None*\
  If set to True, it saves the classification results of all samples.
- **show_topk**: *list, default=[1, 5]*\
  Is set to a list of integer numbers defining the k in top-k accuracy.

#### `SpatioTemporalGCNLearner.init_model`
```python
SpatioTemporalGCNLearner.init_model(self)
```
This method is used to initialize the imported model and its loss function.


#### `SpatioTemporalGCNLearner.infer`
```python
SpatioTemporalGCNLearner.infer(self, SkeletonSeq_batch)
```
This method is used to perform action recognition on a sequence of skeletons.
It returns the action category as an object of `engine.target.Category` if a proper input object `engine.data.SkeletonSequence` is given.

Parameters:

- **SkeletonSeq_batch**: *object*\
  Object of type engine.data.SkeletonSequence.

#### `SpatioTemporalGCNLearner.save`
```python
SpatioTemporalGCNLearner.save(self, path, model_name, verbose)
```
This method is used to save a trained model.
Provided with the path "/my/path" (absolute or relative), it creates the "path" directory, if it does not already exist.
Inside this folder, the model is saved as "model_name.pt" and the metadata file as "model_name.json". If the directory already exists, the "model_name.pt" and "model_name.json" files are overwritten.

If [`self.optimize`](/src/opendr/perception/skeleton_based_action_recognition/spatio_temporal_gcn_learner.py#L539) was run previously, it saves the optimized ONNX model in a similar fashion with an ".onnx" extension, by copying it from the self.temp_path it was saved previously during conversion.

Parameters:

- **path**: *str*\
  Path to save the model.
- **model_name**: *str*\
  The file name to be saved.
- **verbose**: *bool, default=False*\
  If set to True, prints a message on success.

#### `SpatioTemporalGCNLearner.load`
```python
SpatioTemporalGCNLearner.load(self, path, model_name, verbose)
```

This method is used to load a previously saved model from its saved folder.
Loads the model from inside the directory of the path provided, using the metadata .json file included.

Parameters:

- **path**: *str*\
  Path of the model to be loaded.
- **model_name**: *str*\
  The file name to be loaded.
- **verbose**: *bool, default=False*\
  If set to True, prints a message on success.


#### `SpatioTemporalGCNLearner.optimize`
```python
SpatioTemporalGCNLearner.optimize(self, do_constant_folding)
```

This method is used to optimize a trained model to ONNX format which can be then used for inference.

Parameters:

- **do_constant_folding**: *bool, default=False*\
  ONNX format optimization.
  If True, the constant-folding optimization is applied to the model during export.
  Constant-folding optimization will replace some of the operations that have all constant inputs, with pre-computed constant nodes.



#### `SpatioTemporalGCNLearner.multi_stream_eval`
```python
SpatioTemporalGCNLearner.multi_stream_eval(self, dataset, scores, data_filename,
                                           labels_filename, skeleton_data_type,
                                           verbose, silent)
```
This method is used to ensemble the classification results of the model on two or more data streams like joints, bones and motions.
It returns the top-k classification performance of ensembled model.

Parameters:

- **dataset**: *object*\
  Object that holds the dataset.
  Can be of type `ExternalDataset` or a custom dataset inheriting from `DatasetIterator`.
- **score**: *list*\
  A list of score arrays.
  Each array in the list contains the evaluation results for a data stream.
- **data_filename**: *str, default='val_joints.npy'*\
  Filename that contains the validation data.
  This file should be contained in the dataset path provided.
  Note that this is a filename, not a path.
- **labels_filename**: *str, default='val_labels.pkl'*\
  Filename of the validation labels .pkl file.
  This file should be contained in the dataset path provided.
- **skeleton_data_type**: *str {'joint', 'bone', 'motion'}, default='joint'*\
  The data stream that should be used for training and evaluation.
- **silent**: *bool, default=False*\
  If set to True, disables all printing of evaluation progress reports and other information to STDOUT.
- **verbose**: *bool, default=True*\
  If set to True, enables the maximum verbosity.


#### `SpatioTemporalGCNLearner.download`
```python
@staticmethod
SpatioTemporalGCNLearner.download(self, path, mode, verbose, url, file_name)
```

Download utility for various skeleton-based action recognition components. Downloads files depending on mode and saves them in the path provided. It supports downloading:
1. the pretrained weights for stgcn, tagcn and stbln models.
2. a dataset containing one or more skeleton sequences and its labels.

Parameters:

- **path**: *str, default=None*\
  Local path to save the files, defaults to self.parent_dir if None.
- **mode**: *str, default="pretrained"*\
  What file to download, can be one of "pretrained", "train_data", "val_data", "test_data"
- **verbose**: *bool, default=False*\
  Whether to print messages in the console.
- **url**: *str, default=OpenDR FTP URL*\
  URL of the FTP server.
- **file_name**: *str*\
  The name of the file containing the pretrained model.

#### Examples

* **Training example using an `ExternalDataset`**.
  The training and evaluation dataset should be present in the path provided, along with the labels file.
  The `batch_size` argument should be adjusted according to available memory.

  ```python
  from opendr.perception.skeleton_based_action_recognition.spatio_temporal_gcn_learner import SpatioTemporalGCNLearner
  from opendr.engine.datasets import ExternalDataset

  training_dataset = ExternalDataset(path='./data/preprocessed_nturgbd/xview', dataset_type='NTURGBD')
  validation_dataset = ExternalDataset(path='./data/preprocessed_nturgbd/xview', dataset_type='NTURGBD')

  stgcn_learner = SpatioTemporalGCNLearner(temp_path='./parent_dir',
                                            batch_size=64, epochs=50,
                                            checkpoint_after_iter=10, val_batch_size=128,
                                            dataset_name='nturgbd_cv',
                                            experiment_name='stgcn_nturgbd',
                                            method_name='stgcn')

   stgcn_learner.fit(dataset=training_dataset, val_dataset=validation_dataset, logging_path='./logs', silent=True,
                    train_data_filename='train_joints.npy',
                    train_labels_filename='train_labels.pkl', val_data_filename='val_joints.npy',
                    val_labels_filename='val_labels.pkl',
                    skeleton_data_type='joint')
  stgcn_learner.save(path='./saved_models/stgcn_nturgbd_cv_checkpoints', model_name='test_stgcn')
  ```
  In a similar manner train the TA-GCN model by specifying the number of important frames that the model selects as num_subframes.
  The number of frames in both NTU-RGB+D and Kinetics-skeleton is 300.

  ```python
  tagcn_learner = SpatioTemporalGCNLearner(temp_path='./parent_dir',
                                            batch_size=64, epochs=50,
                                            checkpoint_after_iter=10, val_batch_size=128,
                                            dataset_name='nturgbd_cv',
                                            experiment_name='tagcn_nturgbd',
                                            method_name='tagcn', num_frames=300, num_subframes=100)

  tagcn_learner.fit(dataset=training_dataset, val_dataset=validation_dataset, logging_path='./logs', silent=True,
                    train_data_filename='train_joints.npy',
                    train_labels_filename='train_labels.pkl', val_data_filename='val_joints.npy',
                    val_labels_filename='val_labels.pkl',
                    skeleton_data_type='joint')
  tagcn_learner.save(path='./saved_models/tagcn_nturgbd_cv_checkpoints', model_name='test_tagcn')
  ```

  For training the ST-BLN model, set the method_name to 'stbln' and specify if the model uses a symmetric attention matrix or not by setting stbln_symmetric to True or False.

  ```python

  stbln_learner = SpatioTemporalGCNLearner(temp_path='./parent_dir',
                                            batch_size=64, epochs=50,
                                            checkpoint_after_iter=10, val_batch_size=128,
                                            dataset_name='nturgbd_cv',
                                            experiment_name='stbln_nturgbd',
                                            method_name='stbln', stbln_symmetric=False)

  stbln_learner.fit(dataset=training_dataset, val_dataset=validation_dataset, logging_path='./logs', silent=True,
                    train_data_filename='train_joints.npy',
                    train_labels_filename='train_labels.pkl', val_data_filename='val_joints.npy',
                    val_labels_filename='val_labels.pkl',
                    skeleton_data_type='joint')
  stbln_learner.save(path='./saved_models/stbln_nturgbd_cv_checkpoints', model_name='test_stbln')
  ```


* **Inference on a test skeleton sequence**
  ```python
  from opendr.perception.skeleton_based_action_recognition.spatio_temporal_gcn_learner import SpatioTemporalGCNLearner
  import numpy
  stgcn_learner = SpatioTemporalGCNLearner(temp_path='./parent_dir',
                                            batch_size=64, epochs=50,
                                            checkpoint_after_iter=10, val_batch_size=128,
                                            dataset_name='nturgbd_cv',
                                            experiment_name='stgcn_nturgbd',
                                            method_name='stgcn')
  # Download the default pretrained stgcn model in the parent_dir
  stgcn_learner.download(
            mode="pretrained", path='./parent_dir/pretrained_models', file_name='pretrained_stgcn')

  stgcn_learner.load('./parent_dir/pretrained_models', model_name='pretrained_stgcn')
  test_data_path = stgcn_learner.download(mode="test_data")  # Download a test data
  test_data = numpy.load(test_data_path)
  action_category = stgcn_learner.infer(test_data)

  ```

* **Optimization example for a previously trained model.**
  Inference can be run with the trained model after running self.optimize.
  ```python
  from opendr.perception.skeleton_based_action_recognition.spatio_temporal_gcn_learner import SpatioTemporalGCNLearner


  stgcn_learner = SpatioTemporalGCNLearner(temp_path='./parent_dir',
                                            batch_size=64, epochs=50,
                                            checkpoint_after_iter=10, val_batch_size=128,
                                            dataset_name='nturgbd_cv',
                                            experiment_name='stgcn_nturgbd',
                                            method_name='stgcn')
  stgcn_learner.download(
            mode="pretrained", path='./parent_dir/pretrained_models', file_name='pretrained_stgcn')

  stgcn_learner.load(path='./parent_dir/pretrained_models', file_name='pretrained_stgcn')
  stgcn_learner.optimize(do_constant_folding=True)
  stgcn_learner.save(path='./parent_dir/optimized_model', model_name='optimized_stgcn')
  ```
  The inference and optimization can be performed for TA-GCN and ST-BLN methods in a similar manner only by specifying the method_name to 'tagcn' or 'stbln', respectively in the learner class constructor.


### Class ProgressiveSpatioTemporalGCNLearner
Bases: `engine.learners.Learner`

The *ProgressiveSpatioTemporalGCNLearner* class is an implementation of the proposed method PST-GCN [[4]](#4) for Skeleton-based Human Action Recognition.
It finds an optimized and data dependant spatio-temporal graph convolutional network topology for skeleton-based action recognition.
The [ProgressiveSpatioTemporalGCNLearner](/src/opendr/perception/skeleton_based_action_recognition/progressive_spatio_temporal_gcn_learner.py) class has the following public methods:


#### `ProgressiveSpatioTemporalGCNLearner` constructor
```python
ProgressiveSpatioTemporalGCNLearner(self, lr, batch_size, optimizer_name, lr_schedule,
                                    checkpoint_after_iter, checkpoint_load_iter, temp_path,
                                    device, num_workers, epochs, experiment_name,
                                    device_ind, val_batch_size, drop_after_epoch,
                                    start_epoch, dataset_name,
                                    blocksize, numblocks, numlayers, topology,
                                    layer_threshold, block_threshold)
```

Constructor parameters:

- **lr**: *float, default=0.1*\
  Specifies the initial learning rate to be used during training.
- **batch_size**: *int, default=128*\
  Specifies number of skeleton sequences to be bundled up in a batch during training.
  This heavily affects memory usage, adjust according to your system.
- **optimizer_name**: *str {'sgd', 'adam'}, default='sgd'*\
  Specifies the optimizer type that should be used.
- **lr_schedule**: *str, default=' '*\
  Specifies the learning rate scheduler.
- **checkpoint_after_iter**: *int, default=0*\
  Specifies per how many training iterations a checkpoint should be saved.
  If it is set to 0 no checkpoints will be saved.
- **checkpoint_load_iter**: *int, default=0*\
  Specifies which checkpoint should be loaded.
  If it is set to 0, no checkpoints will be loaded.
- **temp_path**: *str, default=''*\
  Specifies a path where the algorithm saves the checkpoints and onnx optimized model (if needed).
- **device**: *{'cpu', 'cuda'}, default='cuda'*\
  Specifies the device to be used.
- **num_workers**: *int, default=32*\
  Specifies the number of workers to be used by the data loader.
- **epochs**: *int, default=50*\
  Specifies the number of epochs the training should run for.
- **experiment_name**: *str, default='stgcn_nturgbd'*
  String name to attach to checkpoints.
- **device_ind**: *list, default=[0]*\
  List of GPU indices to be used if the device is 'cuda'.
- **val_batch_size**: *int, default=256*\
  Specifies number of skeleton sequences to be bundled up in a batch during evaluation.
  This heavily affects memory usage, adjust according to your system.
- **drop_after_epoch**: *list, default=[30,40]*\
  List of epoch numbers in which the optimizer drops the learning rate.
- **start_epoch**: *int, default=0*\
  Specifies the starting epoch number for training.
- **dataset_name**: *str {'kinetics', 'nturgbd_cv', 'nturgbd_cs'}, default='nturgbd_cv'*\
  Specifies the name of dataset that is used for training and evaluation.
- **num_class**: *int, default=60*\
  Specifies the number of classes for the action dataset.
- **num_point**: *int, default=25*\
  Specifies the number of body joints in each skeleton.
- **num_person**: *int, default=2*\
  Specifies the number of body skeletons in each frame.
- **in_channels**: *int, default=3*\
  Specifies the number of input channels for each body joint.
- **graph_type**: *str {'kinetics', 'ntu'}, default='ntu'*\
  Specifies the type of graph structure associated with the dataset.
- **block_size**: *int, default=20*\
  Specifies the number of output channels (or neurons) that are added to each layer of the network at each progression iteration.
- **numblocks**: *int, default=10*\
  Specifies the maximum number of blocks that are added to each layer of the network at each progression iteration.
- **numlayers**: *int, default=10*\
  Specifies the maximum number of layers that are built for the network.
- **topology**: *list, default=[]*\
  Specifies the initial topology of the network.
  The default is set to [], since the method gets an empty network as input and builds it progressively.
- **layer_threshold**: *float, default=1e-4*\
  Specifies the threshold which is used by the method to identify when it should stop adding new layers.
- **block_threshold**: *float, default=1e-4*\
  Specifies the threshold which is used by the model to identify when it should stop adding new blocks in each layer.


#### `ProgressiveSpatioTemporalGCNLearner.fit`
```python
ProgressiveSpatioTemporalGCNLearner.fit(self, dataset, val_dataset, logging_path, silent, verbose,
                                        momentum, nesterov, weight_decay, train_data_filename,
                                        train_labels_filename, val_data_filename,
                                        val_labels_filename, skeleton_data_type)
```

This method is used for training the algorithm on a train dataset and validating on a val dataset.

Parameters:

- **dataset**: *object*\
  Object that holds the training dataset.
  Can be of type `ExternalDataset` or a custom dataset inheriting from `DatasetIterator`.
- **val_dataset**: *object*\
  Object that holds the validation dataset.
- **logging_path**: *str, default=''*\
  Path to save TensorBoard log files and the training log files.
  If set to None or '', TensorBoard logging is disabled and no log file is created.
- **silent**: *bool, default=False*\
  If set to True, disables all printing of training progress reports and other information to STDOUT.
- **verbose**: *bool, default=True*\
  If set to True, enables the maximum verbosity.
- **momentum**: *float, default=0.9*\
  Specifies the momentum value for optimizer.
- **nesterov**: *bool, default=True*\
  If set to true, the optimizer uses Nesterov's momentum.
- **weight_decay**: *float, default=0.0001*\
  Specifies the weight_decay value of the optimizer.
- **train_data_filename**: *str, default='train_joints.npy'*\
  Filename that contains the training data.
  This file should be contained in the dataset path provided.
  Note that this is a file name, not a path.
- **train_labels_filename**: *str, default='train_labels.pkl'*\
  Filename of the labels .pkl file.
  This file should be contained in the dataset path provided.
- **val_data_filename**: *str, default='val_joints.npy'*\
  Filename that contains the validation data.
  This file should be contained in the dataset path provided.
  Note that this is a filename, not a path.
- **val_labels_filename**: *str, default='val_labels.pkl'*\
  Filename of the validation labels .pkl file.
  This file should be contained in the dataset path provided.
- **skeleton_data_type**: *str {'joint', 'bone', 'motion'}, default='joint'*\
  The data stream that should be used for training and evaluation.


#### `ProgressiveSpatioTemporalGCNLearner.eval`
```python
ProgressiveSpatioTemporalGCNLearner.eval(self, val_dataset, val_loader, epoch, silent, verbose,
                                         val_data_filename, val_labels_filename, skeleton_data_type,
                                         save_score, wrong_file, result_file, show_topk)
```

This method is used to evaluate a trained model on an evaluation dataset.
Returns a dictionary containing stats regarding evaluation.

Parameters:

- **val_dataset**: *object*\
  Object that holds the evaluation dataset.
  Can be of type `ExternalDataset` or a custom dataset inheriting from `DatasetIterator`.
- **val_loader**: *object, default=None*\
  Object that holds a Python iterable over the evaluation dataset.
  Object of `torch.utils.data.DataLoader` class.
- **epoch**: *int, default=0*\
  The training epoch in which the model is evaluated.
- **silent**: *bool, default=False*\
  If set to True, disables all printing of evaluation progress reports and other information to STDOUT.
- **verbose**: *bool, default=True*\
  If set to True, enables the maximum verbosity.
- **val_data_filename**: *str, default='val_joints.npy'*\
  Filename that contains the validation data.
  This file should be contained in the dataset path provided.
  Note that this is a filename, not a path.
- **val_labels_filename**: *str, default='val_labels.pkl'*\
  Filename of the validation labels .pkl file.
  This file should be contained in the dataset path provided.
- **skeleton_data_type**: *str {'joint', 'bone', 'motion'}, default='joint'*\
  The data stream that should be used for training and evaluation.
- **save_score**: *bool, default=False*\
  If set to True, it saves the classification score of all samples in different classes in a log file.
- **wrong_file**: *str, default=None*\
  If set to True, it saves the results of wrongly classified samples.
- **result_file**: *str, default=None*\
  If set to True, it saves the classification results of all samples.
- **show_topk**: *list, default=[1, 5]*\
  Is set to a list of integer numbers defining the k in top-k accuracy.


#### `ProgressiveSpatioTemporalGCNLearner.init_model`
```python
ProgressiveSpatioTemporalGCNLearner.init_model(self)
```
This method is used to initialize the imported model and its loss function.


#### `ProgressiveSpatioTemporalGCNLearner.network_builder`
```python
ProgressiveSpatioTemporalGCNLearner.network_builder(self, dataset, val_dataset, train_data_filename,
                                                    train_labels_filename, val_data_filename,
                                                    val_labels_filename, skeleton_data_type, verbose)
```
This method implement the ST-GCN Augmentation Module (ST-GCN-AM) which builds the network topology progressively.

Parameters:

- **dataset**: *object*\
  Object that holds the training dataset.
- **val_dataset**: *object*\
  Object that holds the evaluation dataset.
  Can be of type `ExternalDataset` or a custom dataset inheriting from `DatasetIterator`.
- **train_data_filename**: *str, default='train_joints.npy'*\
  Filename that contains the training data.
  This file should be contained in the dataset path provided.
  Note that this is a file name, not a path.
- **train_labels_filename**: *str, default='train_labels.pkl'*\
  Filename of the labels .pkl file.
  This file should be contained in the dataset path provided.
- **val_data_filename**: *str, default='val_joints.npy'*\
  Filename that contains the validation data.
  This file should be contained in the dataset path provided.
  Note that this is a filename, not a path.
- **val_labels_filename**: *str, default='val_labels.pkl'*\
  Filename of the validation labels .pkl file.
  This file should be contained in the dataset path provided.
- **skeleton_data_type**: *str {'joint', 'bone', 'motion'}, default='joint'*\
  The data stream that should be used for training and evaluation.
- **verbose**: *bool, default=True*\
  Whether to print messages in the console.


#### `ProgressiveSpatioTemporalGCNLearner.infer`
```python
ProgressiveSpatioTemporalGCNLearner.infer(self, SkeletonSeq_batch)
```
This method is used to perform action recognition on a sequence of skeletons.
It returns the action category as an object of `engine.target.Category` if a proper input object `engine.data.SkeletonSequence` is given.

Parameters:

- **SkeletonSeq_batch**: *object*\
  Object of type engine.data.SkeletonSequence.

#### `ProgressiveSpatioTemporalGCNLearner.save`
```python
ProgressiveSpatioTemporalGCNLearner.save(self, path, model_name, verbose)
```

This method is used to save a trained model.
Provided with the path "/my/path" (absolute or relative), it creates the "path" directory, if it does not already exist.
Inside this folder, the model is saved as "model_name.pt" and the metadata file as "model_name.json". If the directory already exists, the "model_name.pt" and "model_name.json" files are overwritten.

If [`self.optimize`](/src/opendr/perception/skeleton_based_action_recognition/progressive_spatio_temporal_gcn_learner.py#L576) was run previously, it saves the optimized ONNX model in a similar fashion with an ".onnx" extension, by copying it from the self.temp_path it was saved previously during conversion.

Parameters:

- **path**: *str*\
  Path to save the model.
- **model_name**: *str*\
  The file name to be saved.
- **verbose**: *bool, default=False*\
  If set to True, prints a message on success.

#### `ProgressiveSpatioTemporalGCNLearner.load`
```python
ProgressiveSpatioTemporalGCNLearner.load(self, path, model_name, verbose)
```

This method is used to load a previously saved model from its saved folder.
Loads the model from inside the directory of the path provided, using the metadata .json file included.

Parameters:

- **path**: *str*\
  Path of the model to be loaded.
- **model_name**: *str*\
  The file name to be loaded.
- **verbose**: *bool, default=False*\
  If set to True, prints a message on success.


#### `ProgressiveSpatioTemporalGCNLearner.optimize`
```python
ProgressiveSpatioTemporalGCNLearner.optimize(self, do_constant_folding)
```

This method is used to optimize a trained model to ONNX format which can be then used for inference.

Parameters:

- **do_constant_folding**: *bool, default=False*\
  ONNX format optimization.
  If True, the constant-folding optimization is applied to the model during export.
  Constant-folding optimization will replace some of the operations that have all constant inputs, with pre-computed constant nodes.


#### `ProgressiveSpatioTemporalGCNLearner.multi_stream_eval`
```python
ProgressiveSpatioTemporalGCNLearner.multi_stream_eval(self, dataset, scores, data_filename,
                                                      labels_filename, skeleton_data_type,
                                                      verbose, silent)
```
This method is used to ensemble the classification results of the model on two or more data streams like joints, bones and motions.
It returns the top-k classification performance of ensembled model.

Parameters:

- **dataset**: *object*\
  Object that holds the dataset.
  Can be of type `ExternalDataset` or a custom dataset inheriting from `DatasetIterator`.
- **score**: *list*\
  A list of score arrays. Each array in the list contains the evaluation results for a data stream.
- **data_filename**: *str, default='val_joints.npy'*\
  Filename that contains the validation data.
  This file should be contained in the dataset path provided.
  Note that this is a filename, not a path.
- **labels_filename**: *str, default='val_labels.pkl'*\
  Filename of the validation labels .pkl file.
  This file should be contained in the dataset path provided.
- **skeleton_data_type**: *str {'joint', 'bone', 'motion'}, default='joint'*\
  The data stream that should be used for training and evaluation.
- **silent**: *bool, default=False*\
  If set to True, disables all printing of evaluation progress reports and other information to STDOUT.
- **verbose**: *bool, default=True*\
  If set to True, enables the maximum verbosity.


#### `ProgressiveSpatioTemporalGCNLearner.download`
```python
@staticmethod
ProgressiveSpatioTemporalGCNLearner.download(self, path, mode, verbose, url, file_name)
```

Download utility for various skeleton-based action recognition components.
Downloads files depending on mode and saves them in the path provided.
It supports downloading:
1. the pretrained weights for stgcn, tagcn and stbln models.
2. a dataset containing one or more skeleton sequences and its labels.

Parameters:

- **path**: *str, default=None*\
  Local path to save the files, defaults to self.parent_dir if None.
- **mode**: *str, default="pretrained"*\
  What file to download, can be one of "pretrained", "train_data", "val_data", "test_data"
- **verbose**: *bool, default=False*\
  Whether to print messages in the console.
- **url**: *str, default=OpenDR FTP URL*\
  URL of the FTP server.
- **file_name**: *str*\
  The name of the file containing the pretrained model.


### Class CoSTGCNLearner
Bases: `engine.learners.Learner`

The *CoSTGCNLearner* class is an implementation of the proposed method CoSTGCN [[8]](#8) for Continual-Skeleton-based Human Action Recognition.
It performs skeleton-based action recognition continuously in a frame-wise manner.
The [CoSTGCNLearner](/src/opendr/perception/skeleton_based_action_recognition/continual_stgcn_learner.py) class has the following public methods:


#### `CoSTGCNLearner` constructor
```python
CoSTGCNLearner(self, lr, iters, batch_size, optimizer, lr_schedule, backbone, network_head,
               checkpoint_after_iter, checkpoint_load_iter, temp_path,
               device, loss, weight_decay, momentum, drop_last, pin_memory, num_workers, seed,
               num_classes, num_point, num_person, in_channels, graph_type, sequence_len
               )
```

Constructor parameters:

- **lr**: *float, default=0.001*\
  Specifies the learning rate to be used during training.
- **iters**: *int, default=10*\
  Number of epochs to train for.
- **batch_size**: *int, default=64*\
  Specifies number of skeleton sequences to be bundled up in a batch during training.
  This heavily affects memory usage, adjust according to your system.
- **optimizer**: *str {'sgd', 'adam'}, default='adam'*\
  Name of optimizer to use ("sgd" or "adam").
- **lr_schedule**: *str, default=''*
  Specifies the learning rate scheduler.
- **network_head**: *str, default='classification'*\
  Head of network (only "classification" is currently available).
- **checkpoint_after_iter**: *int, default=0*\
  Unused parameter.
- **checkpoint_load_iter**: *int, default=0*\
  Unused parameter.
- **temp_path**: *str, default=''*\
  Path in which to store temporary files.
- **device**: *{'cpu', 'cuda'}, default='cuda'*\
  Specifies the device to be used.
- **loss**: *str, default="cross_entropy"*\
  Name of loss in torch.nn.functional to use. Defaults to "cross_entropy".
- **weight_decay**: *float, default=1e-5*\
  Weight decay used for optimization. Defaults to 1e-5.
- **momentum**: *float, default=0.9*\
  Momentum used for optimization. Defaults to 0.9.
- **drop_last**: *bool, default=True*\
  Drop last data point if a batch cannot be filled. Defaults to True.
- **pin_memory**: *bool, default=False*\
  Pin memory in dataloader. Defaults to False.
- **num_workers**: *int, default=0*\
  Specifies the number of workers to be used by the data loader.
<<<<<<< HEAD
- **seed**: *int, default=123*\
  Random seed. Defaults to 123.
- **num_class**: *int, default=60*\
=======
- **num_classes**: *int, default=60*\
>>>>>>> 33b40783
  Specifies the number of classes for the action dataset.
- **num_point**: *int, default=25*\
  Specifies the number of body joints in each skeleton.
- **num_person**: *int, default=2*\
  Specifies the number of body skeletons in each frame.
- **in_channels**: *int, default=3*\
  Specifies the number of input channels for each body joint.
- **graph_type**: *str {'ntu', 'openpose'}, default='ntu'*\
  Specifies the type of graph structure associated with the dataset.
- **sequence_len** *int, default=300*\
  Size of the final global average pooling. Defaults to 300.

#### `CoSTGCNLearner.fit`
```python
CoSTGCNLearner.fit(self, dataset, val_dataset, epochs, steps)
```

This method is used for training the algorithm on a train dataset and validating on a val dataset.

Parameters:

- **dataset**: *object*\
  Object that holds the training dataset.
  Can be of type `ExternalDataset` or a custom dataset inheriting from `DatasetIterator`.
- **val_dataset**: *object*\
  Object that holds the validation dataset.
- **epochs**: *int, default=None*\
  Number of epochs.
  If none is supplied, self.iters will be used.
- **steps**: *int, default=None*\
  Number of training steps to conduct.
  If none, this is determined by epochs.


#### `CoSTGCNLearner.eval`
```python
CoSTGCNLearner.eval(self, dataset, steps)
```

This method is used to evaluate a trained model on an evaluation dataset.
Returns a dictionary containing stats regarding evaluation.

Parameters:

- **dataset**: *object*\
  Dataset on which to evaluate model
- **steps**: *int, default=None*\
  Number of validation batches to evaluate.
  If None, all batches are evaluated.


#### `CoSTGCNLearner.init_model`
```python
CoSTGCNLearner.init_model(self)
```
This method is used to initialize model with random parameters

#### `ProgressiveSpatioTemporalGCNLearner.infer`
```python
ProgressiveSpatioTemporalGCNLearner.infer(self, batch)
```

This method is used to perform action recognition on a sequence of skeletons.
It returns the action category as an object of `engine.target.Category` if a proper input object `engine.data.SkeletonSequence` is given.

Parameters:

- **batch**: *object*\
  Object of type engine.data.SkeletonSequence.

#### `CoSTGCNLearner.save`
```python
CoSTGCNLearner.save(self, path)
```

This method is used to save model weights and metadata to path.

Parameters:

- **path**: *str*\
  Directory in which to save model weights and meta data.


#### `CoSTGCNLearner.load`
```python
CoSTGCNLearner.load(self, path)
```

This method is used to load a previously saved model from its saved folder.
Loads the model from inside the directory of the path provided, using the metadata .json file included.

Parameters:

- **path**: *str*\
  Path to metadata file in json format or path to model weights.


#### `CoSTGCNLearner.optimize`
```python
CoSTGCNLearner.optimize(self, do_constant_folding)
```

This method is used to optimize a trained model to ONNX format which can be then used for inference.

Parameters:

- **do_constant_folding**: *bool, default=False*\
  ONNX format optimization.
  If True, the constant-folding optimization is applied to the model during export.


#### `CoSTGCNLearner.download`
```python
@staticmethod
CoSTGCNLearner.download(self, dataset_name, experiment_name, path, method_name, mode, verbose, url, file_name)
```

Downloads files depending on mode and saves them in the path provided.
It supports downloading:
1. the pretrained weights for stgcn model.
2. a small sample dataset and its labels.

Parameters:

- **dataset_name**: *str, default='nturgbd_cv'*\
  The name of dataset that should be downloaded.
- **experiment_name**: *str, default='stgcn_nturgbd'*\
  The name of experiment for which the pretrained model is saved.
- **path**: *str, default=None*\
  Local path to save the files, defaults to self.parent_dir if None.
- **mode**: *str, default="pretrained"*\
  What file to download, can be one of "pretrained", "train_data", "val_data", "test_data"
- **verbose**: *bool, default=False*\
  Whether to print messages in the console.
- **url**: *str, default=OpenDR FTP URL*\
  URL of the FTP server.
- **file_name**: *str*\
  The name of the file containing the pretrained model.

#### `CoSTGCNLearner.infer`
```python
CoSTGCNLearner.infer(self, batch)
```

This method is used to perform inference on a batch of data.
It returns a list of output categories

Parameters:

- **batch**: *object*\
  Batch of skeletons for a single time-step.
  The batch should have shape (C, V, S), (C, T, V, S), or (B, C, T, V, S). Here, B is the batch size, C is the number of input channels, V is the number of vertices, and S is the number of skeletons


#### Examples

* **Finding an optimized spatio-temporal GCN architecture based on training dataset defined as an `ExternalDataset`**.
  The training and evaluation dataset should be present in the path provided, along with the labels file.
  The `batch_size` argument should be adjusted according to available memory.

  ```python
  from opendr.perception.skeleton_based_action_recognition.progressive_spatio_temporal_gcn_learner import ProgressiveSpatioTemporalGCNLearner
  from opendr.engine.datasets import ExternalDataset
  training_dataset = ExternalDataset(path='./data/preprocessed_nturgbd/xview', dataset_type='NTURGBD')
  validation_dataset = ExternalDataset(path='./data/preprocessed_nturgbd/xview', dataset_type='NTURGBD')

  pstgcn_learner = ProgressiveSpatioTemporalGCNLearner(temp_path='./parent_dir',
                                                       batch_size=64, epochs=65,
                                                       checkpoint_after_iter=10, val_batch_size=128,
                                                       dataset_name='nturgbd_cv', experiment_name='pstgcn_nturgbd',
                                                       blocksize=20, numblocks=1, numlayers=1, topology=[],
                                                       layer_threshold=1e-4, block_threshold=1e-4)

  pstgcn_learner.network_builder(dataset=training_dataset, val_dataset=validation_dataset,
                                 train_data_filename='train_joints.npy',
                                 train_labels_filename='train_labels.pkl',
                                 val_data_filename="val_joints.npy",
                                 val_labels_filename="val_labels.pkl",
                                 skeleton_data_type='joint')

  pstgcn_learner.save(path='./saved_models/pstgcn_nturgbd_cv_checkpoints', model_name='test_pstgcn')
  ```

* **Inference on a test skeleton sequence**
  ```python
  import numpy
  from opendr.perception.skeleton_based_action_recognition.progressive_spatio_temporal_gcn_learner import ProgressiveSpatioTemporalGCNLearner
  pstgcn_learner = ProgressiveSpatioTemporalGCNLearner(temp_path='./parent_dir',
                                                       batch_size=64, epochs=65,
                                                       checkpoint_after_iter=10, val_batch_size=128,
                                                       dataset_name='nturgbd_cv', experiment_name='pstgcn_nturgbd',
                                                       blocksize=20, numblocks=1, numlayers=1, topology=[],
                                                       layer_threshold=1e-4, block_threshold=1e-4)

  # Download the default pretrained pstgcn model in the parent_dir
  pstgcn_learner.download(
            mode="pretrained", path='./parent_dir/pretrained_models', file_name='pretrained_pstgcn')

  pstgcn_learner.load('./parent_dir/pretrained_models', model_name='pretrained_stgcn')
  test_data_path = pstgcn_learner.download(mode="test_data")  # Download a test data
  test_data = numpy.load(test_data_path)
  action_category = pstgcn_learner.infer(test_data)

  ```

* **Optimization example for a previously trained model**
  Inference can be run with the trained model after running self.optimize.
  ```python
  from opendr.perception.skeleton_based_action_recognition.progressive_spatio_temporal_gcn_learner import ProgressiveSpatioTemporalGCNLearner

  pstgcn_learner = ProgressiveSpatioTemporalGCNLearner(temp_path='./parent_dir',
                                                      batch_size=64, epochs=65,
                                                      checkpoint_after_iter=10, val_batch_size=128,
                                                      dataset_name='nturgbd_cv', experiment_name='pstgcn_nturgbd',
                                                      blocksize=20, numblocks=1, numlayers=1, topology=[],
                                                      layer_threshold=1e-4, block_threshold=1e-4)
  pstgcn_learner.download(
            mode="pretrained", path='./parent_dir/pretrained_models', file_name='pretrained_pstgcn')

  pstgcn_learner.load(path='./parent_dir/pretrained_models', file_name='pretrained_pstgcn')
  pstgcn_learner.optimize(do_constant_folding=True)
  pstgcn_learner.save(path='./parent_dir/optimized_model', model_name='optimized_pstgcn')
  ```



#### Performance Evaluation

The tests were conducted on the following computational devices:
- Intel(R) Xeon(R) Gold 6230R CPU on server
- Nvidia Jetson TX2
- Nvidia Jetson Xavier AGX
- Nvidia RTX 2080 Ti GPU on server with Intel Xeon Gold processors

Inference time is measured as the time taken to transfer the input to the model (e.g., from CPU to GPU), run inference using the algorithm, and return results to CPU.
The ST-GCN, TAGCN and ST-BLN models are implemented in *SpatioTemporalGCNLearner* and the PST-GCN model is implemented in *ProgressiveSpatioTemporalGCNLearner*.

Note that the models receive each input sample as a sequence of 300 skeletons, and the pose estimation process is not involved in this benchmarking.
The skeletal data is from NTU-RGBD dataset. We report speed (single sample per inference) as the mean of 100 runs.
The noted memory is the maximum allocated memory on GPU during inference.

The performance evaluation results of the *SpatioTemporalGCNLearner* and *ProgressiveSpatioTemporalGCNLearner* in terms of prediction accuracy on NTU-RGBD-60, parameter count and maximum allocated memory are reported in the following Tables.
The performance of TA-GCN is reported when it selects 100 frames out of 300 (T=100). PST-GCN finds different architectures for two different dataset settings (CV and CS) which leads to different classification accuracy, number of parameters and memory allocation.

| Method         | Acc. (%) | Params (M) | Mem. (MB) |
|----------------|----------|------------|-----------|
| ST-GCN         | 88.3     | 3.12       | 47.37     |
| TA-GCN (T=100) | 94.2     | 2.24       | 42.65     |
| ST-BLN         | 93.8     | 5.3        | 55.77     |
| PST-GCN (CV)   | 94.33    | 0.63       | 31.65     |
| PST-GCN (CS)   | 87.9     | 0.92       | 32.2      |
| CoST-GCN (CV)  | 93.8     | 3.1        | 36.1      |
| CoST-GCN (CS)  | 86.3     | 3.1        | 36.1      |
| CoA-GCN (CV)   | 92.6     | 3.5        | 37.4      |
| CoA-GCN (CS)   | 84.1     | 3.5        | 37.4      |
| CoS-TR (CV)    | 92.4     | 3.1        | 36.1      |
| CoS-TR (CS)    | 86.3     | 3.1        | 36.1      |

The inference speed (evaluations/second) of both learners on various computational devices are as follows:

| Method         | CPU   | Jetson TX2 | Jetson Xavier | RTX 2080 Ti |
|----------------|-------|------------|---------------|-------------|
| ST-GCN         | 13.26 | 4.89       | 15.27         | 63.32       |
| TA-GCN (T=100) | 20.47 | 10.6       | 25.43         | 93.33       |
| ST-BLN         | 7.69  | 3.57       | 12.56         | 55.98       |
| PST-GCN (CV)   | 15.38 | 6.57       | 20.25         | 83.10       |
| PST-GCN (CS)   | 13.07 | 5.53       | 19.41         | 77.57       |
| CoST-GCN       | 34.26 | 11.22      | 20.91         | -           |
| CoA-GCN        | 23.09 | 7.24       | 15.28         | -           |
| CoS-TR         | 30.12 | 10.49      | 20.87         | -           |

Energy (Joules) of both learners’ inference on embedded devices is shown in the following:

| Method         | Jetson TX2 | Jetson Xavier |
|----------------|------------|---------------|
| ST-GCN         | 6.07       | 1.38          |
| TA-GCN (T=100) | 2.23       | 0.59          |
| ST-BLN         | 9.26       | 2.01          |
| PST-GCN (CV)   | 4.13       | 1.00          |
| PST-GCN (CS)   | 5.54       | 1.12          |
| CoST-GCN       | 1.95       | 0.57          |
| CoA-GCN        | 3.33       | 0.91          |
| CoS-TR         | 2.28       | 0.55          |

The platform compatibility evaluation is also reported below:

| Platform  | Compatibility Evaluation |
| ----------------------------------------------|--------------------------|
| x86 - Ubuntu 20.04 (bare installation - CPU)  | :heavy_check_mark:       |
| x86 - Ubuntu 20.04 (bare installation - GPU)  | :heavy_check_mark:       |
| x86 - Ubuntu 20.04 (pip installation)         | :heavy_check_mark:       |
| x86 - Ubuntu 20.04 (CPU docker)               | :heavy_check_mark:       |
| x86 - Ubuntu 20.04 (GPU docker)               | :heavy_check_mark:       |
| NVIDIA Jetson TX2                             | :heavy_check_mark:       |
| NVIDIA Jetson Xavier AGX                      | :heavy_check_mark:       |


## References

<a id="1">[1]</a>
[Yan, S., Xiong, Y., & Lin, D. (2018, April). Spatial temporal graph convolutional networks for skeleton-based action
recognition. In Proceedings of the AAAI conference on artificial intelligence (Vol. 32, No. 1).](
https://arxiv.org/abs/1609.02907)

<a id="2">[2]</a>
[Heidari, Negar, and Alexandros Iosifidis. "Temporal attention-augmented graph convolutional network for efficient skeleton-based human action recognition." 2020 25th International Conference on Pattern Recognition (ICPR). IEEE, 2021.](https://ieeexplore.ieee.org/abstract/document/9412091)

<a id="3">[3]</a>
[Heidari, N., & Iosifidis, A. (2020). On the spatial attention in Spatio-Temporal Graph Convolutional Networks for
skeleton-based human action recognition. arXiv preprint arXiv: 2011.03833.](https://arxiv.org/abs/2011.03833)

<a id="4">[4]</a>
[Heidari, Negar, and Alexandras Iosifidis. "Progressive Spatio-Temporal Graph Convolutional Network for Skeleton-Based Human Action Recognition." ICASSP 2021-2021 IEEE International Conference on Acoustics, Speech and Signal Processing (ICASSP). IEEE, 2021.](https://ieeexplore.ieee.org/abstract/document/9413860)

<a id="5">[5]</a>
[Shahroudy, A., Liu, J., Ng, T. T., & Wang, G. (2016). Ntu rgb+ d: A large scale dataset for 3d human activity analysis.
 In Proceedings of the IEEE conference on computer vision and pattern recognition (pp. 1010-1019).](
 https://openaccess.thecvf.com/content_cvpr_2016/html/Shahroudy_NTU_RGBD_A_CVPR_2016_paper.html)

<a id="6">[6]</a>
[Kay, W., Carreira, J., Simonyan, K., Zhang, B., Hillier, C., Vijayanarasimhan, S., ... & Zisserman, A. (2017).
The kinetics human action video dataset. arXiv preprint arXiv:1705.06950.](https://arxiv.org/pdf/1705.06950.pdf)

<a id="7">[7]</a>
[Cao, Z., Simon, T., Wei, S. E., & Sheikh, Y. (2017). Realtime multi-person 2d pose estimation using part affinity
fields. In Proceedings of the IEEE conference on computer vision and pattern recognition (pp. 7291-7299).](
https://openaccess.thecvf.com/content_cvpr_2017/html/Cao_Realtime_Multi-Person_2D_CVPR_2017_paper.html)

<a id="8">[8]</a>
[Hedegaard, Lukas, Negar Heidari, and Alexandros Iosifidis. "Online Skeleton-based Action Recognition with Continual Spatio-Temporal Graph Convolutional Networks." arXiv preprint arXiv:2203.11009 (2022).](
https://arxiv.org/abs/2203.11009)<|MERGE_RESOLUTION|>--- conflicted
+++ resolved
@@ -809,13 +809,9 @@
   Pin memory in dataloader. Defaults to False.
 - **num_workers**: *int, default=0*\
   Specifies the number of workers to be used by the data loader.
-<<<<<<< HEAD
 - **seed**: *int, default=123*\
   Random seed. Defaults to 123.
-- **num_class**: *int, default=60*\
-=======
 - **num_classes**: *int, default=60*\
->>>>>>> 33b40783
   Specifies the number of classes for the action dataset.
 - **num_point**: *int, default=25*\
   Specifies the number of body joints in each skeleton.
