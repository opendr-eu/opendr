## skeleton_based_action_recognition module

The *skeleton_based_action_recognition* module contains the *SpatioTemporalGCNLearner* and *ProgressiveSpatioTemporalGCNLearner* classes, which inherits from the abstract class *Learner*.

#### Data preparation
Download the NTU-RGB+D skeleton data from [here](https://github.com/shahroudy/NTURGB-D) and the kinetics-skeleton dataset from [here](https://drive.google.com/drive/folders/1SPQ6FmFsjGg3f59uCWfdUWI-5HJM_YhZ).
Then run the following function to preprocess the NTU-RGB+D and Kinetics skeleton data for ST-GCN methods:

```bash
cd src/opendr/perception/skeleton_based_action_recognition/algorithm/datasets

python3 ntu_gendata.py --data_path ./data/nturgbd_raw_skeletons --ignored_sample_path ./algorithm/datasets/ntu_samples_with_missing_skeletons.txt --out_folder ./data/preprocessed_nturgbd

python3 kinetics_gendata.py --data_path ./data/kinetics_raw_skeletons --out_folder ./data/preprocessed_kinetics_skeletons
```
You need to specify the path of the downloaded data as `--data_path` and the path of the processed data as `--out_folder`.
ntu_samples_with_missing_skeletons.txt provides the NTU-RGB+D sample indices which don't contain any skeleton.
You need to specify the path of this file with --ignored_sample_path.

### Class SpatioTemporalGCNLearner
Bases: `engine.learners.Learner`

The *SpatioTemporalGCNLearner* class is a wrapper of the ST-GCN [[1]](#1) and the proposed methods TA-GCN [[2]](#2) and ST-BLN [[3]](#3) for Skeleton-based Human
Action Recognition.
This implementation of ST-GCN can be found in [OpenMMLAB toolbox](
https://github.com/open-mmlab/mmskeleton/tree/b4c076baa9e02e69b5876c49fa7c509866d902c7).
It can be used to perform the baseline method ST-GCN and the proposed methods TA-GCN [[2]](#2) and ST-BLN [[3]](#3) for skeleton-based action recognition.
The TA-GCN and ST-BLN methods are proposed on top of ST-GCN and make it more efficient in terms of number of model parameters and floating point operations.

The [SpatioTemporalGCNLearner](/src/opendr/perception/skeleton_based_action_recognition/spatio_temporal_gcn_learner.py) class has the
following public methods:

#### `SpatioTemporalGCNLearner` constructor
```python
SpatioTemporalGCNLearner(self, lr, batch_size, optimizer_name, lr_schedule,
                         checkpoint_after_iter, checkpoint_load_iter, temp_path,
                         device, num_workers, epochs, experiment_name,
                         device_ind, val_batch_size, drop_after_epoch,
                         start_epoch, dataset_name, num_class, num_point,
                         num_person, in_channels, method_name,
                         stbln_symmetric, num_frames, num_subframes)
```

Constructor parameters:
- **lr**: *float, default=0.1*\
  Specifies the initial learning rate to be used during training.
- **batch_size**: *int, default=128*\
  Specifies number of skeleton sequences to be bundled up in a batch during training. This heavily affects memory usage, adjust according to your system.
- **optimizer_name**: *str {'sgd', 'adam'}, default='sgd'*\
  Specifies the optimizer type that should be used.
- **lr_schedule**: *str, default=' '*\
  Specifies the learning rate scheduler.
- **checkpoint_after_iter**: *int, default=0*\
  Specifies per how many training iterations a checkpoint should be saved. If it is set to 0 no checkpoints will be saved.
- **checkpoint_load_iter**: *int, default=0*\
  Specifies which checkpoint should be loaded. If it is set to 0, no checkpoints will be loaded.
- **temp_path**: *str, default=''*
  Specifies a path where the algorithm saves the checkpoints and onnx optimized model (if needed).
- **device**: *{'cpu', 'cuda'}, default='cuda'*\
  Specifies the device to be used.
- **num_workers**: *int, default=32*\
  Specifies the number of workers to be used by the data loader.
- **epochs**: *int, default=50*\
  Specifies the number of epochs the training should run for.
- **experiment_name**: *str, default='stgcn_nturgbd'*\
  String name to attach to checkpoints.
- **device_ind**: *list, default=[0]*\
  List of GPU indices to be used if the device is 'cuda'.
- **val_batch_size**: *int, default=256*\
  Specifies number of skeleton sequences to be bundled up in a batch during evaluation. This heavily affects memory usage, adjust according to your system.
- **drop_after_epoch**: *list, default=[30,40]*\
  List of epoch numbers in which the optimizer drops the learning rate.
- **start_epoch**: *int, default=0*\
  Specifies the starting epoch number for training.
- **dataset_name**: *str {'kinetics', 'nturgbd_cv', 'nturgbd_cs'}, default='nturgbd_cv'*
  Specifies the name of dataset that is used for training and evaluation.
- **num_class**: *int, default=60*\
  Specifies the number of classes for the action dataset.
- **num_point**: *int, default=25*\
  Specifies the number of body joints in each skeleton.
- **num_person**: *int, default=2*\
  Specifies the number of body skeletons in each frame.
- **in_channels**: *int, default=3*\
  Specifies the number of input channels for each body joint.
- **graph_type**: *str {'kinetics', 'ntu'}, default='ntu'*\
  Specifies the type of graph structure associated with the dataset.
- **method_name**: *str {'stgcn', 'stbln', 'tagcn'}, default='stgcn'*\
  Specifies the name of method to be trained and evaluated.
  For each method, a different model is trained.
- **stbln_symmetric**: *bool, default=False*\
  Specifies if the random graph in stbln method is symmetric or not.
  This parameter is used if method_name is 'stbln'.
- **num_frames**: *int, default=300*\
  Specifies the number of frames in each skeleton sequence. This parameter is used if the method_name is 'tagcn'.
- **num_subframes**: *int, default=100*\
  Specifies the number of sub-frames that are going to be selected by the tagcn model. This parameter is used if the method_name is 'tagcn'.


#### `SpatioTemporalGCNLearner.fit`
```python
SpatioTemporalGCNLearner.fit(self, dataset, val_dataset, logging_path, silent, verbose,
                             momentum, nesterov, weight_decay, train_data_filename,
                             train_labels_filename, val_data_filename,
                             val_labels_filename, skeleton_data_type)
```
This method is used for training the algorithm on a train dataset and validating on a val dataset.

Parameters:

- **dataset**: *object*\
  Object that holds the training dataset.
  Can be of type `ExternalDataset` or a custom dataset inheriting from `DatasetIterator`.
- **val_dataset**: *object*\
  Object that holds the validation dataset.
- **logging_path**: *str, default=''*\
  Path to save TensorBoard log files and the training log files.
  If set to None or '', TensorBoard logging is disabled and no log file is created.
- **silent**: *bool, default=False*
  If set to True, disables all printing of training progress reports and other information to STDOUT.
- **verbose**: *bool, default=True*\
  If set to True, enables the maximum verbosity.
- **momentum**: *float, default=0.9*\
  Specifies the momentum value for optimizer.
- **nesterov**: *bool, default=True*\
  If set to true, the optimizer uses Nesterov's momentum.
- **weight_decay**: *float, default=0.0001*\
  Specifies the weight_decay value of the optimizer.
- **train_data_filename**: *str, default='train_joints.npy'*\
  Filename that contains the training data.
  This file should be contained in the dataset path provided.
  Note that this is a file name, not a path.
- **train_labels_filename**: *str, default='train_labels.pkl'*\
  Filename of the labels .pkl file.
  This file should be contained in the dataset path provided.
- **val_data_filename**: *str, default='val_joints.npy'*\
  Filename that contains the validation data.
  This file should be contained in the dataset path provided.
  Note that this is a filename, not a path.
- **val_labels_filename**: *str, default='val_labels.pkl'*\
  Filename of the validation labels .pkl file.
  This file should be contained in the dataset path provided.
- **skeleton_data_type**: *str {'joint', 'bone', 'motion'}, default='joint'*\
  The data stream that should be used for training and evaluation.

#### `SpatioTemporalGCNLearner.eval`
```python
SpatioTemporalGCNLearner.eval(self, val_dataset, val_loader, epoch, silent, verbose,
                              val_data_filename, val_labels_filename, skeleton_data_type,
                              save_score, wrong_file, result_file, show_topk)
```

This method is used to evaluate a trained model on an evaluation dataset.
Returns a dictionary containing stats regarding evaluation.

Parameters:

- **val_dataset**: *object*\
  Object that holds the evaluation dataset.
  Can be of type `ExternalDataset` or a custom dataset inheriting from `DatasetIterator`.
- **val_loader**: *object, default=None*\
  Object that holds a Python iterable over the evaluation dataset.
  Object of `torch.utils.data.DataLoader` class.
- **epoch**: *int, default=0*\
  The training epoch in which the model is evaluated.
- **silent**: *bool, default=False*\
  If set to True, disables all printing of evaluation progress reports and other information to STDOUT.
- **verbose**: *bool, default=True*\
  If set to True, enables the maximum verbosity.
- **val_data_filename**: *str, default='val_joints.npy'*\
  Filename that contains the validation data.
  This file should be contained in the dataset path provided.
  Note that this is a filename, not a path.
- **val_labels_filename**: *str, default='val_labels.pkl'*\
  Filename of the validation labels .pkl file.
  This file should be contained in the dataset path provided.
- **skeleton_data_type**: *str {'joint', 'bone', 'motion'}, default='joint'*\
  The data stream that should be used for training and evaluation.
- **save_score**: *bool, default=False*\
  If set to True, it saves the classification score of all samples in different classes
  in a log file.
- **wrong_file**: *str, default=None*\
  If set to True, it saves the results of wrongly classified samples.
- **result_file**: *str, default=None*\
  If set to True, it saves the classification results of all samples.
- **show_topk**: *list, default=[1, 5]*\
  Is set to a list of integer numbers defining the k in top-k accuracy.

#### `SpatioTemporalGCNLearner.init_model`
```python
SpatioTemporalGCNLearner.init_model(self)
```
This method is used to initialize the imported model and its loss function.


#### `SpatioTemporalGCNLearner.infer`
```python
SpatioTemporalGCNLearner.infer(self, SkeletonSeq_batch)
```
This method is used to perform action recognition on a sequence of skeletons.
It returns the action category as an object of `engine.target.Category` if a proper input object `engine.data.SkeletonSequence` is given.

Parameters:

- **SkeletonSeq_batch**: *object*\
  Object of type engine.data.SkeletonSequence.

#### `SpatioTemporalGCNLearner.save`
```python
SpatioTemporalGCNLearner.save(self, path, model_name, verbose)
```
This method is used to save a trained model.
Provided with the path "/my/path" (absolute or relative), it creates the "path" directory, if it does not already exist.
Inside this folder, the model is saved as "model_name.pt" and the metadata file as "model_name.json". If the directory already exists, the "model_name.pt" and "model_name.json" files are overwritten.

If [`self.optimize`](/src/opendr/perception/skeleton_based_action_recognition/spatio_temporal_gcn_learner.py#L539) was run previously, it saves the optimized ONNX model in a similar fashion with an ".onnx" extension, by copying it from the self.temp_path it was saved previously during conversion.

Parameters:

- **path**: *str*\
  Path to save the model.
- **model_name**: *str*\
  The file name to be saved.
- **verbose**: *bool, default=False*\
  If set to True, prints a message on success.

#### `SpatioTemporalGCNLearner.load`
```python
SpatioTemporalGCNLearner.load(self, path, model_name, verbose)
```

This method is used to load a previously saved model from its saved folder.
Loads the model from inside the directory of the path provided, using the metadata .json file included.

Parameters:

- **path**: *str*\
  Path of the model to be loaded.
- **model_name**: *str*\
  The file name to be loaded.
- **verbose**: *bool, default=False*\
  If set to True, prints a message on success.


#### `SpatioTemporalGCNLearner.optimize`
```python
SpatioTemporalGCNLearner.optimize(self, do_constant_folding)
```

This method is used to optimize a trained model to ONNX format which can be then used for inference.

Parameters:

- **do_constant_folding**: *bool, default=False*\
  ONNX format optimization.
  If True, the constant-folding optimization is applied to the model during export.
  Constant-folding optimization will replace some of the operations that have all constant inputs, with pre-computed constant nodes.



#### `SpatioTemporalGCNLearner.multi_stream_eval`
```python
SpatioTemporalGCNLearner.multi_stream_eval(self, dataset, scores, data_filename,
                                           labels_filename, skeleton_data_type,
                                           verbose, silent)
```
This method is used to ensemble the classification results of the model on two or more data streams like joints, bones and motions.
It returns the top-k classification performance of ensembled model.

Parameters:

- **dataset**: *object*\
  Object that holds the dataset.
  Can be of type `ExternalDataset` or a custom dataset inheriting from `DatasetIterator`.
- **score**: *list*\
  A list of score arrays.
  Each array in the list contains the evaluation results for a data stream.
- **data_filename**: *str, default='val_joints.npy'*\
  Filename that contains the validation data.
  This file should be contained in the dataset path provided.
  Note that this is a filename, not a path.
- **labels_filename**: *str, default='val_labels.pkl'*\
  Filename of the validation labels .pkl file.
  This file should be contained in the dataset path provided.
- **skeleton_data_type**: *str {'joint', 'bone', 'motion'}, default='joint'*\
  The data stream that should be used for training and evaluation.
- **silent**: *bool, default=False*\
  If set to True, disables all printing of evaluation progress reports and other information to STDOUT.
- **verbose**: *bool, default=True*\
  If set to True, enables the maximum verbosity.


#### `SpatioTemporalGCNLearner.download`
```python
@staticmethod
SpatioTemporalGCNLearner.download(self, path, mode, verbose, url, file_name)
```

Download utility for various skeleton-based action recognition components. Downloads files depending on mode and saves them in the path provided. It supports downloading:
1. the pretrained weights for stgcn, tagcn and stbln models.
2. a dataset containing one or more skeleton sequences and its labels.

Parameters:

- **path**: *str, default=None*\
  Local path to save the files, defaults to self.parent_dir if None.
- **mode**: *str, default="pretrained"*\
  What file to download, can be one of "pretrained", "train_data", "val_data", "test_data"
- **verbose**: *bool, default=False*\
  Whether to print messages in the console.
- **url**: *str, default=OpenDR FTP URL*\
  URL of the FTP server.
- **file_name**: *str*\
  The name of the file containing the pretrained model.

#### Examples

* **Training example using an `ExternalDataset`**.
  The training and evaluation dataset should be present in the path provided, along with the labels file.
  The `batch_size` argument should be adjusted according to available memory.

  ```python
  from opendr.perception.skeleton_based_action_recognition.spatio_temporal_gcn_learner import SpatioTemporalGCNLearner
  from opendr.engine.datasets import ExternalDataset

  training_dataset = ExternalDataset(path='./data/preprocessed_nturgbd/xview', dataset_type='NTURGBD')
  validation_dataset = ExternalDataset(path='./data/preprocessed_nturgbd/xview', dataset_type='NTURGBD')

  stgcn_learner = SpatioTemporalGCNLearner(temp_path='./parent_dir',
                                            batch_size=64, epochs=50,
                                            checkpoint_after_iter=10, val_batch_size=128,
                                            dataset_name='nturgbd_cv',
                                            experiment_name='stgcn_nturgbd',
                                            method_name='stgcn')

   stgcn_learner.fit(dataset=training_dataset, val_dataset=validation_dataset, logging_path='./logs', silent=True,
                    train_data_filename='train_joints.npy',
                    train_labels_filename='train_labels.pkl', val_data_filename='val_joints.npy',
                    val_labels_filename='val_labels.pkl',
                    skeleton_data_type='joint')
  stgcn_learner.save(path='./saved_models/stgcn_nturgbd_cv_checkpoints', model_name='test_stgcn')
  ```
  In a similar manner train the TA-GCN model by specifying the number of important frames that the model selects as num_subframes.
  The number of frames in both NTU-RGB+D and Kinetics-skeleton is 300.

  ```python
  tagcn_learner = SpatioTemporalGCNLearner(temp_path='./parent_dir',
                                            batch_size=64, epochs=50,
                                            checkpoint_after_iter=10, val_batch_size=128,
                                            dataset_name='nturgbd_cv',
                                            experiment_name='tagcn_nturgbd',
                                            method_name='tagcn', num_frames=300, num_subframes=100)

  tagcn_learner.fit(dataset=training_dataset, val_dataset=validation_dataset, logging_path='./logs', silent=True,
                    train_data_filename='train_joints.npy',
                    train_labels_filename='train_labels.pkl', val_data_filename='val_joints.npy',
                    val_labels_filename='val_labels.pkl',
                    skeleton_data_type='joint')
  tagcn_learner.save(path='./saved_models/tagcn_nturgbd_cv_checkpoints', model_name='test_tagcn')
  ```

  For training the ST-BLN model, set the method_name to 'stbln' and specify if the model uses a symmetric attention matrix or not by setting stbln_symmetric to True or False.

  ```python

  stbln_learner = SpatioTemporalGCNLearner(temp_path='./parent_dir',
                                            batch_size=64, epochs=50,
                                            checkpoint_after_iter=10, val_batch_size=128,
                                            dataset_name='nturgbd_cv',
                                            experiment_name='stbln_nturgbd',
                                            method_name='stbln', stbln_symmetric=False)

  stbln_learner.fit(dataset=training_dataset, val_dataset=validation_dataset, logging_path='./logs', silent=True,
                    train_data_filename='train_joints.npy',
                    train_labels_filename='train_labels.pkl', val_data_filename='val_joints.npy',
                    val_labels_filename='val_labels.pkl',
                    skeleton_data_type='joint')
  stbln_learner.save(path='./saved_models/stbln_nturgbd_cv_checkpoints', model_name='test_stbln')
  ```


* **Inference on a test skeleton sequence**
  ```python
  from opendr.perception.skeleton_based_action_recognition.spatio_temporal_gcn_learner import SpatioTemporalGCNLearner
  import numpy
  stgcn_learner = SpatioTemporalGCNLearner(temp_path='./parent_dir',
                                            batch_size=64, epochs=50,
                                            checkpoint_after_iter=10, val_batch_size=128,
                                            dataset_name='nturgbd_cv',
                                            experiment_name='stgcn_nturgbd',
                                            method_name='stgcn')
  # Download the default pretrained stgcn model in the parent_dir
  stgcn_learner.download(
            mode="pretrained", path='./parent_dir/pretrained_models', file_name='pretrained_stgcn')

  stgcn_learner.load('./parent_dir/pretrained_models', model_name='pretrained_stgcn')
  test_data_path = stgcn_learner.download(mode="test_data")  # Download a test data
  test_data = numpy.load(test_data_path)
  action_category = stgcn_learner.infer(test_data)

  ```

* **Optimization example for a previously trained model.**
  Inference can be run with the trained model after running self.optimize.
  ```python
  from opendr.perception.skeleton_based_action_recognition.spatio_temporal_gcn_learner import SpatioTemporalGCNLearner


  stgcn_learner = SpatioTemporalGCNLearner(temp_path='./parent_dir',
                                            batch_size=64, epochs=50,
                                            checkpoint_after_iter=10, val_batch_size=128,
                                            dataset_name='nturgbd_cv',
                                            experiment_name='stgcn_nturgbd',
                                            method_name='stgcn')
  stgcn_learner.download(
            mode="pretrained", path='./parent_dir/pretrained_models', file_name='pretrained_stgcn')

  stgcn_learner.load(path='./parent_dir/pretrained_models', file_name='pretrained_stgcn')
  stgcn_learner.optimize(do_constant_folding=True)
  stgcn_learner.save(path='./parent_dir/optimized_model', model_name='optimized_stgcn')
  ```
  The inference and optimization can be performed for TA-GCN and ST-BLN methods in a similar manner only by specifying the method_name to 'tagcn' or 'stbln', respectively in the learner class constructor.


### Class ProgressiveSpatioTemporalGCNLearner
Bases: `engine.learners.Learner`

The *ProgressiveSpatioTemporalGCNLearner* class is an implementation of the proposed method PST-GCN [[4]](#4) for Skeleton-based Human Action Recognition.
It finds an optimized and data dependant spatio-temporal graph convolutional network topology for skeleton-based action recognition.
The [ProgressiveSpatioTemporalGCNLearner](/src/opendr/perception/skeleton_based_action_recognition/progressive_spatio_temporal_gcn_learner.py) class has the following public methods:


#### `ProgressiveSpatioTemporalGCNLearner` constructor
```python
ProgressiveSpatioTemporalGCNLearner(self, lr, batch_size, optimizer_name, lr_schedule,
                                    checkpoint_after_iter, checkpoint_load_iter, temp_path,
                                    device, num_workers, epochs, experiment_name,
                                    device_ind, val_batch_size, drop_after_epoch,
                                    start_epoch, dataset_name,
                                    blocksize, numblocks, numlayers, topology,
                                    layer_threshold, block_threshold)
```

Constructor parameters:

- **lr**: *float, default=0.1*\
  Specifies the initial learning rate to be used during training.
- **batch_size**: *int, default=128*\
  Specifies number of skeleton sequences to be bundled up in a batch during training.
  This heavily affects memory usage, adjust according to your system.
- **optimizer_name**: *str {'sgd', 'adam'}, default='sgd'*\
  Specifies the optimizer type that should be used.
- **lr_schedule**: *str, default=' '*\
  Specifies the learning rate scheduler.
- **checkpoint_after_iter**: *int, default=0*\
  Specifies per how many training iterations a checkpoint should be saved.
  If it is set to 0 no checkpoints will be saved.
- **checkpoint_load_iter**: *int, default=0*\
  Specifies which checkpoint should be loaded.
  If it is set to 0, no checkpoints will be loaded.
- **temp_path**: *str, default=''*\
  Specifies a path where the algorithm saves the checkpoints and onnx optimized model (if needed).
- **device**: *{'cpu', 'cuda'}, default='cuda'*\
  Specifies the device to be used.
- **num_workers**: *int, default=32*\
  Specifies the number of workers to be used by the data loader.
- **epochs**: *int, default=50*\
  Specifies the number of epochs the training should run for.
- **experiment_name**: *str, default='stgcn_nturgbd'*
  String name to attach to checkpoints.
- **device_ind**: *list, default=[0]*\
  List of GPU indices to be used if the device is 'cuda'.
- **val_batch_size**: *int, default=256*\
  Specifies number of skeleton sequences to be bundled up in a batch during evaluation.
  This heavily affects memory usage, adjust according to your system.
- **drop_after_epoch**: *list, default=[30,40]*\
  List of epoch numbers in which the optimizer drops the learning rate.
- **start_epoch**: *int, default=0*\
  Specifies the starting epoch number for training.
- **dataset_name**: *str {'kinetics', 'nturgbd_cv', 'nturgbd_cs'}, default='nturgbd_cv'*\
  Specifies the name of dataset that is used for training and evaluation.
- **num_class**: *int, default=60*\
  Specifies the number of classes for the action dataset.
- **num_point**: *int, default=25*\
  Specifies the number of body joints in each skeleton.
- **num_person**: *int, default=2*\
  Specifies the number of body skeletons in each frame.
- **in_channels**: *int, default=3*\
  Specifies the number of input channels for each body joint.
- **graph_type**: *str {'kinetics', 'ntu'}, default='ntu'*\
  Specifies the type of graph structure associated with the dataset.
- **block_size**: *int, default=20*\
  Specifies the number of output channels (or neurons) that are added to each layer of the network at each progression iteration.
- **numblocks**: *int, default=10*\
  Specifies the maximum number of blocks that are added to each layer of the network at each progression iteration.
- **numlayers**: *int, default=10*\
  Specifies the maximum number of layers that are built for the network.
- **topology**: *list, default=[]*\
  Specifies the initial topology of the network.
  The default is set to [], since the method gets an empty network as input and builds it progressively.
- **layer_threshold**: *float, default=1e-4*\
  Specifies the threshold which is used by the method to identify when it should stop adding new layers.
- **block_threshold**: *float, default=1e-4*\
  Specifies the threshold which is used by the model to identify when it should stop adding new blocks in each layer.


#### `ProgressiveSpatioTemporalGCNLearner.fit`
```python
ProgressiveSpatioTemporalGCNLearner.fit(self, dataset, val_dataset, logging_path, silent, verbose,
                                        momentum, nesterov, weight_decay, train_data_filename,
                                        train_labels_filename, val_data_filename,
                                        val_labels_filename, skeleton_data_type)
```

This method is used for training the algorithm on a train dataset and validating on a val dataset.

Parameters:

- **dataset**: *object*\
  Object that holds the training dataset.
  Can be of type `ExternalDataset` or a custom dataset inheriting from `DatasetIterator`.
- **val_dataset**: *object*\
  Object that holds the validation dataset.
- **logging_path**: *str, default=''*\
  Path to save TensorBoard log files and the training log files.
  If set to None or '', TensorBoard logging is disabled and no log file is created.
- **silent**: *bool, default=False*\
  If set to True, disables all printing of training progress reports and other information to STDOUT.
- **verbose**: *bool, default=True*\
  If set to True, enables the maximum verbosity.
- **momentum**: *float, default=0.9*\
  Specifies the momentum value for optimizer.
- **nesterov**: *bool, default=True*\
  If set to true, the optimizer uses Nesterov's momentum.
- **weight_decay**: *float, default=0.0001*\
  Specifies the weight_decay value of the optimizer.
- **train_data_filename**: *str, default='train_joints.npy'*\
  Filename that contains the training data.
  This file should be contained in the dataset path provided.
  Note that this is a file name, not a path.
- **train_labels_filename**: *str, default='train_labels.pkl'*\
  Filename of the labels .pkl file.
  This file should be contained in the dataset path provided.
- **val_data_filename**: *str, default='val_joints.npy'*\
  Filename that contains the validation data.
  This file should be contained in the dataset path provided.
  Note that this is a filename, not a path.
- **val_labels_filename**: *str, default='val_labels.pkl'*\
  Filename of the validation labels .pkl file.
  This file should be contained in the dataset path provided.
- **skeleton_data_type**: *str {'joint', 'bone', 'motion'}, default='joint'*\
  The data stream that should be used for training and evaluation.


#### `ProgressiveSpatioTemporalGCNLearner.eval`
```python
ProgressiveSpatioTemporalGCNLearner.eval(self, val_dataset, val_loader, epoch, silent, verbose,
                                         val_data_filename, val_labels_filename, skeleton_data_type,
                                         save_score, wrong_file, result_file, show_topk)
```

This method is used to evaluate a trained model on an evaluation dataset.
Returns a dictionary containing stats regarding evaluation.

Parameters:

- **val_dataset**: *object*\
  Object that holds the evaluation dataset.
  Can be of type `ExternalDataset` or a custom dataset inheriting from `DatasetIterator`.
- **val_loader**: *object, default=None*\
  Object that holds a Python iterable over the evaluation dataset.
  Object of `torch.utils.data.DataLoader` class.
- **epoch**: *int, default=0*\
  The training epoch in which the model is evaluated.
- **silent**: *bool, default=False*\
  If set to True, disables all printing of evaluation progress reports and other information to STDOUT.
- **verbose**: *bool, default=True*\
  If set to True, enables the maximum verbosity.
- **val_data_filename**: *str, default='val_joints.npy'*\
  Filename that contains the validation data.
  This file should be contained in the dataset path provided.
  Note that this is a filename, not a path.
- **val_labels_filename**: *str, default='val_labels.pkl'*\
  Filename of the validation labels .pkl file.
  This file should be contained in the dataset path provided.
- **skeleton_data_type**: *str {'joint', 'bone', 'motion'}, default='joint'*\
  The data stream that should be used for training and evaluation.
- **save_score**: *bool, default=False*\
  If set to True, it saves the classification score of all samples in different classes in a log file.
- **wrong_file**: *str, default=None*\
  If set to True, it saves the results of wrongly classified samples.
- **result_file**: *str, default=None*\
  If set to True, it saves the classification results of all samples.
- **show_topk**: *list, default=[1, 5]*\
  Is set to a list of integer numbers defining the k in top-k accuracy.


#### `ProgressiveSpatioTemporalGCNLearner.init_model`
```python
ProgressiveSpatioTemporalGCNLearner.init_model(self)
```
This method is used to initialize the imported model and its loss function.


#### `ProgressiveSpatioTemporalGCNLearner.network_builder`
```python
ProgressiveSpatioTemporalGCNLearner.network_builder(self, dataset, val_dataset, train_data_filename,
                                                    train_labels_filename, val_data_filename,
                                                    val_labels_filename, skeleton_data_type, verbose)
```
This method implement the ST-GCN Augmentation Module (ST-GCN-AM) which builds the network topology progressively.

Parameters:

- **dataset**: *object*\
  Object that holds the training dataset.
- **val_dataset**: *object*\
  Object that holds the evaluation dataset.
  Can be of type `ExternalDataset` or a custom dataset inheriting from `DatasetIterator`.
- **train_data_filename**: *str, default='train_joints.npy'*\
  Filename that contains the training data.
  This file should be contained in the dataset path provided.
  Note that this is a file name, not a path.
- **train_labels_filename**: *str, default='train_labels.pkl'*\
  Filename of the labels .pkl file.
  This file should be contained in the dataset path provided.
- **val_data_filename**: *str, default='val_joints.npy'*\
  Filename that contains the validation data.
  This file should be contained in the dataset path provided.
  Note that this is a filename, not a path.
- **val_labels_filename**: *str, default='val_labels.pkl'*\
  Filename of the validation labels .pkl file.
  This file should be contained in the dataset path provided.
- **skeleton_data_type**: *str {'joint', 'bone', 'motion'}, default='joint'*\
  The data stream that should be used for training and evaluation.
- **verbose**: *bool, default=True*\
  Whether to print messages in the console.


#### `ProgressiveSpatioTemporalGCNLearner.infer`
```python
ProgressiveSpatioTemporalGCNLearner.infer(self, SkeletonSeq_batch)
```
This method is used to perform action recognition on a sequence of skeletons.
It returns the action category as an object of `engine.target.Category` if a proper input object `engine.data.SkeletonSequence` is given.

Parameters:

- **SkeletonSeq_batch**: *object*\
  Object of type engine.data.SkeletonSequence.

#### `ProgressiveSpatioTemporalGCNLearner.save`
```python
ProgressiveSpatioTemporalGCNLearner.save(self, path, model_name, verbose)
```

This method is used to save a trained model.
Provided with the path "/my/path" (absolute or relative), it creates the "path" directory, if it does not already exist.
Inside this folder, the model is saved as "model_name.pt" and the metadata file as "model_name.json". If the directory already exists, the "model_name.pt" and "model_name.json" files are overwritten.

If [`self.optimize`](/src/opendr/perception/skeleton_based_action_recognition/progressive_spatio_temporal_gcn_learner.py#L576) was run previously, it saves the optimized ONNX model in a similar fashion with an ".onnx" extension, by copying it from the self.temp_path it was saved previously during conversion.

Parameters:

- **path**: *str*\
  Path to save the model.
- **model_name**: *str*\
  The file name to be saved.
- **verbose**: *bool, default=False*\
  If set to True, prints a message on success.

#### `ProgressiveSpatioTemporalGCNLearner.load`
```python
ProgressiveSpatioTemporalGCNLearner.load(self, path, model_name, verbose)
```

This method is used to load a previously saved model from its saved folder.
Loads the model from inside the directory of the path provided, using the metadata .json file included.

Parameters:

- **path**: *str*\
  Path of the model to be loaded.
- **model_name**: *str*\
  The file name to be loaded.
- **verbose**: *bool, default=False*\
  If set to True, prints a message on success.


#### `ProgressiveSpatioTemporalGCNLearner.optimize`
```python
ProgressiveSpatioTemporalGCNLearner.optimize(self, do_constant_folding)
```

This method is used to optimize a trained model to ONNX format which can be then used for inference.

Parameters:

- **do_constant_folding**: *bool, default=False*\
  ONNX format optimization.
  If True, the constant-folding optimization is applied to the model during export.
  Constant-folding optimization will replace some of the operations that have all constant inputs, with pre-computed constant nodes.


#### `ProgressiveSpatioTemporalGCNLearner.multi_stream_eval`
```python
ProgressiveSpatioTemporalGCNLearner.multi_stream_eval(self, dataset, scores, data_filename,
                                                      labels_filename, skeleton_data_type,
                                                      verbose, silent)
```
This method is used to ensemble the classification results of the model on two or more data streams like joints, bones and motions.
It returns the top-k classification performance of ensembled model.

Parameters:

- **dataset**: *object*\
  Object that holds the dataset.
  Can be of type `ExternalDataset` or a custom dataset inheriting from `DatasetIterator`.
- **score**: *list*\
  A list of score arrays. Each array in the list contains the evaluation results for a data stream.
- **data_filename**: *str, default='val_joints.npy'*\
  Filename that contains the validation data.
  This file should be contained in the dataset path provided.
  Note that this is a filename, not a path.
- **labels_filename**: *str, default='val_labels.pkl'*\
  Filename of the validation labels .pkl file.
  This file should be contained in the dataset path provided.
- **skeleton_data_type**: *str {'joint', 'bone', 'motion'}, default='joint'*\
  The data stream that should be used for training and evaluation.
- **silent**: *bool, default=False*\
  If set to True, disables all printing of evaluation progress reports and other information to STDOUT.
- **verbose**: *bool, default=True*\
  If set to True, enables the maximum verbosity.


#### `ProgressiveSpatioTemporalGCNLearner.download`
```python
@staticmethod
ProgressiveSpatioTemporalGCNLearner.download(self, path, mode, verbose, url, file_name)
```

Download utility for various skeleton-based action recognition components.
Downloads files depending on mode and saves them in the path provided.
It supports downloading:
1. the pretrained weights for stgcn, tagcn and stbln models.
2. a dataset containing one or more skeleton sequences and its labels.

Parameters:

- **path**: *str, default=None*\
  Local path to save the files, defaults to self.parent_dir if None.
- **mode**: *str, default="pretrained"*\
  What file to download, can be one of "pretrained", "train_data", "val_data", "test_data"
- **verbose**: *bool, default=False*\
  Whether to print messages in the console.
- **url**: *str, default=OpenDR FTP URL*\
  URL of the FTP server.
<<<<<<< HEAD
- **file_name**: *str*  
  The name of the file containing the pretrained model.
  
=======
- **file_name**: *str*\
  The name of the file containing the pretrained model.


### Class CoSTGCNLearner
Bases: `engine.learners.Learner`

The *CoSTGCNLearner* class is an implementation of the proposed method CoSTGCN [[8]](#8) for Continual-Skeleton-based Human Action Recognition.
It performs skeleton-based action recognition continuously in a frame-wise manner.
The [CoSTGCNLearner](/src/opendr/perception/skeleton_based_action_recognition/continual_stgcn_learner.py) class has the following public methods:


#### `CoSTGCNLearner` constructor
```python
CoSTGCNLearner(self, lr, iters, batch_size, optimizer, lr_schedule, backbone, network_head,
               checkpoint_after_iter, checkpoint_load_iter, temp_path,
               device, loss, weight_decay, momentum, drop_last, pin_memory, num_workers, seed,
               num_classes, num_point, num_person, in_channels, graph_type, sequence_len
               )
```

Constructor parameters:

- **lr**: *float, default=0.001*\
  Specifies the learning rate to be used during training.
- **iters**: *int, default=10*\
  Number of epochs to train for.
- **batch_size**: *int, default=64*\
  Specifies number of skeleton sequences to be bundled up in a batch during training.
  This heavily affects memory usage, adjust according to your system.
- **optimizer**: *str {'sgd', 'adam'}, default='adam'*\
  Name of optimizer to use ("sgd" or "adam").
- **lr_schedule**: *str, default=''*
  Specifies the learning rate scheduler.
- **network_head**: *str, default='classification'*\
  Head of network (only "classification" is currently available).
- **checkpoint_after_iter**: *int, default=0*\
  Unused parameter.
- **checkpoint_load_iter**: *int, default=0*\
  Unused parameter.
- **temp_path**: *str, default=''*\
  Path in which to store temporary files.
- **device**: *{'cpu', 'cuda'}, default='cuda'*\
  Specifies the device to be used.
- **loss**: *str, default="cross_entropy"*\
  Name of loss in torch.nn.functional to use. Defaults to "cross_entropy".
- **weight_decay**: *float, default=1e-5*\
  Weight decay used for optimization. Defaults to 1e-5.
- **momentum**: *float, default=0.9*\
  Momentum used for optimization. Defaults to 0.9.
- **drop_last**: *bool, default=True*\
  Drop last data point if a batch cannot be filled. Defaults to True.
- **pin_memory**: *bool, default=False*\
  Pin memory in dataloader. Defaults to False.
- **num_workers**: *int, default=0*\
  Specifies the number of workers to be used by the data loader.
- **seed**: *int, default=123*\
  Random seed. Defaults to 123.
- **num_classes**: *int, default=60*\
  Specifies the number of classes for the action dataset.
- **num_point**: *int, default=25*\
  Specifies the number of body joints in each skeleton.
- **num_person**: *int, default=2*\
  Specifies the number of body skeletons in each frame.
- **in_channels**: *int, default=3*\
  Specifies the number of input channels for each body joint.
- **graph_type**: *str {'ntu', 'openpose'}, default='ntu'*\
  Specifies the type of graph structure associated with the dataset.
- **sequence_len** *int, default=300*\
  Size of the final global average pooling. Defaults to 300.

#### `CoSTGCNLearner.fit`
```python
CoSTGCNLearner.fit(self, dataset, val_dataset, epochs, steps)
```

This method is used for training the algorithm on a train dataset and validating on a val dataset.

Parameters:

- **dataset**: *object*\
  Object that holds the training dataset.
  Can be of type `ExternalDataset` or a custom dataset inheriting from `DatasetIterator`.
- **val_dataset**: *object*\
  Object that holds the validation dataset.
- **epochs**: *int, default=None*\
  Number of epochs.
  If none is supplied, self.iters will be used.
- **steps**: *int, default=None*\
  Number of training steps to conduct.
  If none, this is determined by epochs.


#### `CoSTGCNLearner.eval`
```python
CoSTGCNLearner.eval(self, dataset, steps)
```

This method is used to evaluate a trained model on an evaluation dataset.
Returns a dictionary containing stats regarding evaluation.

Parameters:

- **dataset**: *object*\
  Dataset on which to evaluate model
- **steps**: *int, default=None*\
  Number of validation batches to evaluate.
  If None, all batches are evaluated.


#### `CoSTGCNLearner.init_model`
```python
CoSTGCNLearner.init_model(self)
```
This method is used to initialize model with random parameters

#### `ProgressiveSpatioTemporalGCNLearner.infer`
```python
ProgressiveSpatioTemporalGCNLearner.infer(self, batch)
```

This method is used to perform action recognition on a sequence of skeletons.
It returns the action category as an object of `engine.target.Category` if a proper input object `engine.data.SkeletonSequence` is given.

Parameters:

- **batch**: *object*\
  Object of type engine.data.SkeletonSequence.

#### `CoSTGCNLearner.save`
```python
CoSTGCNLearner.save(self, path)
```

This method is used to save model weights and metadata to path.

Parameters:

- **path**: *str*\
  Directory in which to save model weights and meta data.


#### `CoSTGCNLearner.load`
```python
CoSTGCNLearner.load(self, path)
```

This method is used to load a previously saved model from its saved folder.
Loads the model from inside the directory of the path provided, using the metadata .json file included.

Parameters:

- **path**: *str*\
  Path to metadata file in json format or path to model weights.


#### `CoSTGCNLearner.optimize`
```python
CoSTGCNLearner.optimize(self, do_constant_folding)
```

This method is used to optimize a trained model to ONNX format which can be then used for inference.

Parameters:

- **do_constant_folding**: *bool, default=False*\
  ONNX format optimization.
  If True, the constant-folding optimization is applied to the model during export.


#### `CoSTGCNLearner.download`
```python
@staticmethod
CoSTGCNLearner.download(self, dataset_name, experiment_name, path, method_name, mode, verbose, url, file_name)
```

Downloads files depending on mode and saves them in the path provided.
It supports downloading:
1. the pretrained weights for stgcn model.
2. a small sample dataset and its labels.

Parameters:

- **dataset_name**: *str, default='nturgbd_cv'*\
  The name of dataset that should be downloaded.
- **experiment_name**: *str, default='stgcn_nturgbd'*\
  The name of experiment for which the pretrained model is saved.
- **path**: *str, default=None*\
  Local path to save the files, defaults to self.parent_dir if None.
- **mode**: *str, default="pretrained"*\
  What file to download, can be one of "pretrained", "train_data", "val_data", "test_data"
- **verbose**: *bool, default=False*\
  Whether to print messages in the console.
- **url**: *str, default=OpenDR FTP URL*\
  URL of the FTP server.
- **file_name**: *str, default="costgcn_ntu60_xview_joint.ckpt"*\
  The name of the file containing the pretrained model.

#### `CoSTGCNLearner.infer`
```python
CoSTGCNLearner.infer(self, batch)
```

This method is used to perform inference on a batch of data.
It returns a list of output categories

Parameters:

- **batch**: *object*\
  Batch of skeletons for a single time-step.
  The batch should have shape (C, V, S), (C, T, V, S), or (B, C, T, V, S). Here, B is the batch size, C is the number of input channels, V is the number of vertices, and S is the number of skeletons


>>>>>>> b7c09db1
#### Examples

* **Finding an optimized spatio-temporal GCN architecture based on training dataset defined as an `ExternalDataset`**.
  The training and evaluation dataset should be present in the path provided, along with the labels file.
  The `batch_size` argument should be adjusted according to available memory.

  ```python
  from opendr.perception.skeleton_based_action_recognition.progressive_spatio_temporal_gcn_learner import ProgressiveSpatioTemporalGCNLearner
  from opendr.engine.datasets import ExternalDataset
  training_dataset = ExternalDataset(path='./data/preprocessed_nturgbd/xview', dataset_type='NTURGBD')
  validation_dataset = ExternalDataset(path='./data/preprocessed_nturgbd/xview', dataset_type='NTURGBD')

  pstgcn_learner = ProgressiveSpatioTemporalGCNLearner(temp_path='./parent_dir',
                                                       batch_size=64, epochs=65,
                                                       checkpoint_after_iter=10, val_batch_size=128,
                                                       dataset_name='nturgbd_cv', experiment_name='pstgcn_nturgbd',
                                                       blocksize=20, numblocks=1, numlayers=1, topology=[],
                                                       layer_threshold=1e-4, block_threshold=1e-4)

  pstgcn_learner.network_builder(dataset=training_dataset, val_dataset=validation_dataset,
                                 train_data_filename='train_joints.npy',
                                 train_labels_filename='train_labels.pkl',
                                 val_data_filename="val_joints.npy",
                                 val_labels_filename="val_labels.pkl",
                                 skeleton_data_type='joint')

  pstgcn_learner.save(path='./saved_models/pstgcn_nturgbd_cv_checkpoints', model_name='test_pstgcn')
  ```

* **Inference on a test skeleton sequence**
  ```python
  import numpy
  from opendr.perception.skeleton_based_action_recognition.progressive_spatio_temporal_gcn_learner import ProgressiveSpatioTemporalGCNLearner
  pstgcn_learner = ProgressiveSpatioTemporalGCNLearner(temp_path='./parent_dir',
                                                       batch_size=64, epochs=65,
                                                       checkpoint_after_iter=10, val_batch_size=128,
                                                       dataset_name='nturgbd_cv', experiment_name='pstgcn_nturgbd',
                                                       blocksize=20, numblocks=1, numlayers=1, topology=[],
                                                       layer_threshold=1e-4, block_threshold=1e-4)

  # Download the default pretrained pstgcn model in the parent_dir
  pstgcn_learner.download(
            mode="pretrained", path='./parent_dir/pretrained_models', file_name='pretrained_pstgcn')

  pstgcn_learner.load('./parent_dir/pretrained_models', model_name='pretrained_stgcn')
  test_data_path = pstgcn_learner.download(mode="test_data")  # Download a test data
  test_data = numpy.load(test_data_path)
  action_category = pstgcn_learner.infer(test_data)

  ```

* **Optimization example for a previously trained model**
  Inference can be run with the trained model after running self.optimize.
  ```python
  from opendr.perception.skeleton_based_action_recognition.progressive_spatio_temporal_gcn_learner import ProgressiveSpatioTemporalGCNLearner

  pstgcn_learner = ProgressiveSpatioTemporalGCNLearner(temp_path='./parent_dir',
                                                      batch_size=64, epochs=65,
                                                      checkpoint_after_iter=10, val_batch_size=128,
                                                      dataset_name='nturgbd_cv', experiment_name='pstgcn_nturgbd',
                                                      blocksize=20, numblocks=1, numlayers=1, topology=[],
                                                      layer_threshold=1e-4, block_threshold=1e-4)
  pstgcn_learner.download(
            mode="pretrained", path='./parent_dir/pretrained_models', file_name='pretrained_pstgcn')

  pstgcn_learner.load(path='./parent_dir/pretrained_models', file_name='pretrained_pstgcn')
  pstgcn_learner.optimize(do_constant_folding=True)
  pstgcn_learner.save(path='./parent_dir/optimized_model', model_name='optimized_pstgcn')
  ```



#### Performance Evaluation

The tests were conducted on the following computational devices:
- Intel(R) Xeon(R) Gold 6230R CPU on server
- Nvidia Jetson TX2
- Nvidia Jetson Xavier AGX
- Nvidia RTX 2080 Ti GPU on server with Intel Xeon Gold processors

Inference time is measured as the time taken to transfer the input to the model (e.g., from CPU to GPU), run inference using the algorithm, and return results to CPU.
The ST-GCN, TAGCN and ST-BLN models are implemented in *SpatioTemporalGCNLearner* and the PST-GCN model is implemented in *ProgressiveSpatioTemporalGCNLearner*.

Note that the models receive each input sample as a sequence of 300 skeletons, and the pose estimation process is not involved in this benchmarking.
The skeletal data is from NTU-RGBD dataset. We report speed (single sample per inference) as the mean of 100 runs.
The noted memory is the maximum allocated memory on GPU during inference.

The performance evaluation results of the *SpatioTemporalGCNLearner* and *ProgressiveSpatioTemporalGCNLearner* in terms of prediction accuracy on NTU-RGBD-60, parameter count and maximum allocated memory are reported in the following Tables.
The performance of TA-GCN is reported when it selects 100 frames out of 300 (T=100). PST-GCN finds different architectures for two different dataset settings (CV and CS) which leads to different classification accuracy, number of parameters and memory allocation.

| Method         | Acc. (%) | Params (M) | Mem. (MB) |
|----------------|----------|------------|-----------|
| ST-GCN         | 88.3     | 3.12       | 47.37     |
| TA-GCN (T=100) | 94.2     | 2.24       | 42.65     |
| ST-BLN         | 93.8     | 5.3        | 55.77     |
| PST-GCN (CV)   | 94.33    | 0.63       | 31.65     |
| PST-GCN (CS)   | 87.9     | 0.92       | 32.2      |
| CoST-GCN (CV)  | 93.8     | 3.1        | 36.1      |
| CoST-GCN (CS)  | 86.3     | 3.1        | 36.1      |
| CoA-GCN (CV)   | 92.6     | 3.5        | 37.4      |
| CoA-GCN (CS)   | 84.1     | 3.5        | 37.4      |
| CoS-TR (CV)    | 92.4     | 3.1        | 36.1      |
| CoS-TR (CS)    | 86.3     | 3.1        | 36.1      |

The inference speed (evaluations/second) of both learners on various computational devices are as follows:

| Method         | CPU   | Jetson TX2 | Jetson Xavier | RTX 2080 Ti |
|----------------|-------|------------|---------------|-------------|
| ST-GCN         | 13.26 | 4.89       | 15.27         | 63.32       |
| TA-GCN (T=100) | 20.47 | 10.6       | 25.43         | 93.33       |
| ST-BLN         | 7.69  | 3.57       | 12.56         | 55.98       |
| PST-GCN (CV)   | 15.38 | 6.57       | 20.25         | 83.10       |
| PST-GCN (CS)   | 13.07 | 5.53       | 19.41         | 77.57       |
| CoST-GCN       | 34.26 | 11.22      | 20.91         | -           |
| CoA-GCN        | 23.09 | 7.24       | 15.28         | -           |
| CoS-TR         | 30.12 | 10.49      | 20.87         | -           |

Energy (Joules) of both learners’ inference on embedded devices is shown in the following:

| Method         | Jetson TX2 | Jetson Xavier |
|----------------|------------|---------------|
| ST-GCN         | 6.07       | 1.38          |
| TA-GCN (T=100) | 2.23       | 0.59          |
| ST-BLN         | 9.26       | 2.01          |
| PST-GCN (CV)   | 4.13       | 1.00          |
| PST-GCN (CS)   | 5.54       | 1.12          |
| CoST-GCN       | 1.95       | 0.57          |
| CoA-GCN        | 3.33       | 0.91          |
| CoS-TR         | 2.28       | 0.55          |

The platform compatibility evaluation is also reported below:

| Platform  | Compatibility Evaluation |
| ----------------------------------------------|--------------------------|
| x86 - Ubuntu 20.04 (bare installation - CPU)  | :heavy_check_mark:       |
| x86 - Ubuntu 20.04 (bare installation - GPU)  | :heavy_check_mark:       |
| x86 - Ubuntu 20.04 (pip installation)         | :heavy_check_mark:       |
| x86 - Ubuntu 20.04 (CPU docker)               | :heavy_check_mark:       |
| x86 - Ubuntu 20.04 (GPU docker)               | :heavy_check_mark:       |
| NVIDIA Jetson TX2                             | :heavy_check_mark:       |
| NVIDIA Jetson Xavier AGX                      | :heavy_check_mark:       |


## References

<a id="1">[1]</a>
[Yan, S., Xiong, Y., & Lin, D. (2018, April). Spatial temporal graph convolutional networks for skeleton-based action
recognition. In Proceedings of the AAAI conference on artificial intelligence (Vol. 32, No. 1).](
https://arxiv.org/abs/1609.02907)

<a id="2">[2]</a>
[Heidari, Negar, and Alexandros Iosifidis. "Temporal attention-augmented graph convolutional network for efficient skeleton-based human action recognition." 2020 25th International Conference on Pattern Recognition (ICPR). IEEE, 2021.](https://ieeexplore.ieee.org/abstract/document/9412091)

<a id="3">[3]</a>
[Heidari, N., & Iosifidis, A. (2020). On the spatial attention in Spatio-Temporal Graph Convolutional Networks for
skeleton-based human action recognition. arXiv preprint arXiv: 2011.03833.](https://arxiv.org/abs/2011.03833)

<a id="4">[4]</a>
[Heidari, Negar, and Alexandras Iosifidis. "Progressive Spatio-Temporal Graph Convolutional Network for Skeleton-Based Human Action Recognition." ICASSP 2021-2021 IEEE International Conference on Acoustics, Speech and Signal Processing (ICASSP). IEEE, 2021.](https://ieeexplore.ieee.org/abstract/document/9413860)

<a id="5">[5]</a>
[Shahroudy, A., Liu, J., Ng, T. T., & Wang, G. (2016). Ntu rgb+ d: A large scale dataset for 3d human activity analysis.
 In Proceedings of the IEEE conference on computer vision and pattern recognition (pp. 1010-1019).](
 https://openaccess.thecvf.com/content_cvpr_2016/html/Shahroudy_NTU_RGBD_A_CVPR_2016_paper.html)

<a id="6">[6]</a>
[Kay, W., Carreira, J., Simonyan, K., Zhang, B., Hillier, C., Vijayanarasimhan, S., ... & Zisserman, A. (2017).
The kinetics human action video dataset. arXiv preprint arXiv:1705.06950.](https://arxiv.org/pdf/1705.06950.pdf)

<a id="7">[7]</a>
[Cao, Z., Simon, T., Wei, S. E., & Sheikh, Y. (2017). Realtime multi-person 2d pose estimation using part affinity
fields. In Proceedings of the IEEE conference on computer vision and pattern recognition (pp. 7291-7299).](
https://openaccess.thecvf.com/content_cvpr_2017/html/Cao_Realtime_Multi-Person_2D_CVPR_2017_paper.html)

<a id="8">[8]</a>
[Hedegaard, Lukas, Negar Heidari, and Alexandros Iosifidis. "Online Skeleton-based Action Recognition with Continual Spatio-Temporal Graph Convolutional Networks." arXiv preprint arXiv:2203.11009 (2022).](
https://arxiv.org/abs/2203.11009)<|MERGE_RESOLUTION|>--- conflicted
+++ resolved
@@ -754,11 +754,6 @@
   Whether to print messages in the console.
 - **url**: *str, default=OpenDR FTP URL*\
   URL of the FTP server.
-<<<<<<< HEAD
-- **file_name**: *str*  
-  The name of the file containing the pretrained model.
-  
-=======
 - **file_name**: *str*\
   The name of the file containing the pretrained model.
 
@@ -972,7 +967,6 @@
   The batch should have shape (C, V, S), (C, T, V, S), or (B, C, T, V, S). Here, B is the batch size, C is the number of input channels, V is the number of vertices, and S is the number of skeletons
 
 
->>>>>>> b7c09db1
 #### Examples
 
 * **Finding an optimized spatio-temporal GCN architecture based on training dataset defined as an `ExternalDataset`**.
