## C_API: opendr_utils.h


The *opendr_utils.h* header provides function definitions of OpenDR helpers (e.g., for creating OpenDR images).

<<<<<<< HEAD
### Function *jsonGetKeyString()*
```C
const char* jsonGetKeyString(const char *json, const char *key, const int index);
```
The *jsonGetKeyString()* function reads a JSON string from the pointer (*json*) and returns tha value of a key with pointer (*key*) as string.
If the value is an array it will return only the (*index*) value of the array.
If fails returns (*""*).

### Function *jsonGetKeyFloat()*
```C
float jsonGetKeyFloat(const char *json, const char *key, const int index);
```
The *jsonGetKeyFloat()* function reads a JSON string from the pointer (*json*) and returns tha value of a key with pointer (*key*) as float.
If the value is an array it will return only the (*index*) value of the array.
If fails returns (*0.0f*).

### Function *jsonGetKeyFromInferenceParams()*
```C
float jsonGetKeyFromInferenceParams(const char *json, const char *key, const int index);
```
The *jsonGetKeyFromInferenceParams()* function reads a JSON string from the pointer (*json*) and returns tha value of a key with pointer (*key*) in inference_params section as float.
If the value is an array it will return only the (*index*) value of the array.
If fails returns (*0.0f*).
=======
### Function *jsonGetStringFromKey()*
```C
const char *jsonGetStringFromKey(const char *json, const char *key, const int index);
```
The *jsonGetStringFromKey()* function reads a JSON string from the pointer (*json*) and returns the value of a key with pointer (*key*) as string.
If the value is an array it will return only the (*index*) value of the array.
If it fails it returns ("").

### Function *jsonGetFloatFromKey()*
```C
float jsonGetFloatFromKey(const char *json, const char *key, const int index);
```
The *jsonGetFloatFromKey()* function reads a JSON string from the pointer (*json*) and returns the value of a key with pointer (*key*) as float.
If the value is an array it will return only the (*index*) value of the array.
If it fails it returns (*0.0f*).

### Function *jsonGetBoolFromKey()*
```C
int jsonGetBoolFromKey(const char *json, const char *key, const int index);
```
The *jsonGetBoolFromKey()* function reads a JSON string from the pointer (*json*) and returns an integer based on the boolean value of a key with pointer (*key*) as integer.
If the value is an array it will return only the (*index*) value of the array.
If the value is true it will return 0, else it will return 1.
If it fails it returns (*-1*).

### Function *jsonGetStringFromKeyInInferenceParams()*
```C
const char *jsonGetStringFromKeyInInferenceParams(const char *json, const char *key, const int index);
```
The *jsonGetStringFromKeyInInferenceParams()* function reads a JSON string from the pointer (*json*) and returns the value of a key with pointer (*key*) in inference_params section as string.
If the value is an array it will return only the (*index*) value of the array.
If it fails it returns ("").

### Function *jsonGetFloatFromKeyInInferenceParams()*
```C
const char *jsonGetFloatFromKeyInInferenceParams(const char *json, const char *key, const int index);
```
The *jsonGetFloatFromKeyInInferenceParams()* function reads a JSON string from the pointer (*json*) and returns the value of a key with pointer (*key*) in inference_params section as float.
If the value is an array it will return only the (*index*) value of the array.
If it fails it returns (*0.0f*).

### Function *jsonGetBoolFromKeyInInferenceParams()*
```C
int jsonGetBoolFromKeyInInferenceParams(const char *json, const char *key, const int index);
```
The *jsonGetBoolFromKeyInInferenceParams()* function reads a JSON string from the pointer (*json*) and returns an integer based on the boolean value of a key with pointer (*key*) in inference_params section as integer.
If the value is an array it will return only the (*index*) value of the array.
If the value is true it will return 0, else it will return 1.
If it fails it returns (*-1*).
>>>>>>> 8f4a4528

---

### Function *loadImage()*
```C
<<<<<<< HEAD
void loadImage(const char *path, OpendrImageT *image);
```
The *loadImage()* function loads an image from the local file system (*path*) into an OpenDR image data type.
A pointer (*image*) to an OpenDR *OpendrImageT* should be provided.
This function allocates memory during each function call, so be sure to use the *freeImage()* function to release the allocated resources, when the corresponding image is no longer needed.

### Function *freeImage()*
```C
void freeImage(OpendrImageT *image);
```
The *freeImage()* function releases the memory allocated for an OpenDR image structure (*image*).
A pointer (*image*) to an OpenDR *OpendrImageT* should be provided.

---

### Function *initDetectionsVector()*
```C
void initDetectionsVector(OpendrDetectionVectorTargetT *detectionVector);
```
The *initDetectionsVector()* function initializes the data of an OpenDR detection vector structure (*detectionVector*) with zero values.
A pointer (*detectionVector*) to an OpenDR *DetectionVectorTargetT* should be provided.

### Function *loadDetectionsVector()*
```C
void loadDetectionsVector(OpendrDetectionVectorTargetT *detectionVector, OpendrDetectionTargetT *detection,
                          int vectorSize);
```
The *loadDetectionsVector()* function stores OpenDR detection target structures in the memory allocated for multiple OpenDR detections structures (*detection*).
A pointer (*detectionVector*) to an OpenDR *OpendrDetectionVectorTargetT* should be provided.

### Function *freeDetectionsVector()*
```C
void freeDetectionsVector(OpendrDetectionVectorTargetT *detectionVector);
```
The *freeDetectionsVector()* function releases the memory allocated for an OpenDR detection vector structure (*detectionVector*).
A pointer (*detectionVector*) to an OpenDR *OpendrDetectionVectorTargetT* should be provided.
=======
void loadImage(const char *path, OpenDRImageT *image);
```
The *loadImage()* function loads an image from the local file system (*path*) into an OpenDR image data type.
A pointer (*image*) to an OpenDR *OpenDRImageT* should be provided.
This function allocates memory during each function call, so be sure to use the *freeImage()* function to release the allocated resources, when the corresponding image is no longer needed.

### Function *freeImage()*
```C
void freeImage(OpenDRImageT *image);
```
The *freeImage()* function releases the memory allocated for an OpenDR image structure (*image*).
A pointer (*image*) to an OpenDR *OpenDRImageT* should be provided.

---

### Function *initDetectionsVector()*
```C
void initDetectionsVector(OpenDRDetectionVectorTargetT *vector);
```
The *initDetectionsVector()* function initializes the data of an OpenDR detection vector structure (*vector*) with zero values.
A pointer (*vector*) to an OpenDR *DetectionVectorTargetT* should be provided.

### Function *loadDetectionsVector()*
```C
void loadDetectionsVector(OpenDRDetectionVectorTargetT *vector, OpenDRDetectionTargetT *detectionPtr, int vectorSize);
```
The *loadDetectionsVector()* function stores OpenDR vector of detections structures in the memory allocated for multiple OpenDR detections structures (*detectionPtr*).
A pointer (*vector*) to an OpenDR *OpenDRDetectionVectorTargetT* should be provided.

### Function *freeDetectionsVector()*
```C
void freeDetectionsVector(OpenDRDetectionVectorTargetT *vector);
```
The *freeDetectionsVector()* function releases the memory allocated for an OpenDR vector of detections structure (*vector*).
A pointer (*vector*) to an OpenDR *OpenDRDetectionVectorTargetT* should be provided.

---

### Function *initTensor()*
```C
void initTensor(OpenDRTensorT *tensor);
```
The *initTensor()* function initializes the data of an OpenDR tensor (*tensor*) with zero values.
A pointer (*tensor*) to an OpenDR *OpenDRTensorT* should be provided.

### Function *loadTensor()*
```C
void loadTensor(OpenDRTensorT *tensor, void *tensorData, int batchSize, int frames, int channels, int width, int height);
```
The *loadTensor()* function allows for storing OpenDR tensor structures in to the memory allocated into a pointer into the OpenDR tensor structure (*tensor*).
A pointer (*tensor*) to an OpenDR *OpenDRTensorT* along with the pointer into the memory (*tensorData*) and the (*batchSize*), (*frames*), (*channels*), (*width*) and (*height*) of tensor should be provided. 
All integers must have a minimum value of *1*.

### Function *freeTensor()*
```C
void freeTensor(OpenDRTensorT *tensor);
```
The *freeTensor()* function releases the memory allocated for an OpenDR tensor structure (*tensor*).
A pointer (*tensor*) to an OpenDR *OpenDRTensorT* should be provided.

### Function *initTensorVector()*
```C
void initTensorVector(OpenDRTensorVectorT *vector);
```
The *initTensorVector()* function initializes the data of an OpenDR vector of tensors (*vector*) with zero values.
A pointer (*vector*) to an OpenDR *OpenDRTensorVectorT* should be provided.

### Function *loadTensorVector()*
```C
void loadTensorVector(OpenDRTensorVectorT *vector, OpenDRTensorT *tensorPtr, int nTensors);
```
The *loadTensorVector()* function allows for storing multiple OpenDR tensor structures in memory allocated by the OpenDR vector of tensors structure (*vector*).
A pointer (*vector*) to an OpenDR *OpenDRTensorVectorT* along with the pointer into the memory of a vector or array of OpenDR tensors structure (*tensorPtr*) should be provided.
Moreover, the number of tensors (*nTensors*) should be included, and it must be equal or higher than *1*.

### Function *freeTensorVector()*
```C
void freeTensorVector(OpenDRTensorVectorT *vector);
```
The *freeTensorVector()* function releases the memory allocated for an OpenDR vector ot tensors structure (*vector*).
A pointer (*vector*) to an OpenDR *OpenDRTensorVectorT* should be provided.

### Function *iterTensorVector()*
```C
void iterTensorVector(OpenDRTensorT *tensor, OpenDRTensorVectorT *vector, int index);
```
The *iterTensorVector()* function is used to help the user to iterate the OpenDR vector of tensors.
A single OpenDR tensor (*tensor*) is loaded with the values of the indexed (*index*) tensor of the (*vector*).
A pointer (*vector*) to an OpenDR *OpenDRTensorVectorT* and an (*index*) along with a pointer (*tensor*) to an OpenDR *OpenDRTensorT* should be provided.
>>>>>>> 8f4a4528
<|MERGE_RESOLUTION|>--- conflicted
+++ resolved
@@ -3,31 +3,6 @@
 
 The *opendr_utils.h* header provides function definitions of OpenDR helpers (e.g., for creating OpenDR images).
 
-<<<<<<< HEAD
-### Function *jsonGetKeyString()*
-```C
-const char* jsonGetKeyString(const char *json, const char *key, const int index);
-```
-The *jsonGetKeyString()* function reads a JSON string from the pointer (*json*) and returns tha value of a key with pointer (*key*) as string.
-If the value is an array it will return only the (*index*) value of the array.
-If fails returns (*""*).
-
-### Function *jsonGetKeyFloat()*
-```C
-float jsonGetKeyFloat(const char *json, const char *key, const int index);
-```
-The *jsonGetKeyFloat()* function reads a JSON string from the pointer (*json*) and returns tha value of a key with pointer (*key*) as float.
-If the value is an array it will return only the (*index*) value of the array.
-If fails returns (*0.0f*).
-
-### Function *jsonGetKeyFromInferenceParams()*
-```C
-float jsonGetKeyFromInferenceParams(const char *json, const char *key, const int index);
-```
-The *jsonGetKeyFromInferenceParams()* function reads a JSON string from the pointer (*json*) and returns tha value of a key with pointer (*key*) in inference_params section as float.
-If the value is an array it will return only the (*index*) value of the array.
-If fails returns (*0.0f*).
-=======
 ### Function *jsonGetStringFromKey()*
 ```C
 const char *jsonGetStringFromKey(const char *json, const char *key, const int index);
@@ -77,50 +52,11 @@
 If the value is an array it will return only the (*index*) value of the array.
 If the value is true it will return 0, else it will return 1.
 If it fails it returns (*-1*).
->>>>>>> 8f4a4528
 
 ---
 
 ### Function *loadImage()*
 ```C
-<<<<<<< HEAD
-void loadImage(const char *path, OpendrImageT *image);
-```
-The *loadImage()* function loads an image from the local file system (*path*) into an OpenDR image data type.
-A pointer (*image*) to an OpenDR *OpendrImageT* should be provided.
-This function allocates memory during each function call, so be sure to use the *freeImage()* function to release the allocated resources, when the corresponding image is no longer needed.
-
-### Function *freeImage()*
-```C
-void freeImage(OpendrImageT *image);
-```
-The *freeImage()* function releases the memory allocated for an OpenDR image structure (*image*).
-A pointer (*image*) to an OpenDR *OpendrImageT* should be provided.
-
----
-
-### Function *initDetectionsVector()*
-```C
-void initDetectionsVector(OpendrDetectionVectorTargetT *detectionVector);
-```
-The *initDetectionsVector()* function initializes the data of an OpenDR detection vector structure (*detectionVector*) with zero values.
-A pointer (*detectionVector*) to an OpenDR *DetectionVectorTargetT* should be provided.
-
-### Function *loadDetectionsVector()*
-```C
-void loadDetectionsVector(OpendrDetectionVectorTargetT *detectionVector, OpendrDetectionTargetT *detection,
-                          int vectorSize);
-```
-The *loadDetectionsVector()* function stores OpenDR detection target structures in the memory allocated for multiple OpenDR detections structures (*detection*).
-A pointer (*detectionVector*) to an OpenDR *OpendrDetectionVectorTargetT* should be provided.
-
-### Function *freeDetectionsVector()*
-```C
-void freeDetectionsVector(OpendrDetectionVectorTargetT *detectionVector);
-```
-The *freeDetectionsVector()* function releases the memory allocated for an OpenDR detection vector structure (*detectionVector*).
-A pointer (*detectionVector*) to an OpenDR *OpendrDetectionVectorTargetT* should be provided.
-=======
 void loadImage(const char *path, OpenDRImageT *image);
 ```
 The *loadImage()* function loads an image from the local file system (*path*) into an OpenDR image data type.
@@ -209,5 +145,4 @@
 ```
 The *iterTensorVector()* function is used to help the user to iterate the OpenDR vector of tensors.
 A single OpenDR tensor (*tensor*) is loaded with the values of the indexed (*index*) tensor of the (*vector*).
-A pointer (*vector*) to an OpenDR *OpenDRTensorVectorT* and an (*index*) along with a pointer (*tensor*) to an OpenDR *OpenDRTensorT* should be provided.
->>>>>>> 8f4a4528
+A pointer (*vector*) to an OpenDR *OpenDRTensorVectorT* and an (*index*) along with a pointer (*tensor*) to an OpenDR *OpenDRTensorT* should be provided.