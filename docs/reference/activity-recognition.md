--- conflicted
+++ resolved
@@ -465,218 +465,4 @@
 
 #### References
 <a name="x3d" href="https://arxiv.org/abs/2004.04730">[2]</a> X3D: Expanding Architectures for Efficient Video Recognition,
-<<<<<<< HEAD
 [arXiv](https://arxiv.org/abs/2004.04730).
-=======
-[arXiv](https://arxiv.org/abs/2004.04730).
-
-
-### Class CoTransEncLearner
-Bases: `engine.learners.Learner`
-
-The *CoTransEncLearner* class provides a Continual Transformer Encoder learner, which can be used for time-series processing of user-provided features.
-This module was originally proposed by Hedegaard et al. in "Continual Transformers: Redundancy-Free Attention for Online Inference", 2022, https://arxiv.org/abs/2201.06268"
-
-The [CoTransEncLearner](src/opendr/perception/activity_recognition/continual_transformer_decoder/continual_transformer_decoder_learner.py) class has the following public methods:
-
-#### `CoTransEncLearner` constructor
-
-```python
-CoX3DLearner(self, lr, iters, batch_size, optimizer, lr_schedule, network_head, num_layers, input_dims, hidden_dims, sequence_len, num_heads, dropout, num_classes, positional_encoding_learned, checkpoint_after_iter, checkpoint_load_iter, temp_path, device, loss, weight_decay, momentum, drop_last, pin_memory, num_workers, seed)
-```
-
-Constructor parameters:
-
-  - **lr**: *float, default=1e-2*\
-    Learning rate during optimization.
-  - **iters**: *int, default=10*\
-    Number of epochs to train for.
-  - **batch_size**: *int, default=64*\
-    Dataloader batch size. Defaults to 64.
-  - **optimizer**: *str, default="sgd"*\
-    Name of optimizer to use ("sgd" or "adam").
-  - **lr_schedule**: *str, default=""*\
-    Schedule for training the model.
-  - **network_head**: *str, default="classification"*\
-    Head of network (only "classification" is currently available).
-  - **num_layers**: *int, default=1*\
-    Number of Transformer Encoder layers (1 or 2). Defaults to 1.
-  - **input_dims**: *float, default=1024*\
-    Input dimensions per token.
-  - **hidden_dims**: *float, default=1024*\
-    Hidden projection dimension.
-  - **sequence_len**: *int, default=64*\
-    Length of token sequence to consider.
-  - **num_heads**: *int, default=8*\
-    Number of attention heads.
-  - **dropout**: *float, default=0.1*\
-    Dropout probability.
-  - **num_classes**: *int, default=22*\
-    Number of classes to predict among.
-  - **positional_encoding_learned**: *bool, default=False*\
-    Positional encoding type.
-  - **checkpoint_after_iter**: *int, default=0*\
-    Unused parameter.
-  - **checkpoint_load_iter**: *int, default=0*\
-    Unused parameter.
-  - **temp_path**: *str, default=""*\
-    Path in which to store temporary files.
-  - **device**: *str, default="cuda"*\
-    Name of computational device ("cpu" or "cuda").
-  - **loss**: *str, default="cross_entropy"*\
-    Loss function used during optimization.
-  - **weight_decay**: *[type], default=1e-4*\
-    Weight decay used for optimization.
-  - **momentum**: *float, default=0.9*\
-    Momentum used for optimization.
-  - **drop_last**: *bool, default=True*\
-    Drop last data point if a batch cannot be filled.
-  - **pin_memory**: *bool, default=False*\
-    Pin memory in dataloader.
-  - **num_workers**: *int, default=0*\
-    Number of workers in dataloader.
-  - **seed**: *int, default=123*\
-    Random seed.
-
-
-#### `CoTransEncLearner.fit`
-```python
-CoTransEncLearner.fit(self, dataset, val_dataset, epochs, steps)
-```
-
-This method is used for training the algorithm on a train dataset and validating on a val dataset.
-
-Parameters:
-  - **dataset**: *Dataset*:
-    Training dataset.
-  - **val_dataset**: *Dataset, default=None*
-    Validation dataset. If none is given, validation steps are skipped.
-  - **epochs**: *int, default=None*
-    Number of epochs. If none is supplied, self.iters will be used.
-  - **steps**: *int, default=None*
-    Number of training steps to conduct. If none, this is determined by epochs.
-
-
-#### `CoTransEncLearner.eval`
-```python
-CoTransEncLearner.eval(self, dataset, steps)
-```
-This method is used to evaluate a trained model on an evaluation dataset.
-Returns a dictionary containing stats regarding evaluation.
-
-Parameters:
-  - **dataset**: *Dataset*
-    Dataset on which to evaluate model.
-  - **steps**: *int, default=None*
-    Number of validation batches to evaluate. If None, all batches are evaluated.
-
-
-#### `CoTransEncLearner.infer`
-```python
-CoTransEncLearner.infer(batch)
-```
-
-This method is used to perform classification of a video
-Returns a `engine.target.Category` objects, where each holds a category.
-
-Parameters:
-- **batch**: *Union[Timeseries, Vector, torch.Tensor]*
-  Either a single time instance (Vector) or a Timeseries. Data can also be passed as a torch.Tensor.
-
-
-#### `CoTransEncLearner.save`
-```python
-CoTransEncLearner.save(self, path)
-```
-
-Save model weights and metadata to path.
-Provided with the path "/my/path/name" (absolute or relative), it creates the "name" directory, if it does not already exist.
-Inside this folder, the model is saved as "model_name.pth" and the metadata file as "name.json".
-If the files already exist, their names are versioned with a suffix.
-
-If `self.optimize` was run previously, it saves the optimized ONNX model in a similar fashion with an ".onnx" extension.
-
-Parameters:
-- **path**: *str*
-  Directory in which to save model weights and meta data.
-
-
-#### `CoTransEncLearner.load`
-```python
-CoTransEncLearner.load(self, path)
-```
-
-This method is used to load a previously saved model from its saved folder.
-
-Parameters:
-- **path**: *str*
-  Path to metadata file in json format or to weights path.
-
-
-#### `CoTransEncLearner.optimize`
-```python
-CoTransEncLearner.optimize(self, do_constant_folding)
-```
-
-Optimize model execution. This is acoomplished by saving to the ONNX format and loading the optimized model.
-
-Parameters:
-- **do_constant_folding**: *bool, default=False*
-  ONNX format optimization.
-  If True, the constant-folding optimization is applied to the model during export.
-  Constant-folding optimization will replace some of the ops that have all constant inputs, with pre-computed constant nodes.
-
-
-#### Examples
-
-* **Fit model**.
-
-  ```python
-  from opendr.perception.activity_recognition import CoTransEncLearner
-  from opendr.perception.activity_recognition.datasets import DummyTimeseriesDataset
-
-  learner = CoTransEncLearner(
-      batch_size=2,
-      device="cpu",
-      input_dims=8,
-      hidden_dims=32,
-      sequence_len=64,
-      num_heads=8,
-      num_classes=4,
-  )
-  train_ds = DummyTimeseriesDataset(
-      sequence_len=64, num_sines=8, num_datapoints=128
-  )
-  val_ds = DummyTimeseriesDataset(
-      sequence_len=64, num_sines=8, num_datapoints=128, base_offset=128
-  )
-  learner.fit(dataset=train_ds, val_dataset=val_ds, steps=2)
-  learner.save('./saved_models/trained_model')
-  ```
-
-* **Evaluate model**.
-
-  ```python
-  from opendr.perception.activity_recognition import CoTransEncLearner
-  from opendr.perception.activity_recognition.datasets import DummyTimeseriesDataset
-
-  learner = CoTransEncLearner(
-      batch_size=2,
-      device="cpu",
-      input_dims=8,
-      hidden_dims=32,
-      sequence_len=64,
-      num_heads=8,
-      num_classes=4,
-  )
-  test_ds = DummyTimeseriesDataset(
-      sequence_len=64, num_sines=8, num_datapoints=128, base_offset=256
-  )
-  results = learner.eval(test_ds)  # Dict with accuracy and loss
-  ```
-
-
-#### References
-<a name="cotransenc" href="https://arxiv.org/abs/2201.06268">[3]</a> Continual Transformers: Redundancy-Free Attention for Online Inference,
-[arXiv](https://arxiv.org/abs/2201.06268).
->>>>>>> b74d56d7
