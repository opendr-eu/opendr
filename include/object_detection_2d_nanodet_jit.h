/*
 * Copyright 2020-2023 OpenDR European Project
 *
 * Licensed under the Apache License, Version 2.0 (the "License");
 * you may not use this file except in compliance with the License.
 * You may obtain a copy of the License at
 *
 *     http://www.apache.org/licenses/LICENSE-2.0
 *
 * Unless required by applicable law or agreed to in writing, software
 * distributed under the License is distributed on an "AS IS" BASIS,
 * WITHOUT WARRANTIES OR CONDITIONS OF ANY KIND, either express or implied.
 * See the License for the specific language governing permissions and
 * limitations under the License.
 */

#ifndef C_API_NANODET_H
#define C_API_NANODET_H

#include "opendr_utils.h"
#include "target.h"

#ifdef __cplusplus
extern "C" {
#endif

struct NanodetModel {
  // Jit cpp class holder
  void *network;

  // Device to be used
  char *device;
  int **colorList;
  int numberOfClasses;

  // Recognition threshold
  float scoreThreshold;

  // Model input size
  int inputSizes[2];

  // Keep ratio flag
  int keepRatio;
};
typedef struct NanodetModel NanodetModelT;

/**
 * Loads a nanodet object detection model saved in libtorch format.
 * @param modelPath path to the libtorch nanodet model (as exported using OpenDR)
 * @param modelName name of the model to be loaded
 * @param device the device that will be used for inference
 * @param scoreThreshold confidence threshold
 * @param height the height of model input, if set to zero the trained height will be used instead
 * @param width the width of model input, if set to zero the trained width will be used instead
 * @param model the model to be loaded
 */
<<<<<<< HEAD
void loadNanodetModel(const char *modelPath, const char *modelName, const char *device, float scoreThreshold, int height, int width,
                      NanodetModelT *model);
=======
void loadNanodetModel(const char *modelPath, const char *modelName, const char *device, float scoreThreshold, int height,
                      int width, NanodetModelT *model);
>>>>>>> e9d38012

/**
 * This function performs inference using a nanodet object detection model and an input image.
 * @param model nanodet model to be used for inference
 * @param image OpenDR image
 * @return OpenDR detection vector target containing the detections of the recognized objects
 */
OpenDRDetectionVectorTargetT inferNanodet(NanodetModelT *model, OpenDRImageT *image);

/**
 * Releases the memory allocated for a nanodet object detection model.
 * @param model model to be de-allocated
 */
void freeNanodetModel(NanodetModelT *model);

/**
 * Draw the bounding boxes from detections in the given image.
 * @param image image that has been used for inference, detections will saved in it
 * @param model nanodet model that has been used for inference
 * @param detectionsVector output of the inference
 * @param show if the value given is zero, the image will be displayed until a key is pressed
 */
void drawBboxes(OpenDRImageT *image, NanodetModelT *model, OpenDRDetectionVectorTargetT *vector, int show);

#ifdef __cplusplus
}
#endif

#endif  // C_API_NANODET_H<|MERGE_RESOLUTION|>--- conflicted
+++ resolved
@@ -54,13 +54,8 @@
  * @param width the width of model input, if set to zero the trained width will be used instead
  * @param model the model to be loaded
  */
-<<<<<<< HEAD
-void loadNanodetModel(const char *modelPath, const char *modelName, const char *device, float scoreThreshold, int height, int width,
-                      NanodetModelT *model);
-=======
 void loadNanodetModel(const char *modelPath, const char *modelName, const char *device, float scoreThreshold, int height,
                       int width, NanodetModelT *model);
->>>>>>> e9d38012
 
 /**
  * This function performs inference using a nanodet object detection model and an input image.
@@ -78,7 +73,7 @@
 
 /**
  * Draw the bounding boxes from detections in the given image.
- * @param image image that has been used for inference, detections will saved in it
+ * @param image image that has been used for inference
  * @param model nanodet model that has been used for inference
  * @param detectionsVector output of the inference
  * @param show if the value given is zero, the image will be displayed until a key is pressed
