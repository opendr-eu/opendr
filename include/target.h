--- conflicted
+++ resolved
@@ -23,28 +23,16 @@
 /***
  * OpenDR data type for representing classification targets
  */
-<<<<<<< HEAD
-struct OpendrCategoryTarget {
-  int data;
-  float confidence;
-};
-typedef struct OpendrCategoryTarget OpendrCategoryTargetT;
-=======
 struct OpenDRCategoryTarget {
   int data;
   float confidence;
 };
 typedef struct OpenDRCategoryTarget OpenDRCategoryTargetT;
->>>>>>> 8f4a4528
 
 /***
  * OpenDR data type for representing detection targets
  */
-<<<<<<< HEAD
-struct OpendrDetectionTarget {
-=======
 struct OpenDRDetectionTarget {
->>>>>>> 8f4a4528
   int name;
   float left;
   float top;
@@ -52,18 +40,6 @@
   float height;
   float score;
 };
-<<<<<<< HEAD
-typedef struct OpendrDetectionTarget OpendrDetectionTargetT;
-
-/***
- * OpenDR data type for representing a structure of detection targets
- */
-struct OpendrDetectionVectorTarget {
-  OpendrDetectionTargetT *startingPointer;
-  int size;
-};
-typedef struct OpendrDetectionVectorTarget OpendrDetectionVectorTargetT;
-=======
 typedef struct OpenDRDetectionTarget OpenDRDetectionTargetT;
 
 /***
@@ -74,7 +50,6 @@
   int size;
 };
 typedef struct OpenDRDetectionVectorTarget OpenDRDetectionVectorTargetT;
->>>>>>> 8f4a4528
 
 #ifdef __cplusplus
 }
