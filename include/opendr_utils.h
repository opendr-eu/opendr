--- conflicted
+++ resolved
@@ -25,36 +25,6 @@
 #endif
 
 /**
-<<<<<<< HEAD
- * Json parser for OpenDR model files.
- * @param json a string of json file.
- * @param key the value to extract from json file.
- * @param index the index to choose the value if it is an array.
- * @return string with the value of key
- */
-const char *json_get_key_string(const char *json, const char *key, const int index);
-
-/**
- * Json parser for OpenDR model files.
- * @param json a string of json file.
- * @param key the value to extract from json file.
- * @param index the index to choose the value if it is an array.
- * @return float with the value of key
- */
-float json_get_key_float(const char *json, const char *key, const int index);
-
-/**
- * Json parser for OpenDR model files from inference_params key.
- * @param json a string of json file.
- * @param key the value to extract from inference_params.
- * @param index the index to choose the value if it is an array.
- * @return float with the value of key
- */
-float json_get_key_from_inference_params(const char *json, const char *key, const int index);
-
-/**
- * Reads an image from path and saves it into OpenDR an image structure
-=======
  * JSON parser for OpenDR model files.
  * @param json a string of json file
  * @param key the value to extract from json file
@@ -83,7 +53,6 @@
 
 /**
  * Reads an image from path and saves it into OpenDR image structure.
->>>>>>> 2a5e5f10
  * @param path path from which the image will be read
  * @param image OpenDR image data structure to store the image
  */
@@ -114,27 +83,6 @@
  * @param detectionVector OpenDR detection vector target structure to release
  */
 void freeDetectionsVector(OpendrDetectionVectorTargetT *detectionVector);
-
-/**
- * Initialize an empty Opendr detection vector target to be used in C API
- * @param detection_vector OpenDR detection_target_list structure to be initialized
- */
-void init_detections_vector(opendr_detection_vector_target_t *detection_vector);
-
-/**
- * Loads an OpenDR detection target list to be used in C API
- * @param detection_vector OpenDR detection_target_list structure to be loaded
- * @param detection the pointer of the first OpenDR detection target in a vector
- * @param vector_size the size of the vector
- */
-void load_detections_vector(opendr_detection_vector_target_t *detection_vector, opendr_detection_target_t *detection,
-                            int vector_size);
-
-/**
- * Releases the memory allocated for a detection list structure
- * @param detection_vector OpenDR detection vector target structure to release
- */
-void free_detections_vector(opendr_detection_vector_target_t *detection_vector);
 
 /**
  * Initialize an empty OpenDR tensor to be used in C API
