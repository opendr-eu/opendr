#!/bin/bash
export OPENDR_HOME=$PWD
export PYTHONPATH=$OPENDR_HOME/src:$PYTHONPATH
export PYTHON=python3
export DISABLE_BCOLZ_AVX2=true

if [[ -z "${OPENDR_DEVICE}" ]]; then
  echo "[INFO] Set available device to CPU. You can manually change this by running 'export OPENDR_DEVICE=gpu'."
  export OPENDR_DEVICE=cpu
fi

if [[ -z "${ROS_DISTRO}" ]]; then
  echo "[INFO] No ROS_DISTRO is specified. The modules relying on ROS/ROS2 will not work."
else
  if ! ([[ ${ROS_DISTRO} == "noetic" || ${ROS_DISTRO} == "melodic" || ${ROS_DISTRO} == "foxy" || ${ROS_DISTRO} == "humble" ]]); then
    echo "[ERROR] ${ROS_DISTRO} is not a supported ROS_DISTRO. Please use noetic or melodic for ROS and foxy or humble for ROS2."
    exit 1
  fi
fi

# Install base ubuntu deps
sudo apt-get install --yes libfreetype6-dev lsb-release git python3-pip curl wget python3.8-venv

# Get all submodules
git submodule init
git submodule update

# Create a virtual environment and update
python3 -m venv venv
source venv/bin/activate
python3 -m pip install -U pip
pip3 install setuptools configparser

# Add repositories for ROS
sudo sh -c 'echo "deb http://packages.ros.org/ros/ubuntu $(lsb_release -sc) main" > /etc/apt/sources.list.d/ros-latest.list' \
            && curl -s https://raw.githubusercontent.com/ros/rosdistro/master/ros.asc | sudo apt-key add -

# Build OpenDR
make install_compilation_dependencies
make install_runtime_dependencies

# Install additional ROS packages
<<<<<<< HEAD
if [[ ${ROS_DISTRO} == "noetic" || ${ROS_DISTRO} == "melodic"]]; then
  echo "Installing ROS dependencies"
  sudo apt-get install ros-noetic-vision-msgs ros-noetic-audio-common-msgs
fi

# Install additional ROS2 packages
if [[ ${ROS_DISTRO} == "foxy" || ${ROS_DISTRO} == "humble" ]]; then
  echo "Installing ROS2 dependencies"
fi
=======
sudo apt-get install ros-$ROS_DISTRO-vision-msgs ros-$ROS_DISTRO-geometry-msgs ros-$ROS_DISTRO-sensor-msgs ros-$ROS_DISTRO-audio-common-msgss
>>>>>>> 362300a1

# If working on GPU install GPU dependencies as needed
if [[ "${OPENDR_DEVICE}" == "gpu" ]]; then
  pip3 uninstall -y mxnet
  pip3 uninstall -y torch
  echo "[INFO] Replacing  mxnet-cu112==1.8.0post0 to enable CUDA acceleration."
  pip3 install mxnet-cu112==1.8.0post0
  echo "[INFO] Replacing torch==1.9.0+cu111 to enable CUDA acceleration."
  pip3 install torch==1.9.0+cu111 torchvision==0.10.0+cu111 torchaudio==0.9.0 -f https://download.pytorch.org/whl/torch_stable.html
  echo "[INFO] Reinstalling detectronv2."
  pip3 install 'git+https://github.com/facebookresearch/detectron2.git@5aeb252b194b93dc2879b4ac34bc51a31b5aee13'
fi

make libopendr

deactivate<|MERGE_RESOLUTION|>--- conflicted
+++ resolved
@@ -40,19 +40,15 @@
 make install_runtime_dependencies
 
 # Install additional ROS packages
-<<<<<<< HEAD
 if [[ ${ROS_DISTRO} == "noetic" || ${ROS_DISTRO} == "melodic"]]; then
   echo "Installing ROS dependencies"
-  sudo apt-get install ros-noetic-vision-msgs ros-noetic-audio-common-msgs
+  sudo apt-get install ros-$ROS_DISTRO-vision-msgs ros-$ROS_DISTRO-geometry-msgs ros-$ROS_DISTRO-sensor-msgs ros-$ROS_DISTRO-audio-common-msgs
 fi
 
 # Install additional ROS2 packages
 if [[ ${ROS_DISTRO} == "foxy" || ${ROS_DISTRO} == "humble" ]]; then
   echo "Installing ROS2 dependencies"
 fi
-=======
-sudo apt-get install ros-$ROS_DISTRO-vision-msgs ros-$ROS_DISTRO-geometry-msgs ros-$ROS_DISTRO-sensor-msgs ros-$ROS_DISTRO-audio-common-msgss
->>>>>>> 362300a1
 
 # If working on GPU install GPU dependencies as needed
 if [[ "${OPENDR_DEVICE}" == "gpu" ]]; then
