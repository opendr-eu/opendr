--- conflicted
+++ resolved
@@ -4,11 +4,7 @@
 provided by OpenDR. Specifically the following examples are provided:
 1. inference_demo.py: Perform inference on a single image in a directory. Setting `--device cpu` performs inference on CPU.
    Setting the config file for the specific model is done with `--model "model name"`.
-<<<<<<< HEAD
-   Inference will be use optimization [ONNX or JIT] if specified in `--optimize onnx` or `--optimize jit`.
-=======
    Inference will use optimization [ONNX or JIT] if specified in `--optimize onnx` or `--optimize jit`.
->>>>>>> 8f4a4528
    If optimization is used, first an optimized model will be exported and then inference will be performed.
 
    In ONNX it is recommended to install `onnxsim` dependencies with `pip install onnxsim` on OpenDR's virtual environment, for smaller and better optimized models.
@@ -24,11 +20,7 @@
    An example of training on the COCO dataset is provided. The user must set the dataset type using the `--dataset`
    argument and provide the dataset root path with the `--data-root` argument. Setting the config file for the specific
    model is done with `--model "model name"`. Setting `--device cpu` performs training on CPU. Additional command
-<<<<<<< HEAD
-   line arguments can be set to overwrite various training hyperparameters from the provided config file, run `python3 train_demo.py -h` prints information about them on stdout.
-=======
    line arguments can be set to overwrite various training hyperparameters from the provided config file, run `python3 train_demo.py -h` to print information about them on stdout.
->>>>>>> 8f4a4528
 
     Example usage:
    `python3 train_demo.py --model m --dataset coco --data-root /path/to/coco_dataset`
