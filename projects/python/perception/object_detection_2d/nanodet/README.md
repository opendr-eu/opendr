# NanoDet Demos

This folder contains minimal code usage examples that showcase the basic functionality of the NanodetLearner
provided by OpenDR. Specifically the following examples are provided:
1. inference_demo.py: Perform inference on a single image in a directory. Setting `--device cpu` performs inference on CPU.
   Setting the config file for the specific model is done with `--model "model name"`.
   Inference will use optimization [ONNX or JIT] if specified in `--optimize onnx` or `--optimize jit`.
   If optimization is used, first an optimized model will be exported and then inference will be performed.

   In ONNX it is recommended to install `onnxsim` dependencies with `pip install onnxsim` on OpenDR's virtual environment, for smaller and better optimized models.
   
   If user is planning on using the C API, JIT optimization is preferred, so it can be used for the same postprocessing of the output
   and have exactly the same detection as the python API.

2. eval_demo.py: Perform evaluation on the `COCO dataset`, implemented in OpenDR format. The user must first download
   the dataset and provide the path to the dataset root via `--data-root /path/to/coco_dataset`.
   Setting `--device cpu` performs evaluation on CPU.

3. train_demo.py: Fit learner to dataset. PASCAL VOC and COCO datasets are supported via the `ExternalDataset` class.
   An example of training on the COCO dataset is provided. The user must set the dataset type using the `--dataset`
   argument and provide the dataset root path with the `--data-root` argument. Setting the config file for the specific
<<<<<<< HEAD
   model is done with `--model "wanted model name"`. Setting `--device cpu` performs training on CPU. Additional command
   line arguments can be set to overwrite various training hyperparameters from the provided config file, and running 
   `python3 train_demo.py -h` prints information about them on stdout.

    Example usage:
   `python3 train_demo.py --model plus-m_416 --dataset coco --data-root /path/to/coco_dataset`

4. export_onnx: Export the pretrained model into the onnx optimization format. Setting the config file for the specific
   model is done with `--model "wanted model name"`. Setting `--device cpu` performs the optimization inference on CPU.
   Note: Onnx model only runs the inference of the actual model. If you want the preprocessing of the output you must use jit optimization.
   It is recommended to additionally install the onnxsim dependencies with `pip install onnxsim` for smaller and better optimized models.
5. export_torchscript: Export the pretrained model into the Jit optimization format. Setting the config file for the specific
   model is done with `--model "wanted model name"`. Setting `--device cpu` performs the optimization inference on CPU. 
   Note: if you're planning on using C api, Jit optimization is preferred, so it can be used for the same postprocessing of the output 
   and have same exact detection as the python api.
6. inference_tutorial: A simple tutorial in jupyter for easier use of Nanodet in inference.
=======
   model is done with `--model "model name"`. Setting `--device cpu` performs training on CPU. Additional command
   line arguments can be set to overwrite various training hyperparameters from the provided config file, run `python3 train_demo.py -h` to print information about them on stdout.

    Example usage:
   `python3 train_demo.py --model m --dataset coco --data-root /path/to/coco_dataset`

4. inference_tutorial.ipynb: A simple tutorial in jupyter for using the Nanodet tool for inference.
>>>>>>> 2a5e5f10
<|MERGE_RESOLUTION|>--- conflicted
+++ resolved
@@ -19,29 +19,10 @@
 3. train_demo.py: Fit learner to dataset. PASCAL VOC and COCO datasets are supported via the `ExternalDataset` class.
    An example of training on the COCO dataset is provided. The user must set the dataset type using the `--dataset`
    argument and provide the dataset root path with the `--data-root` argument. Setting the config file for the specific
-<<<<<<< HEAD
-   model is done with `--model "wanted model name"`. Setting `--device cpu` performs training on CPU. Additional command
-   line arguments can be set to overwrite various training hyperparameters from the provided config file, and running 
-   `python3 train_demo.py -h` prints information about them on stdout.
-
-    Example usage:
-   `python3 train_demo.py --model plus-m_416 --dataset coco --data-root /path/to/coco_dataset`
-
-4. export_onnx: Export the pretrained model into the onnx optimization format. Setting the config file for the specific
-   model is done with `--model "wanted model name"`. Setting `--device cpu` performs the optimization inference on CPU.
-   Note: Onnx model only runs the inference of the actual model. If you want the preprocessing of the output you must use jit optimization.
-   It is recommended to additionally install the onnxsim dependencies with `pip install onnxsim` for smaller and better optimized models.
-5. export_torchscript: Export the pretrained model into the Jit optimization format. Setting the config file for the specific
-   model is done with `--model "wanted model name"`. Setting `--device cpu` performs the optimization inference on CPU. 
-   Note: if you're planning on using C api, Jit optimization is preferred, so it can be used for the same postprocessing of the output 
-   and have same exact detection as the python api.
-6. inference_tutorial: A simple tutorial in jupyter for easier use of Nanodet in inference.
-=======
    model is done with `--model "model name"`. Setting `--device cpu` performs training on CPU. Additional command
    line arguments can be set to overwrite various training hyperparameters from the provided config file, run `python3 train_demo.py -h` to print information about them on stdout.
 
     Example usage:
    `python3 train_demo.py --model m --dataset coco --data-root /path/to/coco_dataset`
 
-4. inference_tutorial.ipynb: A simple tutorial in jupyter for using the Nanodet tool for inference.
->>>>>>> 2a5e5f10
+4. inference_tutorial.ipynb: A simple tutorial in jupyter for using the Nanodet tool for inference.