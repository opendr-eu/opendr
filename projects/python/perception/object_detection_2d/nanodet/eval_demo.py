# Copyright 2020-2023 OpenDR European Project
#
# Licensed under the Apache License, Version 2.0 (the "License");
# you may not use this file except in compliance with the License.
# You may obtain a copy of the License at
#
#     http://www.apache.org/licenses/LICENSE-2.0
#
# Unless required by applicable law or agreed to in writing, software
# distributed under the License is distributed on an "AS IS" BASIS,
# WITHOUT WARRANTIES OR CONDITIONS OF ANY KIND, either express or implied.
# See the License for the specific language governing permissions and
# limitations under the License.

import argparse

from opendr.perception.object_detection_2d import NanodetLearner
from opendr.engine.datasets import ExternalDataset


if __name__ == '__main__':
    parser = argparse.ArgumentParser()
    parser.add_argument("--dataset", help="Dataset to evaluate on", type=str, default="coco", choices=["voc", "coco"])
    parser.add_argument("--data-root", help="Dataset root folder", type=str)
<<<<<<< HEAD
    parser.add_argument("--model", help="Model that config file will be used", type=str, default="m")
=======
    parser.add_argument("--model", help="Model for which a config file will be used", type=str, default="m")
>>>>>>> 2a5e5f10
    parser.add_argument("--device", help="Device to use (cpu, cuda)", type=str, default="cuda", choices=["cuda", "cpu"])

    args = parser.parse_args()

    val_dataset = ExternalDataset(args.data_root, args.dataset)
    nanodet = NanodetLearner(model_to_use=args.model, device=args.device)

    nanodet.download("./predefined_examples", mode="pretrained", verbose=False)
    nanodet.load("./predefined_examples/nanodet_{}".format(args.model), verbose=False)
    nanodet.eval(val_dataset, verbose=False)<|MERGE_RESOLUTION|>--- conflicted
+++ resolved
@@ -22,11 +22,7 @@
     parser = argparse.ArgumentParser()
     parser.add_argument("--dataset", help="Dataset to evaluate on", type=str, default="coco", choices=["voc", "coco"])
     parser.add_argument("--data-root", help="Dataset root folder", type=str)
-<<<<<<< HEAD
-    parser.add_argument("--model", help="Model that config file will be used", type=str, default="m")
-=======
     parser.add_argument("--model", help="Model for which a config file will be used", type=str, default="m")
->>>>>>> 2a5e5f10
     parser.add_argument("--device", help="Device to use (cpu, cuda)", type=str, default="cuda", choices=["cuda", "cpu"])
 
     args = parser.parse_args()
