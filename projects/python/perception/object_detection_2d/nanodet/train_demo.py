# Copyright 2020-2023 OpenDR European Project
#
# Licensed under the Apache License, Version 2.0 (the "License");
# you may not use this file except in compliance with the License.
# You may obtain a copy of the License at
#
#     http://www.apache.org/licenses/LICENSE-2.0
#
# Unless required by applicable law or agreed to in writing, software
# distributed under the License is distributed on an "AS IS" BASIS,
# WITHOUT WARRANTIES OR CONDITIONS OF ANY KIND, either express or implied.
# See the License for the specific language governing permissions and
# limitations under the License.

import argparse

from opendr.engine.datasets import ExternalDataset
from opendr.perception.object_detection_2d import NanodetLearner


if __name__ == '__main__':
    parser = argparse.ArgumentParser()
    parser.add_argument("--dataset", help="Dataset to train on", type=str, default="coco", choices=["voc", "coco"])
    parser.add_argument("--data-root", help="Dataset root folder", type=str)
<<<<<<< HEAD
    parser.add_argument("--model", help="Model that config file will be used", type=str, default="m")
=======
    parser.add_argument("--model", help="Model for which a config file will be used", type=str, default="m")
>>>>>>> 2a5e5f10
    parser.add_argument("--device", help="Device to use (cpu, cuda)", type=str, default="cuda", choices=["cuda", "cpu"])
    parser.add_argument("--batch-size", help="Batch size to use for training", type=int, default=6)
    parser.add_argument("--lr", help="Learning rate to use for training", type=float, default=5e-4)
    parser.add_argument("--checkpoint-freq", help="Frequency in-between checkpoint saving and evaluations",
                        type=int, default=50)
    parser.add_argument("--n-epochs", help="Number of total epochs", type=int, default=300)
    parser.add_argument("--resume-from", help="Epoch to load checkpoint file and resume training from",
                        type=int, default=0)

    args = parser.parse_args()

    dataset = ExternalDataset(args.data_root, args.dataset)
    val_dataset = ExternalDataset(args.data_root, args.dataset)

    nanodet = NanodetLearner(model_to_use=args.model, iters=args.n_epochs, lr=args.lr, batch_size=args.batch_size,
                             checkpoint_after_iter=args.checkpoint_freq, checkpoint_load_iter=args.resume_from,
                             device=args.device)

    nanodet.download("./predefined_examples", mode="pretrained")
    nanodet.load("./predefined_examples/nanodet_{}".format(args.model), verbose=True)
    nanodet.fit(dataset, val_dataset)
    nanodet.save()<|MERGE_RESOLUTION|>--- conflicted
+++ resolved
@@ -22,11 +22,7 @@
     parser = argparse.ArgumentParser()
     parser.add_argument("--dataset", help="Dataset to train on", type=str, default="coco", choices=["voc", "coco"])
     parser.add_argument("--data-root", help="Dataset root folder", type=str)
-<<<<<<< HEAD
-    parser.add_argument("--model", help="Model that config file will be used", type=str, default="m")
-=======
     parser.add_argument("--model", help="Model for which a config file will be used", type=str, default="m")
->>>>>>> 2a5e5f10
     parser.add_argument("--device", help="Device to use (cpu, cuda)", type=str, default="cuda", choices=["cuda", "cpu"])
     parser.add_argument("--batch-size", help="Batch size to use for training", type=int, default=6)
     parser.add_argument("--lr", help="Learning rate to use for training", type=float, default=5e-4)
