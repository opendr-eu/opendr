--- conflicted
+++ resolved
@@ -21,33 +21,23 @@
 if __name__ == '__main__':
     parser = argparse.ArgumentParser()
     parser.add_argument("--device", help="Device to use (cpu, cuda)", type=str, default="cuda", choices=["cuda", "cpu"])
-<<<<<<< HEAD
-    parser.add_argument("--model", help="Model that config file will be used", type=str, default='m')
-    parser.add_argument("--path", help="Path to the image that want to infer", type=str,
-                        default="./predefined_examples/000000000036.jpg")
-=======
     parser.add_argument("--model", help="Model for which a config file will be used", type=str, default="m")
     parser.add_argument("--path", help="Path to the image that is used for inference", type=str,
                         default="./predefined_examples/000000000036.jpg")
     parser.add_argument("--optimize", help="If specified will determine the optimization to be used (onnx, jit)",
                         type=str, default="", choices=["", "onnx", "jit"])
->>>>>>> 2a5e5f10
     args = parser.parse_args()
 
     nanodet = NanodetLearner(model_to_use=args.model, device=args.device)
     nanodet.download("./predefined_examples", mode="pretrained")
     nanodet.load("./predefined_examples/nanodet_{}".format(args.model), verbose=True)
     nanodet.download("./predefined_examples", mode="images")
-<<<<<<< HEAD
-    img = Image.open(args.path)
-=======
 
     img = Image.open(args.path)
 
     if args.optimize != "":
         nanodet.optimize("./{}/nanodet_{}".format(args.optimize, args.model), optimization=args.optimize)
 
->>>>>>> 2a5e5f10
     boxes = nanodet.infer(input=img)
 
     draw_bounding_boxes(img.opencv(), boxes, class_names=nanodet.classes, show=True)