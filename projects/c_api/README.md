# OpenDR C API Demos

C API comes with a number of demo applications inside the `samples` folder that demonstrate the usage of the API.
You can build them and try them (check the `build` folder for the executables) using the following command:
```sh
make demos
```
Make sure that you have downloaded the necessary resources before running the demo (`make download`) and that you execute the binaries from the root folder of the C API. 

## Supported tools
Currently, the following tools are exposing a C API:
<<<<<<< HEAD
1. Face recognition
2. Object detection 2D Nanodet
=======
1. Activity recognition (X3D)
2. Face recognition
3. Pose estimation (Lightweight OpenPose)
3. Object detection 2D (DETR)
4. Object detection 2D (NanoDet)
5. Object tracking 2D (DeepSort)
6. Skeleton-based action recognition (Progressive Spatiotemporal GCN)
>>>>>>> 8f4a4528
<|MERGE_RESOLUTION|>--- conflicted
+++ resolved
@@ -9,10 +9,6 @@
 
 ## Supported tools
 Currently, the following tools are exposing a C API:
-<<<<<<< HEAD
-1. Face recognition
-2. Object detection 2D Nanodet
-=======
 1. Activity recognition (X3D)
 2. Face recognition
 3. Pose estimation (Lightweight OpenPose)
@@ -20,4 +16,3 @@
 4. Object detection 2D (NanoDet)
 5. Object tracking 2D (DeepSort)
 6. Skeleton-based action recognition (Progressive Spatiotemporal GCN)
->>>>>>> 8f4a4528
