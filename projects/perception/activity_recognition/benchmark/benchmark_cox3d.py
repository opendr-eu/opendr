--- conflicted
+++ resolved
@@ -55,11 +55,7 @@
     #     "m": 64,
     #     "l": 8,
     # }
-<<<<<<< HEAD
-    batch_size = {  # CPU - larger batch sizes don't help
-=======
     batch_size = {  # CPU - larger batch sizes don't increase throughput
->>>>>>> 3fa1dc21
         "xs": 1,
         "s": 1,
         "m": 1,
@@ -75,7 +71,9 @@
             backbone=backbone,
         )
 
-        sample = torch.randn(batch_size[backbone], *input_shape[backbone])  # (B, C, T, H, W)
+        sample = torch.randn(
+            batch_size[backbone], *input_shape[backbone]
+        )  # (B, C, T, H, W)
         image_samples = [Image(v) for v in sample]
         image_sample = [Image(sample[0])]
 
@@ -98,10 +96,7 @@
 
             assert isinstance(sample[0], Category)
             return [
-                Category(
-                    prediction=s.data,
-                    confidence=s.confidence.to(device=device),
-                )
+                Category(prediction=s.data, confidence=s.confidence.to(device=device),)
                 for s in sample
             ]
 
