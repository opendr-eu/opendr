# Copyright 2020-2021 OpenDR European Project
#
# Licensed under the Apache License, Version 2.0 (the "License");
# you may not use this file except in compliance with the License.
# You may obtain a copy of the License at
#
#     http://www.apache.org/licenses/LICENSE-2.0
#
# Unless required by applicable law or agreed to in writing, software
# distributed under the License is distributed on an "AS IS" BASIS,
# WITHOUT WARRANTIES OR CONDITIONS OF ANY KIND, either express or implied.
# See the License for the specific language governing permissions and
# limitations under the License.

import argparse
import threading
import time
from typing import Dict
import numpy as np
import torch
import torchvision
import cv2
from imutils import resize
from flask import Flask, Response, render_template
from imutils.video import VideoStream
from pathlib import Path

# OpenDR imports
<<<<<<< HEAD
from opendr.perception.activity_recognition.x3d.x3d_learner import X3DLearner
from opendr.perception.activity_recognition.cox3d.cox3d_learner import CoX3DLearner
from opendr.perception.activity_recognition.datasets.kinetics import CLASSES as KINETICS400_CLASSES
=======
from opendr.perception.activity_recognition import X3DLearner
from opendr.perception.activity_recognition import CoX3DLearner
>>>>>>> 29f75249
from opendr.engine.data import Video, Image

TEXT_COLOR = (0, 0, 255)  # B G R


# Initialize the output frame and a lock used to ensure thread-safe
# exchanges of the output frames (useful for multiple browsers/tabs
# are viewing tthe stream)
output_frame = None
lock = threading.Lock()


# initialize a flask object
app = Flask(__name__)


@app.route("/")
def index():
    # return the rendered template
    return render_template("index.html")


def runnig_fps(alpha=0.1):
    t0 = time.time_ns()
    fps_avg = 10

    def wrapped():
        nonlocal t0, alpha, fps_avg
        t1 = time.time_ns()
        delta = (t1 - t0) * 1e-9
        t0 = t1
        fps_avg = alpha * (1 / delta) + (1 - alpha) * fps_avg
        return fps_avg

    return wrapped


def draw_fps(frame, fps):
    cv2.putText(
        frame,
        f"{fps:.1f} FPS",
        (10, frame.shape[0] - 10),
        cv2.FONT_HERSHEY_SIMPLEX,
        1.1,
        TEXT_COLOR,
        2,
    )


def draw_preds(frame, preds: Dict, threshold=0.0):
    if preds[next(iter(preds))] < threshold:
        return

    base_skip = 40
    delta_skip = 30
    for i, (cls, prob) in enumerate(preds.items()):
        cv2.putText(
            frame,
            f"{prob:04.3f} {cls}",
            (10, base_skip + i * delta_skip),
            cv2.FONT_HERSHEY_SIMPLEX,
            1.1,
            TEXT_COLOR,
            2,
        )


def draw_centered_box(frame, border):
    border = 10
    minX = (frame.shape[1] - frame.shape[0]) // 2 + border
    minY = border
    maxX = (frame.shape[1] + frame.shape[0]) // 2 - border
    maxY = frame.shape[0] - border
    cv2.rectangle(frame, (minX, minY), (maxX, maxY), color=TEXT_COLOR, thickness=1)


def center_crop(frame):
    height, width = frame.shape[0], frame.shape[1]
    e = min(height, width)
    x0 = (width - e) // 2
    y0 = (height - e) // 2
    cropped_frame = frame[y0: y0 + e, x0: x0 + e]
    return cropped_frame


def image_har_preprocessing(image_size: int):
    standardize = torchvision.transforms.Normalize(
        mean=(0.45, 0.45, 0.45), std=(0.225, 0.225, 0.225)
    )

    def wrapped(frame):
        nonlocal standardize
        frame = resize(frame, height=image_size, width=image_size)
        frame = cv2.cvtColor(frame, cv2.COLOR_BGR2RGB)
        frame = torch.tensor(frame).permute((2, 0, 1))  # H, W, C -> C, H, W
        frame = frame / 255.0  # [0, 255] -> [0.0, 1.0]
        frame = standardize(frame)
        return Image(frame, dtype=np.float)

    return wrapped


def video_har_preprocessing(image_size: int, window_size: int):
    frames = []

    standardize = torchvision.transforms.Normalize(
        mean=(0.45, 0.45, 0.45), std=(0.225, 0.225, 0.225)
    )

    def wrapped(frame):
        nonlocal frames, standardize
        frame = resize(frame, height=image_size, width=image_size)
        frame = cv2.cvtColor(frame, cv2.COLOR_BGR2RGB)
        frame = torch.tensor(frame).permute((2, 0, 1))  # H, W, C -> C, H, W
        frame = frame / 255.0  # [0, 255] -> [0.0, 1.0]
        frame = standardize(frame)
        if not frames:
            frames = [frame for _ in range(window_size)]
        else:
            frames.pop(0)
            frames.append(frame)
        vid = Video(torch.stack(frames, dim=1))
        return vid

    return wrapped


def clean_kinetics_preds(preds):
    k = 3
    class_scores, class_inds = torch.topk(preds[0].confidence, k=k)
    preds = {
        KINETICS400_CLASSES[int(class_inds[i])]: float(class_scores[i].item())
        for i in range(k)
    }
    return preds


def x3d_activity_recognition(model_name, device):
    global vs, output_frame, lock

    # Prep stats
    fps = runnig_fps()

    # Init model
    learner = X3DLearner(device=device, backbone=model_name, num_workers=0)
    X3DLearner.download(path="model_weights", model_names={model_name})
    learner.load(Path("model_weights") / f"x3d_{model_name}.pyth")

    preprocess = video_har_preprocessing(
        image_size=learner.model_hparams["image_size"],
        window_size=learner.model_hparams["frames_per_clip"],
    )

    # Loop over frames from the video stream
    while True:
        try:
            frame = vs.read()

            frame = center_crop(frame)

            # Prepocess frame
            vid = preprocess(frame)

            # Gererate preds
            preds = learner.infer(vid)
            preds = clean_kinetics_preds(preds)

            frame = cv2.flip(frame, 1)  # Flip horizontally for webcam-compatibility
            draw_preds(frame, preds)
            draw_fps(frame, fps())

            with lock:
                output_frame = frame.copy()
        except Exception:
            pass


def cox3d_activity_recognition(model_name, device):
    global vs, output_frame, lock

    # Prep stats
    fps = runnig_fps()

    # Init model
    learner = CoX3DLearner(device=device, backbone=model_name, num_workers=0)
    CoX3DLearner.download(path="model_weights", model_names={model_name})
    learner.load(Path("model_weights") / f"x3d_{model_name}.pyth")

    preprocess = image_har_preprocessing(image_size=learner.model_hparams["image_size"])

    # Loop over frames from the video stream
    while True:
        try:
            frame = vs.read()

            frame = center_crop(frame)

            # Prepocess frame
            vid = preprocess(frame)

            # Gererate preds
            preds = learner.infer(vid)
            preds = clean_kinetics_preds(preds)

            frame = cv2.flip(frame, 1)  # Flip horizontally for webcam-compatibility
            draw_preds(frame, preds)
            draw_fps(frame, fps())

            with lock:
                output_frame = frame.copy()
        except Exception:
            pass


def generate():
    # grab global references to the output frame and lock variables
    global output_frame, lock

    # loop over frames from the output stream
    while True:
        # wait until the lock is acquired
        with lock:
            # check if the output frame is available, otherwise skip
            # the iteration of the loop
            if output_frame is None:
                continue

            # encode the frame in JPEG format
            (flag, encodedImage) = cv2.imencode(".jpg", output_frame)

            # ensure the frame was successfully encoded
            if not flag:
                continue

        # yield the output frame in the byte format
        yield (
            b"--frame\r\n"
            b"Content-Type: image/jpeg\r\n\r\n" + bytearray(encodedImage) + b"\r\n"
        )


@app.route("/video_feed")
def video_feed():
    # return the response generated along with the specific media
    # type (mime type)
    return Response(generate(), mimetype="multipart/x-mixed-replace; boundary=frame")


# check to see if this is the main thread of execution
if __name__ == "__main__":
    # construct the argument parser and parse command line arguments
    ap = argparse.ArgumentParser()
    ap.add_argument(
        "-i", "--ip", type=str, required=True, help="IP address of the device"
    )
    ap.add_argument(
        "-o",
        "--port",
        type=int,
        required=True,
        help="Ephemeral port number of the server (1024 to 65535)",
    )
    ap.add_argument(
        "-m",
        "--model_name",
        type=str,
        default="xs",
        help="Model identifier",
    )
    ap.add_argument(
        "-d",
        "--device",
        type=str,
        default="cpu",
        help="Device",
    )
    ap.add_argument(
        "-v",
        "--video_source",
        type=int,
        default=0,
        help="ID of the video source to use",
    )
    ap.add_argument(
        "-a",
        "--algorithm",
        type=str,
        default="x3d",
        help="Which algortihm to run",
        choices=["cox3d", "x3d"],
    )
    args = vars(ap.parse_args())

    # initialize video stream and allow the camera sensor to warmup
    # vs = VideoStream(usePiCamera=1).start()
    vs = VideoStream(src=args["video_source"]).start()
    time.sleep(2.0)

    algorithm = {
        "x3d": x3d_activity_recognition,
        "cox3d": cox3d_activity_recognition,
    }[args["algorithm"]]

    # start a thread that will perform motion detection
    t = threading.Thread(target=algorithm, args=(args["model_name"], args["device"]))
    t.daemon = True
    t.start()

    # start the flask app
    app.run(
        host=args["ip"],
        port=args["port"],
        debug=True,
        threaded=True,
        use_reloader=False,
    )

    # release the video stream pointer
    vs.stop()<|MERGE_RESOLUTION|>--- conflicted
+++ resolved
@@ -26,14 +26,9 @@
 from pathlib import Path
 
 # OpenDR imports
-<<<<<<< HEAD
-from opendr.perception.activity_recognition.x3d.x3d_learner import X3DLearner
-from opendr.perception.activity_recognition.cox3d.cox3d_learner import CoX3DLearner
-from opendr.perception.activity_recognition.datasets.kinetics import CLASSES as KINETICS400_CLASSES
-=======
 from opendr.perception.activity_recognition import X3DLearner
 from opendr.perception.activity_recognition import CoX3DLearner
->>>>>>> 29f75249
+from opendr.perception.activity_recognition import CLASSES as KINETICS400_CLASSES
 from opendr.engine.data import Video, Image
 
 TEXT_COLOR = (0, 0, 255)  # B G R
@@ -52,30 +47,48 @@
 
 @app.route("/")
 def index():
-    # return the rendered template
-    return render_template("index.html")
+  # return the rendered template
+  return render_template("index.html")
 
 
 def runnig_fps(alpha=0.1):
-    t0 = time.time_ns()
-    fps_avg = 10
-
-    def wrapped():
-        nonlocal t0, alpha, fps_avg
-        t1 = time.time_ns()
-        delta = (t1 - t0) * 1e-9
-        t0 = t1
-        fps_avg = alpha * (1 / delta) + (1 - alpha) * fps_avg
-        return fps_avg
-
-    return wrapped
+  t0 = time.time_ns()
+  fps_avg = 10
+
+  def wrapped():
+    nonlocal t0, alpha, fps_avg
+    t1 = time.time_ns()
+    delta = (t1 - t0) * 1e-9
+    t0 = t1
+    fps_avg = alpha * (1 / delta) + (1 - alpha) * fps_avg
+    return fps_avg
+
+  return wrapped
 
 
 def draw_fps(frame, fps):
+  cv2.putText(
+      frame,
+      f"{fps:.1f} FPS",
+      (10, frame.shape[0] - 10),
+      cv2.FONT_HERSHEY_SIMPLEX,
+      1.1,
+      TEXT_COLOR,
+      2,
+  )
+
+
+def draw_preds(frame, preds: Dict, threshold=0.0):
+  if preds[next(iter(preds))] < threshold:
+    return
+
+  base_skip = 40
+  delta_skip = 30
+  for i, (cls, prob) in enumerate(preds.items()):
     cv2.putText(
         frame,
-        f"{fps:.1f} FPS",
-        (10, frame.shape[0] - 10),
+        f"{prob:04.3f} {cls}",
+        (10, base_skip + i * delta_skip),
         cv2.FONT_HERSHEY_SIMPLEX,
         1.1,
         TEXT_COLOR,
@@ -83,273 +96,255 @@
     )
 
 
-def draw_preds(frame, preds: Dict, threshold=0.0):
-    if preds[next(iter(preds))] < threshold:
-        return
-
-    base_skip = 40
-    delta_skip = 30
-    for i, (cls, prob) in enumerate(preds.items()):
-        cv2.putText(
-            frame,
-            f"{prob:04.3f} {cls}",
-            (10, base_skip + i * delta_skip),
-            cv2.FONT_HERSHEY_SIMPLEX,
-            1.1,
-            TEXT_COLOR,
-            2,
-        )
-
-
 def draw_centered_box(frame, border):
-    border = 10
-    minX = (frame.shape[1] - frame.shape[0]) // 2 + border
-    minY = border
-    maxX = (frame.shape[1] + frame.shape[0]) // 2 - border
-    maxY = frame.shape[0] - border
-    cv2.rectangle(frame, (minX, minY), (maxX, maxY), color=TEXT_COLOR, thickness=1)
+  border = 10
+  minX = (frame.shape[1] - frame.shape[0]) // 2 + border
+  minY = border
+  maxX = (frame.shape[1] + frame.shape[0]) // 2 - border
+  maxY = frame.shape[0] - border
+  cv2.rectangle(frame, (minX, minY), (maxX, maxY), color=TEXT_COLOR, thickness=1)
 
 
 def center_crop(frame):
-    height, width = frame.shape[0], frame.shape[1]
-    e = min(height, width)
-    x0 = (width - e) // 2
-    y0 = (height - e) // 2
-    cropped_frame = frame[y0: y0 + e, x0: x0 + e]
-    return cropped_frame
+  height, width = frame.shape[0], frame.shape[1]
+  e = min(height, width)
+  x0 = (width - e) // 2
+  y0 = (height - e) // 2
+  cropped_frame = frame[y0: y0 + e, x0: x0 + e]
+  return cropped_frame
 
 
 def image_har_preprocessing(image_size: int):
-    standardize = torchvision.transforms.Normalize(
-        mean=(0.45, 0.45, 0.45), std=(0.225, 0.225, 0.225)
+  standardize = torchvision.transforms.Normalize(
+      mean=(0.45, 0.45, 0.45), std=(0.225, 0.225, 0.225)
+  )
+
+  def wrapped(frame):
+    nonlocal standardize
+    frame = resize(frame, height=image_size, width=image_size)
+    frame = cv2.cvtColor(frame, cv2.COLOR_BGR2RGB)
+    frame = torch.tensor(frame).permute((2, 0, 1))  # H, W, C -> C, H, W
+    frame = frame / 255.0  # [0, 255] -> [0.0, 1.0]
+    frame = standardize(frame)
+    return Image(frame, dtype=np.float)
+
+  return wrapped
+
+
+def video_har_preprocessing(image_size: int, window_size: int):
+  frames = []
+
+  standardize = torchvision.transforms.Normalize(
+      mean=(0.45, 0.45, 0.45), std=(0.225, 0.225, 0.225)
+  )
+
+  def wrapped(frame):
+    nonlocal frames, standardize
+    frame = resize(frame, height=image_size, width=image_size)
+    frame = cv2.cvtColor(frame, cv2.COLOR_BGR2RGB)
+    frame = torch.tensor(frame).permute((2, 0, 1))  # H, W, C -> C, H, W
+    frame = frame / 255.0  # [0, 255] -> [0.0, 1.0]
+    frame = standardize(frame)
+    if not frames:
+      frames = [frame for _ in range(window_size)]
+    else:
+      frames.pop(0)
+      frames.append(frame)
+    vid = Video(torch.stack(frames, dim=1))
+    return vid
+
+  return wrapped
+
+
+def clean_kinetics_preds(preds):
+  k = 3
+  class_scores, class_inds = torch.topk(preds[0].confidence, k=k)
+  preds = {
+      KINETICS400_CLASSES[int(class_inds[i])]: float(class_scores[i].item())
+      for i in range(k)
+  }
+  return preds
+
+
+def x3d_activity_recognition(model_name, device):
+  global vs, output_frame, lock
+
+  # Prep stats
+  fps = runnig_fps()
+
+  # Init model
+  learner = X3DLearner(device=device, backbone=model_name, num_workers=0)
+  X3DLearner.download(path="model_weights", model_names={model_name})
+  learner.load(Path("model_weights") / f"x3d_{model_name}.pyth")
+
+  preprocess = video_har_preprocessing(
+      image_size=learner.model_hparams["image_size"],
+      window_size=learner.model_hparams["frames_per_clip"],
+  )
+
+  # Loop over frames from the video stream
+  while True:
+    try:
+      frame = vs.read()
+
+      frame = center_crop(frame)
+
+      # Prepocess frame
+      vid = preprocess(frame)
+
+      # Gererate preds
+      preds = learner.infer(vid)
+      preds = clean_kinetics_preds(preds)
+
+      frame = cv2.flip(frame, 1)  # Flip horizontally for webcam-compatibility
+      draw_preds(frame, preds)
+      draw_fps(frame, fps())
+
+      with lock:
+        output_frame = frame.copy()
+    except Exception:
+      pass
+
+
+def cox3d_activity_recognition(model_name, device):
+  global vs, output_frame, lock
+
+  # Prep stats
+  fps = runnig_fps()
+
+  # Init model
+  learner = CoX3DLearner(device=device, backbone=model_name, num_workers=0)
+  CoX3DLearner.download(path="model_weights", model_names={model_name})
+  learner.load(Path("model_weights") / f"x3d_{model_name}.pyth")
+
+  preprocess = image_har_preprocessing(image_size=learner.model_hparams["image_size"])
+
+  # Loop over frames from the video stream
+  while True:
+    try:
+      frame = vs.read()
+
+      frame = center_crop(frame)
+
+      # Prepocess frame
+      vid = preprocess(frame)
+
+      # Gererate preds
+      preds = learner.infer(vid)
+      preds = clean_kinetics_preds(preds)
+
+      frame = cv2.flip(frame, 1)  # Flip horizontally for webcam-compatibility
+      draw_preds(frame, preds)
+      draw_fps(frame, fps())
+
+      with lock:
+        output_frame = frame.copy()
+    except Exception:
+      pass
+
+
+def generate():
+  # grab global references to the output frame and lock variables
+  global output_frame, lock
+
+  # loop over frames from the output stream
+  while True:
+    # wait until the lock is acquired
+    with lock:
+      # check if the output frame is available, otherwise skip
+      # the iteration of the loop
+      if output_frame is None:
+        continue
+
+      # encode the frame in JPEG format
+      (flag, encodedImage) = cv2.imencode(".jpg", output_frame)
+
+      # ensure the frame was successfully encoded
+      if not flag:
+        continue
+
+    # yield the output frame in the byte format
+    yield (
+        b"--frame\r\n"
+        b"Content-Type: image/jpeg\r\n\r\n" + bytearray(encodedImage) + b"\r\n"
     )
-
-    def wrapped(frame):
-        nonlocal standardize
-        frame = resize(frame, height=image_size, width=image_size)
-        frame = cv2.cvtColor(frame, cv2.COLOR_BGR2RGB)
-        frame = torch.tensor(frame).permute((2, 0, 1))  # H, W, C -> C, H, W
-        frame = frame / 255.0  # [0, 255] -> [0.0, 1.0]
-        frame = standardize(frame)
-        return Image(frame, dtype=np.float)
-
-    return wrapped
-
-
-def video_har_preprocessing(image_size: int, window_size: int):
-    frames = []
-
-    standardize = torchvision.transforms.Normalize(
-        mean=(0.45, 0.45, 0.45), std=(0.225, 0.225, 0.225)
-    )
-
-    def wrapped(frame):
-        nonlocal frames, standardize
-        frame = resize(frame, height=image_size, width=image_size)
-        frame = cv2.cvtColor(frame, cv2.COLOR_BGR2RGB)
-        frame = torch.tensor(frame).permute((2, 0, 1))  # H, W, C -> C, H, W
-        frame = frame / 255.0  # [0, 255] -> [0.0, 1.0]
-        frame = standardize(frame)
-        if not frames:
-            frames = [frame for _ in range(window_size)]
-        else:
-            frames.pop(0)
-            frames.append(frame)
-        vid = Video(torch.stack(frames, dim=1))
-        return vid
-
-    return wrapped
-
-
-def clean_kinetics_preds(preds):
-    k = 3
-    class_scores, class_inds = torch.topk(preds[0].confidence, k=k)
-    preds = {
-        KINETICS400_CLASSES[int(class_inds[i])]: float(class_scores[i].item())
-        for i in range(k)
-    }
-    return preds
-
-
-def x3d_activity_recognition(model_name, device):
-    global vs, output_frame, lock
-
-    # Prep stats
-    fps = runnig_fps()
-
-    # Init model
-    learner = X3DLearner(device=device, backbone=model_name, num_workers=0)
-    X3DLearner.download(path="model_weights", model_names={model_name})
-    learner.load(Path("model_weights") / f"x3d_{model_name}.pyth")
-
-    preprocess = video_har_preprocessing(
-        image_size=learner.model_hparams["image_size"],
-        window_size=learner.model_hparams["frames_per_clip"],
-    )
-
-    # Loop over frames from the video stream
-    while True:
-        try:
-            frame = vs.read()
-
-            frame = center_crop(frame)
-
-            # Prepocess frame
-            vid = preprocess(frame)
-
-            # Gererate preds
-            preds = learner.infer(vid)
-            preds = clean_kinetics_preds(preds)
-
-            frame = cv2.flip(frame, 1)  # Flip horizontally for webcam-compatibility
-            draw_preds(frame, preds)
-            draw_fps(frame, fps())
-
-            with lock:
-                output_frame = frame.copy()
-        except Exception:
-            pass
-
-
-def cox3d_activity_recognition(model_name, device):
-    global vs, output_frame, lock
-
-    # Prep stats
-    fps = runnig_fps()
-
-    # Init model
-    learner = CoX3DLearner(device=device, backbone=model_name, num_workers=0)
-    CoX3DLearner.download(path="model_weights", model_names={model_name})
-    learner.load(Path("model_weights") / f"x3d_{model_name}.pyth")
-
-    preprocess = image_har_preprocessing(image_size=learner.model_hparams["image_size"])
-
-    # Loop over frames from the video stream
-    while True:
-        try:
-            frame = vs.read()
-
-            frame = center_crop(frame)
-
-            # Prepocess frame
-            vid = preprocess(frame)
-
-            # Gererate preds
-            preds = learner.infer(vid)
-            preds = clean_kinetics_preds(preds)
-
-            frame = cv2.flip(frame, 1)  # Flip horizontally for webcam-compatibility
-            draw_preds(frame, preds)
-            draw_fps(frame, fps())
-
-            with lock:
-                output_frame = frame.copy()
-        except Exception:
-            pass
-
-
-def generate():
-    # grab global references to the output frame and lock variables
-    global output_frame, lock
-
-    # loop over frames from the output stream
-    while True:
-        # wait until the lock is acquired
-        with lock:
-            # check if the output frame is available, otherwise skip
-            # the iteration of the loop
-            if output_frame is None:
-                continue
-
-            # encode the frame in JPEG format
-            (flag, encodedImage) = cv2.imencode(".jpg", output_frame)
-
-            # ensure the frame was successfully encoded
-            if not flag:
-                continue
-
-        # yield the output frame in the byte format
-        yield (
-            b"--frame\r\n"
-            b"Content-Type: image/jpeg\r\n\r\n" + bytearray(encodedImage) + b"\r\n"
-        )
 
 
 @app.route("/video_feed")
 def video_feed():
-    # return the response generated along with the specific media
-    # type (mime type)
-    return Response(generate(), mimetype="multipart/x-mixed-replace; boundary=frame")
+  # return the response generated along with the specific media
+  # type (mime type)
+  return Response(generate(), mimetype="multipart/x-mixed-replace; boundary=frame")
 
 
 # check to see if this is the main thread of execution
 if __name__ == "__main__":
-    # construct the argument parser and parse command line arguments
-    ap = argparse.ArgumentParser()
-    ap.add_argument(
-        "-i", "--ip", type=str, required=True, help="IP address of the device"
-    )
-    ap.add_argument(
-        "-o",
-        "--port",
-        type=int,
-        required=True,
-        help="Ephemeral port number of the server (1024 to 65535)",
-    )
-    ap.add_argument(
-        "-m",
-        "--model_name",
-        type=str,
-        default="xs",
-        help="Model identifier",
-    )
-    ap.add_argument(
-        "-d",
-        "--device",
-        type=str,
-        default="cpu",
-        help="Device",
-    )
-    ap.add_argument(
-        "-v",
-        "--video_source",
-        type=int,
-        default=0,
-        help="ID of the video source to use",
-    )
-    ap.add_argument(
-        "-a",
-        "--algorithm",
-        type=str,
-        default="x3d",
-        help="Which algortihm to run",
-        choices=["cox3d", "x3d"],
-    )
-    args = vars(ap.parse_args())
-
-    # initialize video stream and allow the camera sensor to warmup
-    # vs = VideoStream(usePiCamera=1).start()
-    vs = VideoStream(src=args["video_source"]).start()
-    time.sleep(2.0)
-
-    algorithm = {
-        "x3d": x3d_activity_recognition,
-        "cox3d": cox3d_activity_recognition,
-    }[args["algorithm"]]
-
-    # start a thread that will perform motion detection
-    t = threading.Thread(target=algorithm, args=(args["model_name"], args["device"]))
-    t.daemon = True
-    t.start()
-
-    # start the flask app
-    app.run(
-        host=args["ip"],
-        port=args["port"],
-        debug=True,
-        threaded=True,
-        use_reloader=False,
-    )
-
-    # release the video stream pointer
-    vs.stop()+  # construct the argument parser and parse command line arguments
+  ap = argparse.ArgumentParser()
+  ap.add_argument(
+      "-i", "--ip", type=str, required=True, help="IP address of the device"
+  )
+  ap.add_argument(
+      "-o",
+      "--port",
+      type=int,
+      required=True,
+      help="Ephemeral port number of the server (1024 to 65535)",
+  )
+  ap.add_argument(
+      "-m",
+      "--model_name",
+      type=str,
+      default="xs",
+      help="Model identifier",
+  )
+  ap.add_argument(
+      "-d",
+      "--device",
+      type=str,
+      default="cpu",
+      help="Device",
+  )
+  ap.add_argument(
+      "-v",
+      "--video_source",
+      type=int,
+      default=0,
+      help="ID of the video source to use",
+  )
+  ap.add_argument(
+      "-a",
+      "--algorithm",
+      type=str,
+      default="x3d",
+      help="Which algortihm to run",
+      choices=["cox3d", "x3d"],
+  )
+  args = vars(ap.parse_args())
+
+  # initialize video stream and allow the camera sensor to warmup
+  # vs = VideoStream(usePiCamera=1).start()
+  vs = VideoStream(src=args["video_source"]).start()
+  time.sleep(2.0)
+
+  algorithm = {
+      "x3d": x3d_activity_recognition,
+      "cox3d": cox3d_activity_recognition,
+  }[args["algorithm"]]
+
+  # start a thread that will perform motion detection
+  t = threading.Thread(target=algorithm, args=(args["model_name"], args["device"]))
+  t.daemon = True
+  t.start()
+
+  # start the flask app
+  app.run(
+      host=args["ip"],
+      port=args["port"],
+      debug=True,
+      threaded=True,
+      use_reloader=False,
+  )
+
+  # release the video stream pointer
+  vs.stop()