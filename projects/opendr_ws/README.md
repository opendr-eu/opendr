--- conflicted
+++ resolved
@@ -48,8 +48,5 @@
 7. RGBD Hand Gesture Recognition
 8. Heart Anomaly Detection
 9. Video Human Activity Recognition
-<<<<<<< HEAD
-10. Skeleton-based Human Action Recognition
-=======
 10. Landmark-based Facial Expression Recognition
->>>>>>> 317fa76b
+11. Skeleton-based Human Action Recognition