# opendr_ws

## Description
This ROS workspace contains ROS nodes and tools developed by OpenDR project.
Currently, ROS nodes are compatible with **ROS Melodic for Ubuntu 18.04** and **ROS Noetic for Ubuntu 20.04**.
The instructions that follow target ROS Noetic, but can easily be modified for ROS Melodic by swapping out the version name.
This workspace contains the `opendr_bridge` package, which provides message definitions for ROS-compatible OpenDR data types,
as well the `ROSBridge` class which provides an interface to convert OpenDR data types and targets into ROS-compatible
<<<<<<< HEAD
ones similar to CvBridge. You can find more information in the corresponding [documentation](../../docs/reference/rosbridge.md).


## Setup
For running a minimal working example you can follow the instructions below:

0. Source the necessary distribution tools:

   ```source /opt/ros/noetic/setup.bash```

1. Make sure you are inside opendr_ws
2. If you are planning to use a usb camera for the demos, install the corresponding package and its dependencies (Note that usb_cam package cannot be installed on Nvidia embedded devices):
   
```shell
cd src
git clone https://github.com/ros-drivers/usb_cam
cd ..
rosdep install --from-paths src/ --ignore-src
```
3. Install the following dependencies, required in order to use the OpenDR ROS tools (On Nvidia embedded devices skip to 6.):
```shell
sudo apt-get install ros-noetic-vision-msgs ros-noetic-geometry-msgs ros-noetic-sensor-msgs ros-noetic-audio-common-msgs
```
4. Build the packages inside workspace
```shell
catkin_make
```
5. Source the workspace and you are ready to go!
```shell
source devel/setup.bash
```
6. Nvidia embedded devices: install vision_opencv:
```shell
cd ./projects/opendr_ws/src
git clone https://github.com/ros-perception/vision_opencv
cd ..
catkin_make
```
Then source the workspace:
```shell
source devel/setup.bash
```
=======
ones similar to CvBridge. You can find more information in the corresponding [documentation](../../docs/reference/opendr-ros-bridge.md).


## First time setup
For the initial setup you can follow the instructions below:

0. Make sure ROS noetic is installed: http://wiki.ros.org/noetic/Installation/Ubuntu (desktop full install)

1. Open a new terminal window and source the necessary distribution tools:
    ```shell
    source /opt/ros/noetic/setup.bash
    ```
   _For convenience, you can add this line to your `.bashrc` so you don't have to source the tools each time you open a  terminal window._

2. Navigate to your OpenDR home directory (`~/opendr`) and activate the OpenDR environment using:
    ```shell
    source bin/activate.sh
    ```
    You need to do this step every time before running an OpenDR node.

3. Navigate into the OpenDR ROS workspace::
    ```shell
    cd projects/opendr_ws
    ```

4. Build the packages inside the workspace:
    ```shell
    catkin_make
    ```

5. Source the workspace:
    ```shell
    source devel/setup.bash
    ```
   You are now ready to run an OpenDR ROS node, in this terminal but first the ROS master node needs to be running

6. Before continuing, you need to start the ROS master node by running:
    ```shell
    roscore &
    ```
   You can now run an OpenDR ROS node. More information below.

#### After first time setup
For running OpenDR nodes after you have completed the initial setup, you can skip steps 2 and 5 from the list above.
You can also skip building the workspace (step 6) granted it's been already built and no changes were made to the code inside the workspace, e.g. you modified the source code of a node.

#### More information
After completing the setup you can read more information on the [opendr perception package README](src/opendr_perception/README.md), where you can find a concise list of prerequisites and helpful notes to view the output of the nodes or optimize their performance.

#### Node documentation
You can also take a look at the list of tools [below](#structure) and click on the links to navigate directly to documentation for specific nodes with instructions on how to run and modify them.

**For first time users we suggest reading the introductory sections (prerequisites and notes) first.**

>>>>>>> c603ee06
## Structure

Currently, apart from tools, opendr_ws contains the following ROS nodes (categorized according to the input they receive):

### [Perception](src/opendr_perception/README.md)
## RGB input
1. [Pose Estimation](src/opendr_perception/README.md#pose-estimation-ros-node)
2. [Fall Detection](src/opendr_perception/README.md#fall-detection-ros-node)
3. [Face Detection](src/opendr_perception/README.md#face-detection-ros-node)
4. [Face Recognition](src/opendr_perception/README.md#face-recognition-ros-node)
5. [2D Object Detection](src/opendr_perception/README.md#2d-object-detection-ros-nodes)
6. [2D Object Tracking](src/opendr_perception/README.md#2d-object-tracking-ros-nodes)
7. [Panoptic Segmentation](src/opendr_perception/README.md#panoptic-segmentation-ros-node)
8. [Semantic Segmentation](src/opendr_perception/README.md#semantic-segmentation-ros-node)
9. [Landmark-based Facial Expression Recognition](src/opendr_perception/README.md#landmark-based-facial-expression-recognition-ros-node)
10. [Skeleton-based Human Action Recognition](src/opendr_perception/README.md#skeleton-based-human-action-recognition-ros-node)
11. [Video Human Activity Recognition](src/opendr_perception/README.md#video-human-activity-recognition-ros-node)
## RGB + Infrared input
1. [End-to-End Multi-Modal Object Detection (GEM)](src/opendr_perception/README.md#2d-object-detection-gem-ros-node)
## RGBD input
1. [RGBD Hand Gesture Recognition](src/opendr_perception/README.md#rgbd-hand-gesture-recognition-ros-node)
## RGB + Audio input
1. [Audiovisual Emotion Recognition](src/opendr_perception/README.md#audiovisual-emotion-recognition-ros-node)
## Audio input
1. [Speech Command Recognition](src/opendr_perception/README.md#speech-command-recognition-ros-node)
## Point cloud input
1. [3D Object Detection Voxel](src/opendr_perception/README.md#3d-object-detection-voxel-ros-node)
2. [3D Object Tracking AB3DMOT](src/opendr_perception/README.md#3d-object-tracking-ab3dmot-ros-node)
## Biosignal input
1. [Heart Anomaly Detection](src/opendr_perception/README.md#heart-anomaly-detection-ros-node)<|MERGE_RESOLUTION|>--- conflicted
+++ resolved
@@ -6,50 +6,6 @@
 The instructions that follow target ROS Noetic, but can easily be modified for ROS Melodic by swapping out the version name.
 This workspace contains the `opendr_bridge` package, which provides message definitions for ROS-compatible OpenDR data types,
 as well the `ROSBridge` class which provides an interface to convert OpenDR data types and targets into ROS-compatible
-<<<<<<< HEAD
-ones similar to CvBridge. You can find more information in the corresponding [documentation](../../docs/reference/rosbridge.md).
-
-
-## Setup
-For running a minimal working example you can follow the instructions below:
-
-0. Source the necessary distribution tools:
-
-   ```source /opt/ros/noetic/setup.bash```
-
-1. Make sure you are inside opendr_ws
-2. If you are planning to use a usb camera for the demos, install the corresponding package and its dependencies (Note that usb_cam package cannot be installed on Nvidia embedded devices):
-   
-```shell
-cd src
-git clone https://github.com/ros-drivers/usb_cam
-cd ..
-rosdep install --from-paths src/ --ignore-src
-```
-3. Install the following dependencies, required in order to use the OpenDR ROS tools (On Nvidia embedded devices skip to 6.):
-```shell
-sudo apt-get install ros-noetic-vision-msgs ros-noetic-geometry-msgs ros-noetic-sensor-msgs ros-noetic-audio-common-msgs
-```
-4. Build the packages inside workspace
-```shell
-catkin_make
-```
-5. Source the workspace and you are ready to go!
-```shell
-source devel/setup.bash
-```
-6. Nvidia embedded devices: install vision_opencv:
-```shell
-cd ./projects/opendr_ws/src
-git clone https://github.com/ros-perception/vision_opencv
-cd ..
-catkin_make
-```
-Then source the workspace:
-```shell
-source devel/setup.bash
-```
-=======
 ones similar to CvBridge. You can find more information in the corresponding [documentation](../../docs/reference/opendr-ros-bridge.md).
 
 
@@ -104,7 +60,6 @@
 
 **For first time users we suggest reading the introductory sections (prerequisites and notes) first.**
 
->>>>>>> c603ee06
 ## Structure
 
 Currently, apart from tools, opendr_ws contains the following ROS nodes (categorized according to the input they receive):
