--- conflicted
+++ resolved
@@ -50,9 +50,6 @@
 9. Video Human Activity Recognition
 10. Landmark-based Facial Expression Recognition
 11. Skeleton-based Human Action Recognition
-<<<<<<< HEAD
-14. Voxel Object Detection 3D
-15. AB3DMOT Object Tracking 3D
-=======
 12. Speech Command Recognition
->>>>>>> aa2eff28
+13. Voxel Object Detection 3D
+14. AB3DMOT Object Tracking 3D