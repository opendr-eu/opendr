# opendr_ws

## Description
This ROS workspace contains ROS nodes and tools developed by OpenDR project. Currently, ROS nodes are compatible with ROS Noetic.
This workspace contains the `ros_bridge` package, which provides message definitions for ROS-compatible OpenDR data types,
as well the `ROSBridge` class which provides an interface to convert OpenDR data types and targets into ROS-compatible
ones similar to CvBridge. You can find more information in the corresponding [documentation](../../docs/reference/rosbridge.md).


## Setup
For running a minimal working example you can follow the instructions below:

0. Source the necessary distribution tools:

   ```source /opt/ros/noetic/setup.bash```

1. Make sure you are inside opendr_ws
2. If you are planning to use a usb camera for the demos, install the corresponding package:

```shell
cd src
git clone https://github.com/ros-drivers/usb_cam
cd ..
```
3. Install the following dependencies, required in order to use the OpenDR ROS tools:
```shell
sudo apt-get install ros-noetic-vision-msgs ros-noetic-geometry-msgs ros-noetic-sensor-msgs ros-noetic-audio-common-msgs
```
4. Build the packages inside workspace
```shell
catkin_make
```
5. Source the workspace and you are ready to go!
```shell
source devel/setup.bash
```
## Structure

Currently, apart from tools, opendr_ws contains the following ROS nodes:

### [Perception](src/perception/README.md)
1. Pose Estimation
2. 2D Object Detection
3. Face Detection
4. Panoptic Segmentation
5. Face Recognition
6. Semantic Segmentation
7. RGBD Hand Gesture Recognition
8. Heart Anomaly Detection
9. Video Human Activity Recognition
10. Landmark-based Facial Expression Recognition
11. Skeleton-based Human Action Recognition
12. Speech Command Recognition
<<<<<<< HEAD
13. FairMOT Object Tracking 2D
14. Deep Sort Object Tracking 2D
=======
13. Voxel Object Detection 3D
14. AB3DMOT Object Tracking 3D
>>>>>>> fb6124a8
<|MERGE_RESOLUTION|>--- conflicted
+++ resolved
@@ -51,10 +51,7 @@
 10. Landmark-based Facial Expression Recognition
 11. Skeleton-based Human Action Recognition
 12. Speech Command Recognition
-<<<<<<< HEAD
-13. FairMOT Object Tracking 2D
-14. Deep Sort Object Tracking 2D
-=======
 13. Voxel Object Detection 3D
 14. AB3DMOT Object Tracking 3D
->>>>>>> fb6124a8
+15. FairMOT Object Tracking 2D
+16. Deep Sort Object Tracking 2D