# Copyright 2020-2021 OpenDR European Project
#
# Licensed under the Apache License, Version 2.0 (the "License");
# you may not use this file except in compliance with the License.
# You may obtain a copy of the License at
#
#     http://www.apache.org/licenses/LICENSE-2.0
#
# Unless required by applicable law or agreed to in writing, software
# distributed under the License is distributed on an "AS IS" BASIS,
# WITHOUT WARRANTIES OR CONDITIONS OF ANY KIND, either express or implied.
# See the License for the specific language governing permissions and
# limitations under the License.

from opendr.engine.data import Image
<<<<<<< HEAD
from opendr.engine.target import Pose, BoundingBoxList, BoundingBox
=======
from opendr.engine.target import Pose, BoundingBox, BoundingBoxList
>>>>>>> d12a621b
import numpy as np
from cv_bridge import CvBridge
from vision_msgs.msg import Detection2DArray, Detection2D, BoundingBox2D, ObjectHypothesisWithPose
from geometry_msgs.msg import Pose2D


class ROSBridge:
    """
    This class provides an interface to convert OpenDR data types and targets into ROS-compatible ones similar to CvBridge.
    For each data type X two methods are provided:
    from_ros_X: which converts the ROS equivalent of X into OpenDR data type
    to_ros_X: which converts the OpenDR data type into the ROS equivalent of X
    """

    def __init__(self):
        self._cv_bridge = CvBridge()

    def from_ros_image(self, message, encoding='bgr8'):
        """
        Converts a ROS Image into an OpenDR image
        :param message: ROS image to be converted
        :type message: sensor_msgs.msg.Img
        :param encoding: encoding to be used for the conversion (inherited from CvBridge)
        :type encoding: str
        :return: OpenDR image
        :rtype: engine.data.Image
        """
        cv_image = self._cv_bridge.imgmsg_to_cv2(message, desired_encoding=encoding)
        image = Image(np.asarray(cv_image, dtype=np.uint8))
        return image

    def to_ros_image(self, image, encoding='bgr8'):
        """
        Converts an OpenDR image into a ROS image
        :param image: OpenDR image to be converted
        :type image: engine.data.Image
        :param encoding: encoding to be used for the conversion (inherited from CvBridge)
        :type encoding: str
        :return: ROS image
        :rtype: sensor_msgs.msg.Img
        """
        message = self._cv_bridge.cv2_to_imgmsg(image, encoding=encoding)
        return message

    def to_ros_pose(self, pose):
        """
        Converts an OpenDR pose into a Detection2DArray msg that can carry the same information
        Each keypoint is represented as a bbox centered at the keypoint with zero width/height. The subject id is also
        embedded on each keypoint (stored in ObjectHypothesisWithPose).
        :param pose: OpenDR pose to be converted
        :type pose: engine.target.Pose
        :return: ROS message with the pose
        :rtype: vision_msgs.msg.Detection2DArray
        """
        data = pose.data
        keypoints = Detection2DArray()
        for i in range(data.shape[0]):
            keypoint = Detection2D()
            keypoint.bbox = BoundingBox2D()
            keypoint.results.append(ObjectHypothesisWithPose())
            keypoint.bbox.center = Pose2D()
            keypoint.bbox.center.x = data[i][0]
            keypoint.bbox.center.y = data[i][1]
            keypoint.bbox.size_x = 0
            keypoint.bbox.size_y = 0
            keypoint.results[0].id = pose.id
            if pose.confidence:
                keypoint.results[0].score = pose.confidence
            keypoints.detections.append(keypoint)
        return keypoints

    def from_ros_pose(self, ros_pose):
        """
        Converts a ROS message with pose payload into an OpenDR pose
        :param ros_pose: the pose to be converted (represented as vision_msgs.msg.Detection2DArray)
        :type ros_pose: vision_msgs.msg.Detection2DArray
        :return: an OpenDR pose
        :rtype: engine.target.Pose
        """
        keypoints = ros_pose.detections
        data = []
        pose_id, confidence = None, None

        for keypoint in keypoints:
            data.append(keypoint.bbox.center.x)
            data.append(keypoint.bbox.center.y)
            confidence = keypoint.results[0].score
            pose_id = keypoint.results[0].id
        data = np.asarray(data).reshape((-1, 2))

        pose = Pose(data, confidence)
        pose.id = pose_id
        return pose

<<<<<<< HEAD
    def to_ros_boxes(self, box_list):
        """
        Converts an OpenDR BoundingBoxList into a Detection2DArray msg that can carry the same information.
        Each bounding box is represented by its center coordinates as well as its width/height dimensions.
        :param box_list: OpenDR bounding boxes to be converted
        :type box_list: engine.target.BoundingBoxList
        :return: ROS message with the bounding boxes
        :rtype: vision_msgs.msg.Detection2DArray
        """
        boxes = box_list.data
        ros_boxes = Detection2DArray()
        for idx, box in enumerate(boxes):
            ros_box = Detection2D()
            ros_box.bbox = BoundingBox2D()
            ros_box.results.append(ObjectHypothesisWithPose())
            ros_box.bbox.center = Pose2D()
            ros_box.bbox.center.x = box.left + box.width / 2.
            ros_box.bbox.center.y = box.top + box.height / 2.
            ros_box.bbox.size_x = box.width
            ros_box.bbox.size_y = box.height
            ros_box.results[0].id = box.name
            if box.confidence:
                ros_box.results[0].score = box.confidence
            ros_boxes.detections.append(ros_box)
        return ros_boxes

    def from_ros_boxes(self, ros_detections):
        """
        Converts a ROS message with bounding boxes into an OpenDR BoundingBoxList
        :param ros_detections: the boxes to be converted (represented as vision_msgs.msg.Detection2DArray)
        :type ros_detections: vision_msgs.msg.Detection2DArray
        :return: an OpenDR BoundingBoxList
        :rtype: engine.target.BoundingBoxList
        """
        ros_boxes = ros_detections.detections
        bboxes = BoundingBoxList(boxes=[])

        for idx, box in enumerate(ros_boxes):
            width = box.bbox.size_x
            height = box.bbox.size_y
            left = box.bbox.center.x - width / 2.
            top = box.bbox.center.y - height / 2.
            id = box.results[0].id
            bbox = BoundingBox(top=top, left=left, width=width, height=height, name=id)
            bboxes.data.append(bbox)

        return bboxes
=======
    def to_ros_bounding_box_list(self, bounding_box_list):
        """
        Converts an OpenDR bounding_box_list into a Detection2DArray msg that can carry the same information
        The object class is also embedded on each bounding box (stored in ObjectHypothesisWithPose).
        :param bounding_box_list: OpenDR bounding_box_list to be converted
        :type bounding_box_list: engine.target.BoundingBoxList
        :return: ROS message with the bounding box list
        :rtype: vision_msgs.msg.Detection2DArray
        """
        detections = Detection2DArray()
        for bounding_box in bounding_box_list:
            detection = Detection2D()
            detection.bbox = BoundingBox2D()
            detection.results.append(ObjectHypothesisWithPose())
            detection.bbox.center = Pose2D()
            detection.bbox.center.x = bounding_box.left + bounding_box.width / 2.0
            detection.bbox.center.y = bounding_box.top + bounding_box.height / 2.0
            detection.bbox.size_x = bounding_box.width
            detection.bbox.size_y = bounding_box.height
            detection.results[0].id = bounding_box.name
            detection.results[0].score = bounding_box.confidence
            detections.detections.append(detection)
        return detections

    def from_ros_bounding_box_list(self, ros_detection_2d_array):
        """
        Converts a ROS message with bounding box list payload into an OpenDR pose
        :param ros_detection_2d_array: the bounding boxes to be converted (represented as vision_msgs.msg.Detection2DArray)
        :type ros_detection_2d_array: vision_msgs.msg.Detection2DArray
        :return: an OpenDR bounding box list
        :rtype: engine.target.BoundingBoxList
        """
        detections = ros_detection_2d_array.detections
        boxes = []

        for detection in detections:
            width = detection.bbox.size_x
            height = detection.bbox.size_y
            left = detection.bbox.center.x - width / 2.0
            top = detection.bbox.center.y - height / 2.0
            name = detection.results[0].id
            score = detection.results[0].confidence
            boxes.append(BoundingBox(name, left, top, width, height, score))
        bounding_box_list = BoundingBoxList(boxes)
        return bounding_box_list
>>>>>>> d12a621b
<|MERGE_RESOLUTION|>--- conflicted
+++ resolved
@@ -13,11 +13,7 @@
 # limitations under the License.
 
 from opendr.engine.data import Image
-<<<<<<< HEAD
-from opendr.engine.target import Pose, BoundingBoxList, BoundingBox
-=======
 from opendr.engine.target import Pose, BoundingBox, BoundingBoxList
->>>>>>> d12a621b
 import numpy as np
 from cv_bridge import CvBridge
 from vision_msgs.msg import Detection2DArray, Detection2D, BoundingBox2D, ObjectHypothesisWithPose
@@ -112,7 +108,6 @@
         pose.id = pose_id
         return pose
 
-<<<<<<< HEAD
     def to_ros_boxes(self, box_list):
         """
         Converts an OpenDR BoundingBoxList into a Detection2DArray msg that can carry the same information.
@@ -160,7 +155,7 @@
             bboxes.data.append(bbox)
 
         return bboxes
-=======
+
     def to_ros_bounding_box_list(self, bounding_box_list):
         """
         Converts an OpenDR bounding_box_list into a Detection2DArray msg that can carry the same information
@@ -205,5 +200,4 @@
             score = detection.results[0].confidence
             boxes.append(BoundingBox(name, left, top, width, height, score))
         bounding_box_list = BoundingBoxList(boxes)
-        return bounding_box_list
->>>>>>> d12a621b
+        return bounding_box_list