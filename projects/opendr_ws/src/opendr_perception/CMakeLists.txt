--- conflicted
+++ resolved
@@ -28,16 +28,6 @@
 #############
 
 catkin_install_python(PROGRAMS
-<<<<<<< HEAD
-   scripts/pose_estimation.py
-   scripts/fall_detection.py
-   scripts/object_detection_2d_nanodet.py
-   scripts/object_detection_2d_yolov5.py
-   scripts/object_detection_2d_detr.py
-   scripts/object_detection_2d_gem.py
-   scripts/semantic_segmentation_bisenet.py
-   scripts/point_cloud_2_publisher.py
-=======
    scripts/pose_estimation_node.py
    scripts/fall_detection_node.py
    scripts/object_detection_2d_nanodet_node.py
@@ -45,7 +35,7 @@
    scripts/object_detection_2d_detr_node.py
    scripts/object_detection_2d_gem_node.py
    scripts/semantic_segmentation_bisenet_node.py
+   scripts/point_cloud_2_publisher.py
    scripts/object_tracking_2d_siamrpn.py
->>>>>>> 58a90675
    DESTINATION ${CATKIN_PACKAGE_BIN_DESTINATION}
  )