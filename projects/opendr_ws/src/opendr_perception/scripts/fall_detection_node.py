--- conflicted
+++ resolved
@@ -16,19 +16,12 @@
 import cv2
 import argparse
 import torch
-<<<<<<< HEAD
 from numpy import ndarray
-=======
->>>>>>> bcb181cb
 from time import perf_counter
 
 import rospy
 from std_msgs.msg import Float32
-<<<<<<< HEAD
 from vision_msgs.msg import Detection2D
-=======
-from vision_msgs.msg import Detection2DArray
->>>>>>> bcb181cb
 from sensor_msgs.msg import Image as ROS_Image
 from opendr_bridge import ROSBridge
 from opendr_bridge.msg import OpenDRPose2D
@@ -42,7 +35,6 @@
 
 class FallDetectionNode:
 
-<<<<<<< HEAD
     def __init__(self, input_rgb_image_topic=None,
                  input_pose_topic="/opendr/poses",
                  output_rgb_image_topic="/opendr/image_fallen_annotated",
@@ -50,11 +42,6 @@
                  performance_topic=None,
                  device="cuda",
                  num_refinement_stages=2, use_stride=False, half_precision=False):
-=======
-    def __init__(self, input_rgb_image_topic="/usb_cam/image_raw",
-                 output_rgb_image_topic="/opendr/image_fallen_annotated", detections_topic="/opendr/fallen",
-                 performance_topic=None, device="cuda", num_refinement_stages=2, use_stride=False, half_precision=False):
->>>>>>> bcb181cb
         """
         Creates a ROS Node for rule-based fall detection via pose estimation.
         :param input_rgb_image_topic: Topic from which we are reading the input image
@@ -70,11 +57,7 @@
         :param performance_topic: Topic to which we are publishing performance information (if None, no performance
         message is published)
         :type performance_topic:  str
-<<<<<<< HEAD
         :param device: device on which we are running pose estimation inference ('cpu' or 'cuda')
-=======
-        :param device: device on which we are running inference ('cpu' or 'cuda')
->>>>>>> bcb181cb
         :type device: str
         :param num_refinement_stages: Specifies the number of pose estimation refinement stages are added on the
         model's head, including the initial stage. Can be 0, 1 or 2, with more stages meaning slower and more accurate
@@ -118,16 +101,7 @@
         else:
             self.input_pose_topic = None
 
-<<<<<<< HEAD
         self.fall_publisher = rospy.Publisher(detections_topic, Detection2D, queue_size=1)
-=======
-        if performance_topic is not None:
-            self.performance_publisher = rospy.Publisher(performance_topic, Float32, queue_size=1)
-        else:
-            self.performance_publisher = None
-
-        self.bridge = ROSBridge()
->>>>>>> bcb181cb
 
         self.bridge = ROSBridge()
 
@@ -185,11 +159,7 @@
         :param data: Input image message
         :type data: sensor_msgs.msg.Image
         """
-<<<<<<< HEAD
         if self.image_performance_publisher:
-=======
-        if self.performance_publisher:
->>>>>>> bcb181cb
             start_time = perf_counter()
         # Convert sensor_msgs.msg.Image into OpenDR Image
         image = self.bridge.from_ros_image(data, encoding='bgr8')
@@ -197,11 +167,6 @@
         # Run fall detection
         detections = self.fall_detector.infer(image)
 
-<<<<<<< HEAD
-=======
-        bboxes = BoundingBoxList([])
-        fallen_pose_id = 0
->>>>>>> bcb181cb
         for detection in detections:
             fallen = detection[0].data
             pose = detection[1]
@@ -219,24 +184,11 @@
                                                                            name=fallen, score=pose.confidence)))
 
             if fallen == 1:
-<<<<<<< HEAD
                 if self.image_publisher is not None:
                     if type(image) != ndarray:
                         # Get an OpenCV image back
                         image = image.opencv()
-=======
-                pose = detection[1]
-                x, y, w, h = get_bbox(pose)
-                if self.performance_publisher:
-                    end_time = perf_counter()
-                    fps = 1.0 / (end_time - start_time)  # NOQA
-                    fps_msg = Float32()
-                    fps_msg.data = fps
-                    self.performance_publisher.publish(fps_msg)
-                if self.image_publisher is not None:
-                    # Get an OpenCV image back
-                    image = image.opencv()
->>>>>>> bcb181cb
+
                     # Paint person bounding box inferred from pose
                     color = (0, 0, 255)
                     cv2.rectangle(image, (x, y), (x + w, y + h), color, 2)
@@ -255,7 +207,6 @@
                         type=lambda value: value if value.lower() != "none" else None,
                         default="/opendr/poses")
     parser.add_argument("-d", "--detections_topic", help="Topic name for detection messages",
-<<<<<<< HEAD
                         type=str, default="/opendr/fallen")
     parser.add_argument("-ii", "--input_rgb_image_topic", help="Topic name for input rgb image, used for visualization",
                         type=str, default=None)
@@ -265,13 +216,6 @@
                         type=str, default=None)
     parser.add_argument("--device", help="Device to use for pose estimation which runs when an input_rgb_image_topic "
                                          "is provided, either \"cpu\" or \"cuda\", defaults to \"cuda\"",
-=======
-                        type=lambda value: value if value.lower() != "none" else None,
-                        default="/opendr/fallen")
-    parser.add_argument("--performance_topic", help="Topic name for performance messages, disabled (None) by default",
-                        type=str, default=None)
-    parser.add_argument("--device", help="Device to use, either \"cpu\" or \"cuda\", defaults to \"cuda\"",
->>>>>>> bcb181cb
                         type=str, default="cuda", choices=["cuda", "cpu"])
     parser.add_argument("--accelerate", help="Enables acceleration flags for pose estimation which runs when an "
                                              "input_rgb_image_topic is provided (e.g., stride)",
