# OpenDR Perception Package

This package contains ROS nodes related to the perception package of OpenDR.

---

## Prerequisites

Before you can run any of the package's ROS nodes, some prerequisites need to be fulfilled:
1. First of all, you need to [set up the required packages, build and source your workspace.](../../README.md#first-time-setup)
2. Start roscore by running `roscore &`, if you haven't already done so.
3. _(Optional for nodes with [RGB input](#rgb-input-nodes))_

    For basic usage and testing, all the toolkit's ROS nodes that use RGB images are set up to expect input from a basic webcam using the default package `usb_cam`, which is installed with the toolkit.
    You can run the webcam node in the terminal with the workspace sourced using:
    ```shell
    rosrun usb_cam usb_cam_node &
    ```
    By default, the USB cam node publishes images on `/usb_cam/image_raw` and the RGB input nodes subscribe to this topic if not provided with an input topic argument.
    As explained for each node below, you can modify the topics via arguments, so if you use any other node responsible for publishing images, **make sure to change the input topic accordingly.**

---

## Notes

- ### Display output images with rqt_image_view
    For any node that outputs images, `rqt_image_view` can be used to display them by running the following command:
    ```shell
    rosrun rqt_image_view rqt_image_view &
    ```
    A window will appear, where the topic that you want to view can be selected from the drop-down menu on the top-left area of the window.
    Refer to each node's documentation below to find out the default output image topic, where applicable, and select it on the drop-down menu of rqt_image_view.

- ### Echo node output
    All OpenDR nodes publish some kind of detection message, which can be echoed by running the following command:
    ```shell
    rostopic echo /opendr/topic_name
    ```
    You can find out the default topic name for each node, in its documentation below.

- ### Increase performance by disabling output
    Optionally, nodes can be modified via command line arguments, which are presented for each node separately below.
    Generally, arguments give the option to change the input and output topics, the device the node runs on (CPU or GPU), etc.
    When a node publishes on several topics, where applicable, a user can opt to disable one or more of the outputs by providing `None` in the corresponding output topic.
    This disables publishing on that topic, forgoing some operations in the node, which might increase its performance.

    _An example would be to disable the output annotated image topic in a node when visualization is not needed and only use the detection message in another node, thus eliminating the OpenCV operations._

- ### Logging the node performance in the console
   OpenDR provides the utility [performance node](#performance-ros-node) to log performance messages in the console for the running node.
   You can set the `performance_topic` of the node you are using and also run the performance node to get the time it takes for the
   node to process a single input and its average speed expressed in frames per second.

- ### An example diagram of OpenDR nodes running
    ![Pose Estimation ROS node running diagram](../../images/opendr_node_diagram.png)
    - On the left, the `usb_cam` node can be seen, which is using a system camera to publish images on the `/usb_cam/image_raw` topic.
    - In the middle, OpenDR's pose estimation node is running taking as input the published image. By default, the node has its input topic set to `/usb_cam/image_raw`.
    - To the right the two output topics of the pose estimation node can be seen.
    The bottom topic `/opendr/image_pose_annotated` is the annotated image which can be easily viewed with `rqt_image_view` as explained earlier.
    The other topic `/opendr/poses` is the detection message which contains the detected poses' detailed information.
    This message can be easily viewed by running `rostopic echo /opendr/poses` in a terminal with the OpenDR ROS workspace sourced.

<!-- - ### Other notes -->

----
## RGB input nodes

### Pose Estimation ROS Node

You can find the pose estimation ROS node python script [here](./scripts/pose_estimation_node.py) to inspect the code and modify it as you wish to fit your needs.
The node makes use of the toolkit's [pose estimation tool](../../../../src/opendr/perception/pose_estimation/lightweight_open_pose/lightweight_open_pose_learner.py) whose documentation can be found [here](../../../../docs/reference/lightweight-open-pose.md).
The node publishes the detected poses in [OpenDR's 2D pose message format](../opendr_bridge/msg/OpenDRPose2D.msg), which saves a list of [OpenDR's keypoint message format](../opendr_bridge/msg/OpenDRPose2DKeypoint.msg).

#### Instructions for basic usage:

1. Start the node responsible for publishing images. If you have a USB camera, then you can use the `usb_cam_node` as explained in the [prerequisites above](#prerequisites).

2. You are then ready to start the pose detection node:
    ```shell
    rosrun opendr_perception pose_estimation_node.py
    ```
    The following optional arguments are available:
   - `-h or --help`: show a help message and exit
   - `-i or --input_rgb_image_topic INPUT_RGB_IMAGE_TOPIC`: topic name for input RGB image (default=`/usb_cam/image_raw`)
   - `-o or --output_rgb_image_topic OUTPUT_RGB_IMAGE_TOPIC`: topic name for output annotated RGB image, `None` to stop the node from publishing on this topic (default=`/opendr/image_pose_annotated`)
   - `-d or --detections_topic DETECTIONS_TOPIC`: topic name for detection messages, `None` to stop the node from publishing on this topic (default=`/opendr/poses`)
   - `--performance_topic PERFORMANCE_TOPIC`: topic name for performance messages (default=`None`, disabled)
   - `--device DEVICE`: device to use, either `cpu` or `cuda`, falls back to `cpu` if GPU or CUDA is not found (default=`cuda`)
   - `--accelerate`: acceleration flag that causes pose estimation to run faster but with less accuracy

3. Default output topics:
   - Output images: `/opendr/image_pose_annotated`
   - Detection messages: `/opendr/poses`

   For viewing the output, refer to the [notes above.](#notes)

### High Resolution Pose Estimation ROS Node

You can find the high resolution pose estimation ROS node python script [here](./scripts/hr_pose_estimation_node.py) to inspect the code and modify it as you wish to fit your needs.
The node makes use of the toolkit's [high resolution pose estimation tool](../../../../src/opendr/perception/pose_estimation/hr_pose_estimation/high_resolution_learner.py) whose documentation can be found [here](../../../../docs/reference/high-resolution-pose-estimation.md).
The node publishes the detected poses in [OpenDR's 2D pose message format](../opendr_bridge/msg/OpenDRPose2D.msg), which saves a list of [OpenDR's keypoint message format](../opendr_bridge/msg/OpenDRPose2DKeypoint.msg).

#### Instructions for basic usage:

1. Start the node responsible for publishing images. If you have a USB camera, then you can use the `usb_cam_node` as explained in the [prerequisites above](#prerequisites).

2. You are then ready to start the high resolution pose detection node:
    ```shell
    rosrun opendr_perception hr_pose_estimation_node.py
    ```
    The following optional arguments are available:
   - `-h, --help`: show a help message and exit
   - `-i or --input_rgb_image_topic INPUT_RGB_IMAGE_TOPIC`: topic name for input RGB image (default=`/usb_cam/image_raw`)
   - `-o or --output_rgb_image_topic OUTPUT_RGB_IMAGE_TOPIC`: topic name for output annotated RGB image, `None` to stop the node from publishing on this topic (default=`/opendr/image_pose_annotated`)
   - `-d or --detections_topic DETECTIONS_TOPIC`: topic name for detection messages, `None` to stop the node from publishing on this topic (default=`/opendr/poses`)
   - `--performance_topic PERFORMANCE_TOPIC`: topic name for performance messages (default=`None`, disabled)
   - `--device DEVICE`: Device to use, either `cpu` or `cuda`, falls back to `cpu` if GPU or CUDA is not found (default=`cuda`)
   - `--accelerate`: Acceleration flag that causes pose estimation to run faster but with less accuracy

3. Default output topics:
   - Output images: `/opendr/image_pose_annotated`
   - Detection messages: `/opendr/poses`

   For viewing the output, refer to the [notes above.](#notes)

### Fall Detection ROS Node

You can find the fall detection ROS node python script [here](./scripts/fall_detection_node.py) to inspect the code and modify it as you wish to fit your needs.
The node makes use of the toolkit's [fall detection tool](../../../../src/opendr/perception/fall_detection/fall_detector_learner.py) whose documentation can be found [here](../../../../docs/reference/fall-detection.md).
Fall detection is rule-based and works on top of pose estimation.

This node normally runs on `detection mode` where it subscribes to a topic of OpenDR poses and detects whether the poses are fallen persons or not.
By providing an image topic the node runs on `visualization mode`. It also gets images, performs pose estimation internally and visualizes the output on an output image topic.
Note that when providing an image topic the node has significantly worse performance in terms of speed, due to running pose estimation internally.

- #### Instructions for basic usage in `detection mode`:

1. Start the node responsible for publishing poses. Refer to the [pose estimation node above](#pose-estimation-ros-node).

2. You are then ready to start the fall detection node:

    ```shell
    rosrun opendr_perception fall_detection_node.py
    ```
    The following optional arguments are available and relevant for running fall detection on pose messages only:
   - `-h or --help`: show a help message and exit
   - `-ip or --input_pose_topic INPUT_POSE_TOPIC`: topic name for input pose, `None` to stop the node from running detections on pose messages (default=`/opendr/poses`)
   - `-d or --detections_topic DETECTIONS_TOPIC`: topic name for detection messages (default=`/opendr/fallen`)
   - `--performance_topic PERFORMANCE_TOPIC`: topic name for performance messages, note that performance will be published to `PERFORMANCE_TOPIC/fallen` (default=`None`, disabled)

3. Detections are published on the `detections_topic`

- #### Instructions for `visualization mode`:

1. Start the node responsible for publishing images. If you have a USB camera, then you can use the `usb_cam_node` as explained in the [prerequisites above](#prerequisites).

2. You are then ready to start the fall detection node in `visualization mode`, which needs an input image topic to be provided:

    ```shell
    rosrun opendr_perception fall_detection_node.py -ii /usb_cam/image_raw
    ```
    The following optional arguments are available and relevant for running fall detection on images. Note that the
`input_rgb_image_topic` is required for running in `visualization mode`:
   - `-h or --help`: show a help message and exit
   - `-ii or --input_rgb_image_topic INPUT_RGB_IMAGE_TOPIC`: topic name for input RGB image (default=`None`)
   - `-o or --output_rgb_image_topic OUTPUT_RGB_IMAGE_TOPIC`: topic name for output annotated RGB image (default=`/opendr/image_fallen_annotated`)
   - `-d or --detections_topic DETECTIONS_TOPIC`: topic name for detection messages (default=`/opendr/fallen`)
   - `--performance_topic PERFORMANCE_TOPIC`: topic name for performance messages, note that performance will be published to `PERFORMANCE_TOPIC/image` (default=`None`, disabled)
   - `--device DEVICE`: device to use, either `cpu` or `cuda`, falls back to `cpu` if GPU or CUDA is not found (default=`cuda`)
   - `--accelerate`: acceleration flag that causes pose estimation that runs internally to run faster but with less accuracy

- Default output topics:
  - Detection messages: `/opendr/fallen`
  - Output images: `/opendr/image_fallen_annotated`

  For viewing the output, refer to the [notes above.](#notes)

**Notes**

Note that when the node runs on the default `detection mode` it is significantly faster than when it is provided with an 
input image topic. However, pose estimation needs to be performed externally on another node which publishes poses.
When an input image topic is provided and the node runs in `visualization mode`, it runs pose estimation internally, and 
consequently it is recommended to only use it for testing purposes and not run other pose estimation nodes in parallel.
The node can run in both modes in parallel or only on one of the two. To run the node only on `visualization mode` provide
the argument `-ip None` to disable the `detection mode`. Detection messages on `detections_topic` are published in both modes.

### Wave Detection ROS Node

You can find the wave detection ROS node python script [here](./scripts/wave_detection_node.py) to inspect the code and modify it as you wish to fit your needs.
The node is based on a [wave detection demo of the Lightweight OpenPose tool](../../../../projects/python/perception/pose_estimation/lightweight_open_pose/demos/wave_detection_demo.py).
Wave detection is rule-based and works on top of pose estimation.

This node normally runs on `detection mode` where it subscribes to a topic of OpenDR poses and detects whether the poses are waving or not.
By providing an image topic the node runs on `visualization mode`. It also gets images, performs pose estimation internally and visualizes the output on an output image topic.
Note that when providing an image topic the node has significantly worse performance in terms of speed, due to running pose estimation internally.

- #### Instructions for basic usage in `detection mode`:

1. Start the node responsible for publishing poses. Refer to the [pose estimation node above](#pose-estimation-ros-node).

2. You are then ready to start the wave detection node:

    ```shell
    rosrun opendr_perception wave_detection_node.py
    ```
    The following optional arguments are available and relevant for running fall detection on pose messages only:
   - `-h or --help`: show a help message and exit
   - `-ip or --input_pose_topic INPUT_POSE_TOPIC`: topic name for input pose, `None` to stop the node from running detections on pose messages (default=`/opendr/poses`)
   - `-d or --detections_topic DETECTIONS_TOPIC`: topic name for detection messages (default=`/opendr/wave`)
   - `--performance_topic PERFORMANCE_TOPIC`: topic name for performance messages, note that performance will be published to `PERFORMANCE_TOPIC/wave` (default=`None`, disabled)

3. Detections are published on the `detections_topic`

- #### Instructions for `visualization mode`:

1. Start the node responsible for publishing images. If you have a USB camera, then you can use the `usb_cam_node` as explained in the [prerequisites above](#prerequisites).

2. You are then ready to start the wave detection node in `visualization mode`, which needs an input image topic to be provided:

    ```shell
    rosrun opendr_perception wave_detection_node.py -ii /usb_cam/image_raw
    ```
    The following optional arguments are available and relevant for running wave detection on images. Note that the
`input_rgb_image_topic` is required for running in `visualization mode`:
   - `-h or --help`: show a help message and exit
   - `-ii or --input_rgb_image_topic INPUT_RGB_IMAGE_TOPIC`: topic name for input RGB image (default=`None`)
   - `-o or --output_rgb_image_topic OUTPUT_RGB_IMAGE_TOPIC`: topic name for output annotated RGB image (default=`/opendr/image_wave_annotated`)
   - `-d or --detections_topic DETECTIONS_TOPIC`: topic name for detection messages (default=`/opendr/wave`)
   - `--performance_topic PERFORMANCE_TOPIC`: topic name for performance messages, note that performance will be published to `PERFORMANCE_TOPIC/image` (default=`None`, disabled)
   - `--device DEVICE`: device to use, either `cpu` or `cuda`, falls back to `cpu` if GPU or CUDA is not found (default=`cuda`)
   - `--accelerate`: acceleration flag that causes pose estimation that runs internally to run faster but with less accuracy

- Default output topics:
  - Detection messages: `/opendr/wave`
  - Output images: `/opendr/image_wave_annotated`

  For viewing the output, refer to the [notes above.](#notes)

**Notes**

Note that when the node runs on the default `detection mode` it is significantly faster than when it is provided with an 
input image topic. However, pose estimation needs to be performed externally on another node which publishes poses.
When an input image topic is provided and the node runs in `visualization mode`, it runs pose estimation internally, and 
consequently it is recommended to only use it for testing purposes and not run other pose estimation nodes in parallel.
The node can run in both modes in parallel or only on one of the two. To run the node only on `visualization mode` provide
the argument `-ip None` to disable the `detection mode`. Detection messages on `detections_topic` are published in both modes.

### Face Detection ROS Node

The face detection ROS node supports both the ResNet and MobileNet versions, the latter of which performs masked face detection as well.

You can find the face detection ROS node python script [here](./scripts/face_detection_retinaface_node.py) to inspect the code and modify it as you wish to fit your needs.
The node makes use of the toolkit's [face detection tool](../../../../src/opendr/perception/object_detection_2d/retinaface/retinaface_learner.py) whose documentation can be found [here](../../../../docs/reference/face-detection-2d-retinaface.md).

#### Instructions for basic usage:

1. Start the node responsible for publishing images. If you have a USB camera, then you can use the `usb_cam_node` as explained in the [prerequisites above](#prerequisites).

2. You are then ready to start the face detection node

    ```shell
    rosrun opendr_perception face_detection_retinaface_node.py
    ```
    The following optional arguments are available:
   - `-h or --help`: show a help message and exit
   - `-i or --input_rgb_image_topic INPUT_RGB_IMAGE_TOPIC`: topic name for input RGB image (default=`/usb_cam/image_raw`)
   - `-o or --output_rgb_image_topic OUTPUT_RGB_IMAGE_TOPIC`: topic name for output annotated RGB image, `None` to stop the node from publishing on this topic (default=`/opendr/image_faces_annotated`)
   - `-d or --detections_topic DETECTIONS_TOPIC`: topic name for detection messages, `None` to stop the node from publishing on this topic (default=`/opendr/faces`)
   - `--performance_topic PERFORMANCE_TOPIC`: topic name for performance messages (default=`None`, disabled)
   - `--device DEVICE`: device to use, either `cpu` or `cuda`, falls back to `cpu` if GPU or CUDA is not found (default=`cuda`)
   - `--backbone BACKBONE`: retinaface backbone, options are either `mnet` or `resnet`, where `mnet` detects masked faces as well (default=`resnet`)

3. Default output topics:
   - Output images: `/opendr/image_faces_annotated`
   - Detection messages: `/opendr/faces`

   For viewing the output, refer to the [notes above.](#notes)

### Face Recognition ROS Node

You can find the face recognition ROS node python script [here](./scripts/face_recognition_node.py) to inspect the code and modify it as you wish to fit your needs.
The node makes use of the toolkit's [face recognition tool](../../../../src/opendr/perception/face_recognition/face_recognition_learner.py) whose documentation can be found [here](../../../../docs/reference/face-recognition.md).

#### Instructions for basic usage:

1. Start the node responsible for publishing images. If you have a USB camera, then you can use the `usb_cam_node` as explained in the [prerequisites above](#prerequisites).

2. You are then ready to start the face recognition node:

    ```shell
    rosrun opendr_perception face_recognition_node.py
    ```
    The following optional arguments are available:
   - `-h or --help`: show a help message and exit
   - `-i or --input_rgb_image_topic INPUT_RGB_IMAGE_TOPIC`: topic name for input RGB image (default=`/usb_cam/image_raw`)
   - `-o or --output_rgb_image_topic OUTPUT_RGB_IMAGE_TOPIC`: topic name for output annotated RGB image, `None` to stop the node from publishing on this topic (default=`/opendr/image_face_reco_annotated`)
   - `-d or --detections_topic DETECTIONS_TOPIC`: topic name for detection messages, `None` to stop the node from publishing on this topic (default=`/opendr/face_recognition`)
   - `-id or --detections_id_topic DETECTIONS_ID_TOPIC`: topic name for detection ID messages, `None` to stop the node from publishing on this topic (default=`/opendr/face_recognition_id`)
   - `--performance_topic PERFORMANCE_TOPIC`: topic name for performance messages (default=`None`, disabled)
   - `--device DEVICE`: device to use, either `cpu` or `cuda`, falls back to `cpu` if GPU or CUDA is not found (default=`cuda`)
   - `--backbone BACKBONE`: backbone network (default=`mobilefacenet`)
   - `--dataset_path DATASET_PATH`: path of the directory where the images of the faces to be recognized are stored (default=`./database`)

3. Default output topics:
   - Output images: `/opendr/image_face_reco_annotated`
   - Detection messages: `/opendr/face_recognition` and `/opendr/face_recognition_id`

   For viewing the output, refer to the [notes above.](#notes)

**Notes**

Reference images should be placed in a defined structure like:
- imgs
    - ID1
      - image1
      - image2
    - ID2
    - ID3
    - ...

The default dataset path is `./database`. Please use the `--database_path ./your/path/` argument to define a custom one.
Τhe name of the sub-folder, e.g. ID1, will be published under `/opendr/face_recognition_id`.

The database entry and the returned confidence is published under the topic name `/opendr/face_recognition`, and the human-readable ID
under `/opendr/face_recognition_id`.

### 2D Object Detection ROS Nodes

For 2D object detection, there are several ROS nodes implemented using various algorithms. The generic object detectors are SSD, YOLOv3, YOLOv5, CenterNet, Nanodet and DETR.

You can find the 2D object detection ROS node python scripts here:
[SSD node](./scripts/object_detection_2d_ssd_node.py), [YOLOv3 node](./scripts/object_detection_2d_yolov3_node.py), [YOLOv5 node](./scripts/object_detection_2d_yolov5_node.py), [CenterNet node](./scripts/object_detection_2d_centernet_node.py), [Nanodet node](./scripts/object_detection_2d_nanodet_node.py) and [DETR node](./scripts/object_detection_2d_detr_node.py),
where you can inspect the code and modify it as you wish to fit your needs.
The nodes makes use of the toolkit's various 2D object detection tools:
[SSD tool](../../../../src/opendr/perception/object_detection_2d/ssd/ssd_learner.py), [YOLOv3 tool](../../../../src/opendr/perception/object_detection_2d/yolov3/yolov3_learner.py), [YOLOv5 tool](../../../../src/opendr/perception/object_detection_2d/yolov5/yolov5_learner.py),
[CenterNet tool](../../../../src/opendr/perception/object_detection_2d/centernet/centernet_learner.py), [Nanodet tool](../../../../src/opendr/perception/object_detection_2d/nanodet/nanodet_learner.py), [DETR tool](../../../../src/opendr/perception/object_detection_2d/detr/detr_learner.py),
whose documentation can be found here:
[SSD docs](../../../../docs/reference/object-detection-2d-ssd.md), [YOLOv3 docs](../../../../docs/reference/object-detection-2d-yolov3.md), [YOLOv5 docs](../../../../docs/reference/object-detection-2d-yolov5.md),
[CenterNet docs](../../../../docs/reference/object-detection-2d-centernet.md), [Nanodet docs](../../../../docs/reference/nanodet.md), [DETR docs](../../../../docs/reference/detr.md).

#### Instructions for basic usage:

1. Start the node responsible for publishing images. If you have a USB camera, then you can use the `usb_cam_node` as explained in the [prerequisites above](#prerequisites).

2. You are then ready to start a 2D object detector node:
   1. SSD node
      ```shell
      rosrun opendr_perception object_detection_2d_ssd_node.py
      ```
      The following optional arguments are available for the SSD node:
      - `--backbone BACKBONE`: Backbone network (default=`vgg16_atrous`)
      - `--nms_type NMS_TYPE`: Non-Maximum Suppression type options are `default`, `seq2seq-nms`, `soft-nms`, `fast-nms`, `cluster-nms` (default=`default`)

   2. YOLOv3 node
      ```shell
      rosrun opendr_perception object_detection_2d_yolov3_node.py
      ```
      The following optional argument is available for the YOLOv3 node:
      - `--backbone BACKBONE`: Backbone network (default=`darknet53`)

   3. YOLOv5 node
      ```shell
      rosrun opendr_perception object_detection_2d_yolov5_node.py
      ```
      The following optional argument is available for the YOLOv5 node:
      - `--model_name MODEL_NAME`: Network architecture, options are `yolov5s`, `yolov5n`, `yolov5m`, `yolov5l`, `yolov5x`, `yolov5n6`, `yolov5s6`, `yolov5m6`, `yolov5l6`, `custom` (default=`yolov5s`)

   4. CenterNet node
      ```shell
      rosrun opendr_perception object_detection_2d_centernet_node.py
      ```
      The following optional argument is available for the CenterNet node:
      - `--backbone BACKBONE`: Backbone network (default=`resnet50_v1b`)

   5. Nanodet node
      ```shell
      rosrun opendr_perception object_detection_2d_nanodet_node.py
      ```
      The following optional argument is available for the Nanodet node:
      - `--model Model`: Model that config file will be used (default=`plus_m_1.5x_416`)

   6. DETR node
      ```shell
      rosrun opendr_perception object_detection_2d_detr_node.py
      ```

   The following optional arguments are available for all nodes above:
   - `-h or --help`: show a help message and exit
   - `-i or --input_rgb_image_topic INPUT_RGB_IMAGE_TOPIC`: topic name for input RGB image (default=`/usb_cam/image_raw`)
   - `-o or --output_rgb_image_topic OUTPUT_RGB_IMAGE_TOPIC`: topic name for output annotated RGB image, `None` to stop the node from publishing on this topic (default=`/opendr/image_objects_annotated`)
   - `-d or --detections_topic DETECTIONS_TOPIC`: topic name for detection messages, `None` to stop the node from publishing on this topic (default=`/opendr/objects`)
   - `--performance_topic PERFORMANCE_TOPIC`: topic name for performance messages (default=`None`, disabled)
   - `--device DEVICE`: Device to use, either `cpu` or `cuda`, falls back to `cpu` if GPU or CUDA is not found (default=`cuda`)

3. Default output topics:
   - Output images: `/opendr/image_objects_annotated`
   - Detection messages: `/opendr/objects`

   For viewing the output, refer to the [notes above.](#notes)

### 2D Single Object Tracking ROS Node

You can find the single object tracking 2D ROS node python script [here](./scripts/object_tracking_2d_siamrpn_node.py) to inspect the code and modify it as you wish to fit your needs.
The node makes use of the toolkit's [single object tracking 2D SiamRPN tool](../../../../src/opendr/perception/object_tracking_2d/siamrpn/siamrpn_learner.py) whose documentation can be found [here](../../../../docs/reference/object-tracking-2d-siamrpn.md).

#### Instructions for basic usage:

1. Start the node responsible for publishing images. If you have a USB camera, then you can use the `usb_cam_node` as explained in the [prerequisites above](#prerequisites).

2. You are then ready to start the single object tracking 2D node:

    ```shell
    rosrun opendr_perception object_tracking_2d_siamrpn_node.py
    ```

    The following optional arguments are available:
   - `-h or --help`: show a help message and exit
   - `-i or --input_rgb_image_topic INPUT_RGB_IMAGE_TOPIC` : listen to RGB images on this topic (default=`/usb_cam/image_raw`)
   - `-o or --output_rgb_image_topic OUTPUT_RGB_IMAGE_TOPIC`: topic name for output annotated RGB image, `None` to stop the node from publishing on this topic (default=`/opendr/image_tracking_annotated`)
   - `-t or --tracker_topic TRACKER_TOPIC`: topic name for tracker messages, `None` to stop the node from publishing on this topic (default=`/opendr/tracked_object`)
   - `--performance_topic PERFORMANCE_TOPIC`: topic name for performance messages (default=`None`, disabled)
   - `--device DEVICE`: Device to use, either `cpu` or `cuda`, falls back to `cpu` if GPU or CUDA is not found (default=`cuda`)

3. Default output topics:
   - Output images: `/opendr/image_tracking_annotated`
   - Detection messages: `/opendr/tracked_object`

   For viewing the output, refer to the [notes above.](#notes)

**Notes**

To initialize this node it is required to provide a bounding box of an object to track.
This is achieved by initializing one of the toolkit's 2D object detectors (YOLOv3) and running object detection once on the input.
Afterwards, **the detected bounding box that is closest to the center of the image** is used to initialize the tracker. 
Feel free to modify the node to initialize it in a different way that matches your use case.

### 2D Object Tracking ROS Nodes

For 2D object tracking, there two ROS nodes provided, one using Deep Sort and one using FairMOT which use either pretrained models, or custom trained models.
The predicted tracking annotations are split into two topics with detections and tracking IDs. Additionally, an annotated image is generated.

You can find the 2D object detection ROS node python scripts here: [Deep Sort node](./scripts/object_tracking_2d_deep_sort_node.py) and [FairMOT node](./scripts/object_tracking_2d_fair_mot_node.py)
where you can inspect the code and modify it as you wish to fit your needs.
The nodes makes use of the toolkit's [object tracking 2D - Deep Sort tool](../../../../src/opendr/perception/object_tracking_2d/deep_sort/object_tracking_2d_deep_sort_learner.py)
and [object tracking 2D - FairMOT tool](../../../../src/opendr/perception/object_tracking_2d/fair_mot/object_tracking_2d_fair_mot_learner.py)
whose documentation can be found here: [Deep Sort docs](../../../../docs/reference/object-tracking-2d-deep-sort.md), [FairMOT docs](../../../../docs/reference/object-tracking-2d-fair-mot.md).

#### Instructions for basic usage:

1. Start the node responsible for publishing images. If you have a USB camera, then you can use the `usb_cam_node` as explained in the [prerequisites above](#prerequisites).

2. You are then ready to start a 2D object tracking node:
   1. Deep Sort node
      ```shell
      rosrun opendr_perception object_tracking_2d_deep_sort_node.py
      ```
      The following optional argument is available for the Deep Sort node:
      - `-n --model_name MODEL_NAME`: name of the trained model (default=`deep_sort`)
   2. FairMOT node
      ```shell
      rosrun opendr_perception object_tracking_2d_fair_mot_node.py
      ```
      The following optional argument is available for the FairMOT node:
      - `-n --model_name MODEL_NAME`: name of the trained model (default=`fairmot_dla34`)

    The following optional arguments are available for both nodes:
   - `-h or --help`: show a help message and exit
   - `-i or --input_rgb_image_topic INPUT_RGB_IMAGE_TOPIC`: topic name for input RGB image (default=`/usb_cam/image_raw`)
   - `-o or --output_rgb_image_topic OUTPUT_RGB_IMAGE_TOPIC`: topic name for output annotated RGB image, `None` to stop the node from publishing on this topic (default=`/opendr/image_objects_annotated`)
   - `-d or --detections_topic DETECTIONS_TOPIC`: topic name for detection messages, `None` to stop the node from publishing on this topic (default=`/opendr/objects`)
   - `-t or --tracking_id_topic TRACKING_ID_TOPIC`: topic name for tracking ID messages, `None` to stop the node from publishing on this topic (default=`/opendr/objects_tracking_id`)
   - `--performance_topic PERFORMANCE_TOPIC`: topic name for performance messages (default=`None`, disabled)
   - `--device DEVICE`: device to use, either `cpu` or `cuda`, falls back to `cpu` if GPU or CUDA is not found (default=`cuda`)
   - `-td --temp_dir TEMP_DIR`: path to a temporary directory with models (default=`temp`)

3. Default output topics:
   - Output images: `/opendr/image_objects_annotated`
   - Detection messages: `/opendr/objects`
   - Tracking ID messages: `/opendr/objects_tracking_id`

   For viewing the output, refer to the [notes above.](#notes)

**Notes**

An [image dataset node](#image-dataset-ros-node) is also provided to be used along these nodes.
Make sure to change the default input topic of the tracking node if you are not using the USB cam node.

### Vision Based Panoptic Segmentation ROS Node
A ROS node for performing panoptic segmentation on a specified RGB image stream using the [EfficientPS](../../../../src/opendr/perception/panoptic_segmentation/README.md#efficientps-efficient-panoptic-segmentation) network.

You can find the vision based panoptic segmentation (EfficientPS) ROS node python script [here](./scripts/panoptic_segmentation_efficient_ps_node.py) to inspect the code and modify it as you wish to fit your needs.
The node makes use of the toolkit's [panoptic segmentation tool](../../../../src/opendr/perception/panoptic_segmentation/efficient_ps/efficient_ps_learner.py) whose documentation can be found [here](../../../../docs/reference/efficient-ps.md)
and additional information about EfficientPS [here](../../../../src/opendr/perception/panoptic_segmentation/README.md).

#### Instructions for basic usage:

1. Start the node responsible for publishing images. If you have a USB camera, then you can use the `usb_cam_node` as explained in the [prerequisites above](#prerequisites).

2. You are then ready to start the panoptic segmentation node:

    ```shell
    rosrun opendr_perception panoptic_segmentation_efficient_ps_node.py
    ```

    The following optional arguments are available:
   - `-h, --help`: show a help message and exit
   - `-i or --input_rgb_image_topic INPUT_RGB_IMAGE_TOPIC` : listen to RGB images on this topic (default=`/usb_cam/image_raw`)
   - `--checkpoint CHECKPOINT` : download pretrained models [cityscapes, kitti] or load from the provided path (default=`cityscapes`)
   - `-oh or --output_heatmap_topic OUTPUT_RGB_IMAGE_TOPIC`: publish the semantic and instance maps on this topic as `OUTPUT_HEATMAP_TOPIC/semantic` and `OUTPUT_HEATMAP_TOPIC/instance` (default=`/opendr/panoptic`)
   - `-ov or --output_rgb_image_topic OUTPUT_RGB_IMAGE_TOPIC`: publish the panoptic segmentation map as an RGB image on `VISUALIZATION_TOPIC` or a more detailed overview if using the `--detailed_visualization` flag (default=`/opendr/panoptic/rgb_visualization`)
   - `--detailed_visualization`: generate a combined overview of the input RGB image and the semantic, instance, and panoptic segmentation maps and publish it on `OUTPUT_RGB_IMAGE_TOPIC` (default=deactivated)
   - `--performance_topic PERFORMANCE_TOPIC`: topic name for performance messages (default=`None`, disabled)

3. Default output topics:
   - Output images: `/opendr/panoptic/semantic`, `/opendr/panoptic/instance`, `/opendr/panoptic/rgb_visualization`
   - Detection messages: `/opendr/panoptic/semantic`, `/opendr/panoptic/instance`

### Semantic Segmentation ROS Node

You can find the semantic segmentation ROS node python script [here](./scripts/semantic_segmentation_bisenet_node.py) to inspect the code and modify it as you wish to fit your needs.
The node makes use of the toolkit's [semantic segmentation tool](../../../../src/opendr/perception/semantic_segmentation/bisenet/bisenet_learner.py) whose documentation can be found [here](../../../../docs/reference/semantic-segmentation.md).

#### Instructions for basic usage:

1. Start the node responsible for publishing images. If you have a USB camera, then you can use the `usb_cam_node` as explained in the [prerequisites above](#prerequisites).

2. You are then ready to start the semantic segmentation node:

    ```shell
    rosrun opendr_perception semantic_segmentation_bisenet_node.py
    ```
    The following optional arguments are available:
   - `-h or --help`: show a help message and exit
   - `-i or --input_rgb_image_topic INPUT_RGB_IMAGE_TOPIC`: topic name for input RGB image (default=`/usb_cam/image_raw`)
   - `-o or --output_heatmap_topic OUTPUT_HEATMAP_TOPIC`: topic to which we are publishing the heatmap in the form of a ROS image containing class IDs, `None` to stop the node from publishing on this topic (default=`/opendr/heatmap`)
   - `-ov or --output_rgb_image_topic OUTPUT_RGB_IMAGE_TOPIC`: topic to which we are publishing the heatmap image blended with the input image and a class legend for visualization purposes, `None` to stop the node from publishing on this topic (default=`/opendr/heatmap_visualization`)
   - `--performance_topic PERFORMANCE_TOPIC`: topic name for performance messages (default=`None`, disabled)
   - `--device DEVICE`: device to use, either `cpu` or `cuda`, falls back to `cpu` if GPU or CUDA is not found (default=`cuda`)

3. Default output topics:
   - Output images: `/opendr/heatmap`, `/opendr/heatmap_visualization`
   - Detection messages: `/opendr/heatmap`

   For viewing the output, refer to the [notes above.](#notes)

**Notes**

On the table below you can find the detectable classes and their corresponding IDs:

| Class  | Bicyclist | Building | Car | Column Pole | Fence | Pedestrian | Road | Sidewalk | Sign Symbol | Sky | Tree | Unknown |
|--------|-----------|----------|-----|-------------|-------|------------|------|----------|-------------|-----|------|---------|
| **ID** | 0         | 1        | 2   | 3           | 4     | 5          | 6    | 7        | 8           | 9   | 10   | 11      |

### Binary High Resolution ROS Node

You can find the binary high resolution ROS node python script [here](./scripts/binary_high_resolution_node.py) to inspect the code and modify it as you wish to fit your needs.
The node makes use of the toolkit's [binary high resolution tool](../../../../src/opendr/perception/binary_high_resolution/binary_high_resolution_learner.py) whose documentation can be found [here](../../../../docs/reference/binary_high_resolution.md).

#### Instructions for basic usage:

0. Before running this node it is required to first train a model for a specific binary classification task. 
   Refer to the tool's [documentation](../../../../docs/reference/binary_high_resolution.md) for more information.
   To test the node out, run [train_eval_demo.py](../../../python/perception/binary_high_resolution/train_eval_demo.py) 
   to download the test dataset provided and to train a test model. 
   You would then need to move the model folder in `opendr_ws` so the node can load it using the default `model_path` argument.

1. Start the node responsible for publishing images. If you have a USB camera, then you can use the `usb_cam_node` as explained in the [prerequisites above](#prerequisites).

2. You are then ready to start the binary high resolution node:

    ```shell
    ros2 run opendr_perception binary_high_resolution
    ```
    The following optional arguments are available:
   - `-h or --help`: show a help message and exit
   - `-i or --input_rgb_image_topic INPUT_RGB_IMAGE_TOPIC`: topic name for input RGB image (default=`/usb_cam/image_raw`)
   - `-o or --output_heatmap_topic OUTPUT_HEATMAP_TOPIC`: topic to which we are publishing the heatmap in the form of a ROS2 image containing class IDs, `None` to stop the node from publishing on this topic (default=`/opendr/binary_hr_heatmap`)
   - `-ov or --output_rgb_image_topic OUTPUT_RGB_IMAGE_TOPIC`: topic to which we are publishing the heatmap image blended with the input image and a class legend for visualization purposes, `None` to stop the node from publishing on this topic (default=`/opendr/binary_hr_heatmap_visualization`)
   - `-m or --model_path MODEL_PATH`: path to the directory of the trained model (default=`test_model`)
   - `-a or --architecture ARCHITECTURE`: architecture used for the trained model, either `VGG_720p` or `VGG_1080p` (default=`VGG_720p`)
   - `--performance_topic PERFORMANCE_TOPIC`: topic name for performance messages (default=`None`, disabled)
   - `--device DEVICE`: device to use, either `cpu` or `cuda`, falls back to `cpu` if GPU or CUDA is not found (default=`cuda`)

3. Default output topics:
   - Output images: `/opendr/binary_hr_heatmap`, `/opendr/binary_hr_heatmap_visualization`
   - Detection messages: `/opendr/binary_hr_heatmap`

   For viewing the output, refer to the [notes above.](#notes)

### Image-based Facial Emotion Estimation ROS Node

You can find the image-based facial emotion estimation ROS node python script [here](./scripts/facial_emotion_estimation_node.py) to inspect the code and modify it as you wish to fit your needs.
The node makes use of the toolkit's image-based facial emotion estimation tool which can be found [here](../../../../src/opendr/perception/facial_expression_recognition/image_based_facial_emotion_estimation/facial_emotion_learner.py)
whose documentation can be found [here](../../../../docs/reference/image_based_facial_emotion_estimation.md).

#### Instructions for basic usage:

1. Start the node responsible for publishing images. If you have a USB camera, then you can use the `usb_cam_node` as explained in the [prerequisites above](#prerequisites).

2. You are then ready to start the image-based facial emotion estimation node:

    ```shell
    rosrun opendr_perception facial_emotion_estimation_node.py
    ```
    The following optional arguments are available:
   - `-h or --help`: show a help message and exit
   - `-i or --input_rgb_image_topic INPUT_RGB_IMAGE_TOPIC`: topic name for input RGB image (default=`/usb_cam/image_raw`)
   - `-o or --output_rgb_image_topic OUTPUT_RGB_IMAGE_TOPIC`: topic name for output annotated RGB image, `None` to stop the node from publishing on this topic (default=`/opendr/image_emotion_estimation_annotated`)
   - `-e or --output_emotions_topic OUTPUT_EMOTIONS_TOPIC`: topic to which we are publishing the facial emotion results, `None` to stop the node from publishing on this topic (default=`"/opendr/facial_emotion_estimation"`)
   - `-m or --output_emotions_description_topic OUTPUT_EMOTIONS_DESCRIPTION_TOPIC`: topic to which we are publishing the description of the estimated facial emotion, `None` to stop the node from publishing on this topic (default=`/opendr/facial_emotion_estimation_description`)
   - `--performance_topic PERFORMANCE_TOPIC`: topic name for performance messages (default=`None`, disabled)
   - `--device DEVICE`: device to use, either `cpu` or `cuda`, falls back to `cpu` if GPU or CUDA is not found (default=`cuda`)

3. Default output topics:
   - Output images: `/opendr/image_emotion_estimation_annotated`
   - Detection messages: `/opendr/facial_emotion_estimation`, `/opendr/facial_emotion_estimation_description`

   For viewing the output, refer to the [notes above.](#notes)

**Notes**

This node requires the detection of a face first. This is achieved by including of the toolkit's face detector and running face detection on the input.
Afterwards, the detected bounding box of the face is cropped and fed into the facial emotion estimator. 
Feel free to modify the node to detect faces in a different way that matches your use case.

### Landmark-based Facial Expression Recognition ROS Node

A ROS node for performing landmark-based facial expression recognition using a trained model on AFEW, CK+ or Oulu-CASIA datasets.
OpenDR does not include a pretrained model, so one should be provided by the user.
An alternative would be to use the [image-based facial expression estimation node](#image-based-facial-emotion-estimation-ros-node) provided by the toolkit.

You can find the landmark-based facial expression recognition ROS node python script [here](./scripts/landmark_based_facial_expression_recognition_node.py) to inspect the code and modify it as you wish to fit your needs.
The node makes use of the toolkit's landmark-based facial expression recognition tool which can be found [here](../../../../src/opendr/perception/facial_expression_recognition/landmark_based_facial_expression_recognition/progressive_spatio_temporal_bln_learner.py)
whose documentation can be found [here](../../../../docs/reference/landmark-based-facial-expression-recognition.md).

#### Instructions for basic usage:

1. Start the node responsible for publishing images. If you have a USB camera, then you can use the `usb_cam_node` as explained in the [prerequisites above](#prerequisites).

2. You are then ready to start the landmark-based facial expression recognition node:

    ```shell
    rosrun opendr_perception landmark_based_facial_expression_recognition_node.py
    ```
    The following optional arguments are available:
   - `-h or --help`: show a help message and exit
   - `-i or --input_rgb_image_topic INPUT_RGB_IMAGE_TOPIC`: topic name for input RGB image (default=`/usb_cam/image_raw`)
   - `-o or --output_category_topic OUTPUT_CATEGORY_TOPIC`: topic to which we are publishing the recognized facial expression category info, `None` to stop the node from publishing on this topic (default=`"/opendr/landmark_expression_recognition"`)
   - `-d or --output_category_description_topic OUTPUT_CATEGORY_DESCRIPTION_TOPIC`: topic to which we are publishing the description of the recognized facial expression, `None` to stop the node from publishing on this topic (default=`/opendr/landmark_expression_recognition_description`)
   - `--performance_topic PERFORMANCE_TOPIC`: topic name for performance messages (default=`None`, disabled)
   - `--device DEVICE`: device to use, either `cpu` or `cuda`, falls back to `cpu` if GPU or CUDA is not found (default=`cuda`)
   - `--model`: architecture to use for facial expression recognition, options are `pstbln_ck+`, `pstbln_casia`, `pstbln_afew` (default=`pstbln_afew`)
   - `-s or --shape_predictor SHAPE_PREDICTOR`: shape predictor (landmark_extractor) to use (default=`./predictor_path`)

3. Default output topics:
   - Detection messages: `/opendr/landmark_expression_recognition`, `/opendr/landmark_expression_recognition_description`

   For viewing the output, refer to the [notes above.](#notes)

### Skeleton-based Human Action Recognition ROS Nodes

A ROS node for performing skeleton-based human action recognition is provided, one using either ST-GCN or PST-GCN models pretrained on NTU-RGBD-60 dataset.
Another ROS node for performing continual skeleton-based human action recognition is provided, using the CoSTGCN method. 
The human body poses of the image are first extracted by the lightweight OpenPose method which is implemented in the toolkit, and they are passed to the skeleton-based action recognition methods to be categorized.

You can find the skeleton-based human action recognition ROS node python script [here](./scripts/skeleton_based_action_recognition_node.py) 
and the continual skeleton-based human action recognition ROS node python script [here](./scripts/continual_skeleton_based_action_recognition_node.py) to inspect the code and modify it as you wish to fit your needs.
The latter makes use of the toolkit's skeleton-based human action recognition tool which can be found [here for ST-GCN](../../../../src/opendr/perception/skeleton_based_action_recognition/spatio_temporal_gcn_learner.py)
and [here for PST-GCN](../../../../src/opendr/perception/skeleton_based_action_recognition/progressive_spatio_temporal_gcn_learner.py) and the former makes use
of the toolkit's continual skeleton-based human action recognition tool which can be found [here](../../../../src/opendr/perception/skeleton_based_action_recognition/continual_stgcn_learner.py).
Their documentation can be found [here](../../../../docs/reference/skeleton-based-action-recognition.md).

#### Instructions for basic usage:

1. Start the node responsible for publishing images. If you have a USB camera, then you can use the `usb_cam_node` as explained in the [prerequisites above](#prerequisites).

2. You are then ready to start the skeleton-based human action recognition node:
   1. Skeleton-based action recognition node
      ```shell
      rosrun opendr_perception skeleton_based_action_recognition_node.py
      ```
      The following optional argument is available for the skeleton-based action recognition node:
      - `--model` MODEL: model to use, options are `stgcn` or `pstgcn`, (default=`stgcn`)
      - `-c or --output_category_topic OUTPUT_CATEGORY_TOPIC`: topic name for recognized action category, `None` to stop the node from publishing on this topic (default=`"/opendr/skeleton_recognized_action"`)
      - `-d or --output_category_description_topic OUTPUT_CATEGORY_DESCRIPTION_TOPIC`: topic name for description of the recognized action category, `None` to stop the node from publishing on this topic (default=`/opendr/skeleton_recognized_action_description`)

   2. Continual skeleton-based action recognition node
      ```shell
      rosrun opendr_perception continual_skeleton_based_action_recognition_node.py
      ```
      The following optional argument is available for the continual skeleton-based action recognition node:
      - `--model` MODEL: model to use, options are `costgcn`, (default=`costgcn`)
      - `-c or --output_category_topic OUTPUT_CATEGORY_TOPIC`: topic name for recognized action category, `None` to stop the node from publishing on this topic (default=`"/opendr/continual_skeleton_recognized_action"`)
      - `-d or --output_category_description_topic OUTPUT_CATEGORY_DESCRIPTION_TOPIC`: topic name for description of the recognized action category, `None` to stop the node from publishing on this topic (default=`/opendr/continual_skeleton_recognized_action_description`)

    The following optional arguments are available for all nodes:
   - `-h or --help`: show a help message and exit
   - `-i or --input_rgb_image_topic INPUT_RGB_IMAGE_TOPIC`: topic name for input RGB image (default=`/usb_cam/image_raw`)
   - `-o or --output_rgb_image_topic OUTPUT_RGB_IMAGE_TOPIC`: topic name for output pose-annotated RGB image, `None` to stop the node from publishing on this topic (default=`/opendr/image_pose_annotated`)
   - `-p or --pose_annotations_topic POSE_ANNOTATIONS_TOPIC`: topic name for pose annotations, `None` to stop the node from publishing on this topic (default=`/opendr/poses`)
   - `--performance_topic PERFORMANCE_TOPIC`: topic name for performance messages (default=`None`, disabled)
   - `--device DEVICE`: device to use, either `cpu` or `cuda`, falls back to `cpu` if GPU or CUDA is not found (default=`cuda`)

3. Default output topics:
   1. Skeleton-based action recognition node:
      - Detection messages: `/opendr/skeleton_based_action_recognition`, `/opendr/skeleton_based_action_recognition_description`, `/opendr/poses`
      - Output images: `/opendr/image_pose_annotated`
   2. Continual skeleton-based action recognition node:
      - Detection messages: `/opendr/continual_skeleton_recognized_action`, `/opendr/continual_skeleton_recognized_action_description`, `/opendr/poses`
      - Output images: `/opendr/image_pose_annotated`

      For viewing the output, refer to the [notes above.](#notes)

### Video Human Activity Recognition ROS Node

A ROS node for performing human activity recognition using either CoX3D or X3D models pretrained on Kinetics400.

You can find the video human activity recognition ROS node python script [here](./scripts/video_activity_recognition_node.py) to inspect the code and modify it as you wish to fit your needs.
The node makes use of the toolkit's video human activity recognition tools which can be found [here for CoX3D](../../../../src/opendr/perception/activity_recognition/cox3d/cox3d_learner.py) and
[here for X3D](../../../../src/opendr/perception/activity_recognition/x3d/x3d_learner.py) whose documentation can be found [here](../../../../docs/reference/activity-recognition.md).

#### Instructions for basic usage:

1. Start the node responsible for publishing images. If you have a USB camera, then you can use the `usb_cam_node` as explained in the [prerequisites above](#prerequisites).

2. You are then ready to start the video human activity recognition node:

    ```shell
    rosrun opendr_perception video_activity_recognition_node.py
    ```
    The following optional arguments are available:
   - `-h or --help`: show a help message and exit
   - `-i or --input_rgb_image_topic INPUT_RGB_IMAGE_TOPIC`: topic name for input RGB image (default=`/usb_cam/image_raw`)
   - `-o or --output_category_topic OUTPUT_CATEGORY_TOPIC`: topic to which we are publishing the recognized activity, `None` to stop the node from publishing on this topic (default=`"/opendr/human_activity_recognition"`)
   - `-od or --output_category_description_topic OUTPUT_CATEGORY_DESCRIPTION_TOPIC`: topic to which we are publishing the ID of the recognized action, `None` to stop the node from publishing on this topic (default=`/opendr/human_activity_recognition_description`)
   - `--performance_topic PERFORMANCE_TOPIC`: topic name for performance messages (default=`None`, disabled)
   - `--model`: architecture to use for human activity recognition, options are `cox3d-s`, `cox3d-m`, `cox3d-l`, `x3d-xs`, `x3d-s`, `x3d-m`, or `x3d-l` (default=`cox3d-m`)
   - `--device DEVICE`: device to use, either `cpu` or `cuda`, falls back to `cpu` if GPU or CUDA is not found (default=`cuda`)

3. Default output topics:
   - Detection messages: `/opendr/human_activity_recognition`, `/opendr/human_activity_recognition_description`

   For viewing the output, refer to the [notes above.](#notes)

**Notes**

You can find the corresponding IDs regarding activity recognition [here](https://github.com/opendr-eu/opendr/blob/master/src/opendr/perception/activity_recognition/datasets/kinetics400_classes.csv).

### RGB Gesture Recognition ROS Node

For gesture recognition, the ROS [node](./scripts/gesture_recognition_node.py) is based on the gesture recognition learner defined [here](../../../../src/opendr/perception/gesture_recognition/gesture_recognition_learner.py), and the documentation of the learner can be found [here](../../../../docs/reference/gesture-recognition-learner.md).

#### Instructions for basic usage:

1. Start the node responsible for publishing images. If you have a USB camera, then you can use the `usb_cam_node` as explained in the [prerequisites above](#prerequisites).

2. Start the gesture recognition node:
   ```shell
   rosrun opendr_perception gesture_recognition_node.py
   ```
   The following arguments are available:
   - `-i or --input_rgb_image_topic INPUT_RGB_IMAGE_TOPIC`: topic name for input RGB image (default=`/usb_cam/image_raw`)
   - `-o or --output_rgb_image_topic OUTPUT_RGB_IMAGE_TOPIC`: topic name for output annotated RGB image (default=`/opendr/image_gesture_annotated`)
   - `-d or --detections_topic DETECTIONS_TOPIC`: topic name for detection messages (default=`/opendr/gestures`)
   - `--performance_topic PERFORMANCE_TOPIC`: topic name for performance messages (default=`None`, disabled)
   - `--device DEVICE`: Device to use, either `cpu` or `cuda`, falls back to `cpu` if GPU or CUDA is not found (default=`cuda`)
   - `--threshold THRESHOLD`: Confidence threshold for predictions (default=0.5)
   - `--model MODEL`: Config file name of the model that will be used (default=`plus_m_1.5x_416)`

3. Default output topics:
   - Output images: `/opendr/image_gesture_annotated`
   - Detection messages: `/opendr/gestures`

## RGB + Infrared input

### 2D Object Detection GEM ROS Node

You can find the object detection 2D GEM ROS node python script [here](./scripts/object_detection_2d_gem_node.py) to inspect the code and modify it as you wish to fit your needs.
The node makes use of the toolkit's [object detection 2D GEM tool](../../../../src/opendr/perception/object_detection_2d/gem/gem_learner.py)
whose documentation can be found [here](../../../../docs/reference/gem.md).

#### Instructions for basic usage:

1. First one needs to find points in the color and infrared images that correspond, in order to find the homography matrix that allows to correct for the difference in perspective between the infrared and the RGB camera.
   These points can be selected using a [utility tool](../../../../src/opendr/perception/object_detection_2d/utils/get_color_infra_alignment.py) that is provided in the toolkit.

2. Pass the points you have found as *pts_color* and *pts_infra* arguments to the [ROS GEM node](./scripts/object_detection_2d_gem.py).

3. Start the node responsible for publishing images. If you have a RealSense camera, then you can use the corresponding node (assuming you have installed [realsense2_camera](http://wiki.ros.org/realsense2_camera)):

   ```shell
   roslaunch realsense2_camera rs_camera.launch enable_color:=true enable_infra:=true enable_depth:=false enable_sync:=true infra_width:=640 infra_height:=480
   ```

4. You are then ready to start the object detection 2d GEM node:

    ```shell
    rosrun opendr_perception object_detection_2d_gem_node.py
    ```
    The following optional arguments are available:
   - `-h or --help`: show a help message and exit
   - `-ic or --input_rgb_image_topic INPUT_RGB_IMAGE_TOPIC`: topic name for input RGB image (default=`/camera/color/image_raw`)
   - `-ii or --input_infra_image_topic INPUT_INFRA_IMAGE_TOPIC`: topic name for input infrared image (default=`/camera/infra/image_raw`)
   - `-oc or --output_rgb_image_topic OUTPUT_RGB_IMAGE_TOPIC`: topic name for output annotated RGB image, `None` to stop the node from publishing on this topic (default=`/opendr/rgb_image_objects_annotated`)
   - `-oi or --output_infra_image_topic OUTPUT_INFRA_IMAGE_TOPIC`: topic name for output annotated infrared image, `None` to stop the node from publishing on this topic (default=`/opendr/infra_image_objects_annotated`)
   - `-d or --detections_topic DETECTIONS_TOPIC`: topic name for detection messages, `None` to stop the node from publishing on this topic (default=`/opendr/objects`)
   - `--performance_topic PERFORMANCE_TOPIC`: topic name for performance messages (default=`None`, disabled)
   - `--device DEVICE`: device to use, either `cpu` or `cuda`, falls back to `cpu` if GPU or CUDA is not found (default=`cuda`)

5. Default output topics:
   - Output RGB images: `/opendr/rgb_image_objects_annotated`
   - Output infrared images: `/opendr/infra_image_objects_annotated`
   - Detection messages: `/opendr/objects`

   For viewing the output, refer to the [notes above.](#notes)

----
## RGBD input

### RGBD Hand Gesture Recognition ROS Node
A ROS node for performing hand gesture recognition using a MobileNetv2 model trained on HANDS dataset.
The node has been tested with Kinectv2 for depth data acquisition with the following drivers: https://github.com/OpenKinect/libfreenect2 and https://github.com/code-iai/iai_kinect2.

You can find the RGBD hand gesture recognition ROS node python script [here](./scripts/rgbd_hand_gesture_recognition_node.py) to inspect the code and modify it as you wish to fit your needs.
The node makes use of the toolkit's [hand gesture recognition tool](../../../../src/opendr/perception/multimodal_human_centric/rgbd_hand_gesture_learner/rgbd_hand_gesture_learner.py)
whose documentation can be found [here](../../../../docs/reference/rgbd-hand-gesture-learner.md).

#### Instructions for basic usage:

1. Start the node responsible for publishing images from an RGBD camera. Remember to modify the input topics using the arguments in step 2 if needed.

2. You are then ready to start the hand gesture recognition node:
    ```shell
    rosrun opendr_perception rgbd_hand_gesture_recognition_node.py
    ```
    The following optional arguments are available:
   - `-h or --help`: show a help message and exit
   - `-ic or --input_rgb_image_topic INPUT_RGB_IMAGE_TOPIC`: topic name for input RGB image (default=`/kinect2/qhd/image_color_rect`)
   - `-id or --input_depth_image_topic INPUT_DEPTH_IMAGE_TOPIC`: topic name for input depth image (default=`/kinect2/qhd/image_depth_rect`)
   - `-o or --output_gestures_topic OUTPUT_GESTURES_TOPIC`: topic name for predicted gesture class (default=`/opendr/gestures`)
   - `--performance_topic PERFORMANCE_TOPIC`: topic name for performance messages (default=`None`, disabled)
   - `--device DEVICE`: device to use, either `cpu` or `cuda`, falls back to `cpu` if GPU or CUDA is not found (default=`cuda`)

3. Default output topics:
   - Detection messages:`/opendr/gestures`

   For viewing the output, refer to the [notes above.](#notes)

----
## RGB + Audio input

### Audiovisual Emotion Recognition ROS Node

You can find the audiovisual emotion recognition ROS node python script [here](./scripts/audiovisual_emotion_recognition_node.py) to inspect the code and modify it as you wish to fit your needs.
The node makes use of the toolkit's [audiovisual emotion recognition tool](../../../../src/opendr/perception/multimodal_human_centric/audiovisual_emotion_learner/avlearner.py),
whose documentation can be found [here](../../../../docs/reference/audiovisual-emotion-recognition-learner.md).

#### Instructions for basic usage:

1. Start the node responsible for publishing images. If you have a USB camera, then you can use the `usb_cam_node` as explained in the [prerequisites above](#prerequisites).
2. Start the node responsible for publishing audio. Remember to modify the input topics using the arguments in step 2 if needed.
3. You are then ready to start the audiovisual emotion recognition node

    ```shell
    rosrun opendr_perception audiovisual_emotion_recognition_node.py
    ```
    The following optional arguments are available:
   - `-h or --help`: show a help message and exit
   - `-iv or --input_video_topic INPUT_VIDEO_TOPIC`: topic name for input video, expects detected face of size 224x224 (default=`/usb_cam/image_raw`)
   - `-ia or --input_audio_topic INPUT_AUDIO_TOPIC`: topic name for input audio (default=`/audio/audio`)
   - `-o or --output_emotions_topic OUTPUT_EMOTIONS_TOPIC`: topic to which we are publishing the predicted emotion (default=`/opendr/audiovisual_emotion`)
   - `--performance_topic PERFORMANCE_TOPIC`: topic name for performance messages (default=`None`, disabled)
   - `--buffer_size BUFFER_SIZE`: length of audio and video in seconds, (default=`3.6`)
   - `--model_path MODEL_PATH`: if given, the pretrained model will be loaded from the specified local path, otherwise it will be downloaded from an OpenDR FTP server

4. Default output topics:
   - Detection messages: `/opendr/audiovisual_emotion`

   For viewing the output, refer to the [notes above.](#notes)

----
## Audio input

### Speech Command Recognition ROS Node

A ROS node for recognizing speech commands from an audio stream using MatchboxNet, EdgeSpeechNets or Quadratic SelfONN models, pretrained on the Google Speech Commands dataset.

You can find the speech command recognition ROS node python script [here](./scripts/speech_command_recognition_node.py) to inspect the code and modify it as you wish to fit your needs.
The node makes use of the toolkit's speech command recognition tools:
[EdgeSpeechNets tool](../../../../src/opendr/perception/speech_recognition/edgespeechnets/edgespeechnets_learner.py), [MatchboxNet tool](../../../../src/opendr/perception/speech_recognition/matchboxnet/matchboxnet_learner.py), [Quadratic SelfONN tool](../../../../src/opendr/perception/speech_recognition/quadraticselfonn/quadraticselfonn_learner.py)
whose documentation can be found here:
[EdgeSpeechNet docs](../../../../docs/reference/edgespeechnets.md), [MatchboxNet docs](../../../../docs/reference/matchboxnet.md), [Quadratic SelfONN docs](../../../../docs/reference/quadratic-selfonn.md).


#### Instructions for basic usage:

1. Start the node responsible for publishing audio. Remember to modify the input topics using the arguments in step 2, if needed.

2. You are then ready to start the speech command recognition node

    ```shell
    rosrun opendr_perception speech_command_recognition_node.py
    ```
    The following optional arguments are available:
   - `-h or --help`: show a help message and exit
   - `-i or --input_audio_topic INPUT_AUDIO_TOPIC`: topic name for input audio (default=`/audio/audio`)
   - `-o or --output_speech_command_topic OUTPUT_SPEECH_COMMAND_TOPIC`: topic name for speech command output (default=`/opendr/speech_recognition`)
   - `--performance_topic PERFORMANCE_TOPIC`: topic name for performance messages (default=`None`, disabled)
   - `--buffer_size BUFFER_SIZE`: set the size of the audio buffer (expected command duration) in seconds (default=`1.5`)
   - `--model MODEL`: the model to use, choices are `matchboxnet`, `edgespeechnets` or `quad_selfonn` (default=`matchboxnet`)
   - `--model_path MODEL_PATH`: if given, the pretrained model will be loaded from the specified local path, otherwise it will be downloaded from an OpenDR FTP server

3. Default output topics:
   - Detection messages, class id and confidence: `/opendr/speech_recognition`

   For viewing the output, refer to the [notes above.](#notes)

**Notes**

EdgeSpeechNets currently does not have a pretrained model available for download, only local files may be used.


<<<<<<< HEAD
----
## Text input

### Intent Recognition ROS Node

A ROS node for recognizing intents from language.
This node should be used together with the speech transcription node that would transcribe the speech into text and infer intent from it.
The provided intent recognition node subscribes to the speech transcription output topic.

You can find the intent recognition ROS node python script [here](./scripts/intent_recognition_node.py) to inspect the code and modify if you wish for your needs.
The node makes use of the toolkit's intent recognition [learner](../../../../src/opendr/perception/multimodal_human_centric/intent_recognition_learner/intent_recognition_learner.py), and the documentation can be found [here](../../../../docs/reference/intent-recognition-learner.md).

#### Instructions for basic usage:

1. Follow the instructions of the speech transcription node and start it.

2. Start the intent recognition node

    ```shell
    rosrun opendr_perception intent_recognition_node.py
    ```
    The following arguments are available:
   - `-i or --input_transcription_topic INPUT_TRANSCRIPTION_TOPIC`: topic name for input transcription of type OpenDRTranscription (default=`/opendr/speech_transcription`)
   - `-o or --output_intent_topic OUTPUT_INTENT_TOPIC`: topic name for predicted intent (default=`/opendr/intent`)
   - `--performance_topic PERFORMANCE_TOPIC`: topic name for performance messages (default=`None`, disabled)
   - `--device DEVICE`: device to be used for inference (default=`cuda`)
   - `--text_backbone TEXT_BACKBONE`: text backbone tobe used, choices are `bert-base-uncased`, `albert-base-v2`, `bert-small`, `bert-mini`, `bert-tiny` (default=`bert-base-uncased`)
   - `--cache_path CACHE_PATH`: cache path for tokenizer files (default=`./cache/`)

3. Default output topics:
   - Predicted intents and confidence: `/opendr/intent`

=======
### Speech Transcription ROS Node

A ROS node for speech transcription from an audio stream using Whisper or Vosk.

You can find the speech transcription ROS node python script [here](./scripts/speech_transcription_node.py) to inspect the code and modify it as you wish to fit your needs.
The node makes use of the toolkit's speech transcription tools:
[Whipser tool](../../../../src/opendr/perception/speech_transcription/whisper/whisper_learner.py), [Vosk tool](../../../../src/opendr/perception/speech_transcription/vosk/vosk_learner.py) whose documentation can be found here:
[Whisper docs](../../../../docs/reference/speech-transcription-whisper.md), [Vosk docs](../../../../docs/reference/speech-transcription-vosk.md).

#### Instruction for basic usage:

1. Start the node responsible for publishing audio, must be in wave format.  For example
    
    ```shell
    roslaunch audio_capture capture_wave.launch
    ```
   Remember to modify the input topics using the arguments in step 2, if needed:
    ```shell
    roslaunch audio_play play.launch -t /audio/audio
    ```

2. You are then ready to start the speech transcription node

    ```shell
    rosrun opendr_perception speech_transcription_node.py --verbose True
    ```
    ```shell
    rosrun opendr_perception speech_transcription_node.py --backbone whisper --model_name tiny.en --verbose True
    ```
    The following optional arguments are available (More in the source code):
   - `-h or --help`: show a help message and exit
   - `-i or --input_audio_topic INPUT_AUDIO_TOPIC`: topic name for input audio (default=`/audio/audio`)
   - `-o or --output_speech_transcription_topic OUTPUT_TRANSCRIPTION_TOPIC`: topic name for speech transcription output (default=`/opendr/speech_transcription`)
   - `--performance_topic PERFORMANCE_TOPIC`: topic name for performance messages (default=`None`, disabled)
   - `--backbone {vosk,whisper}`: Backbone model for speech transcription
   - `--model_name MODEL_NAME`: Specific model name for each backbone. Example: 'tiny', 'tiny.en', 'base', 'base.en' for Whisper, 'vosk-model-small-en-us-0.15' for Vosk (default=`None`) 
   - `--model_path MODEL_PATH`: Path to downloaded model files (default=`None`) 
   - `--language LANGUAGE`: Whisper uses the language parameter to avoid language dectection. Vosk uses the langauge paremeter to select a specific model. Example: 'en' for Whisper, 'en-us' for Vosk (default=`en-us`). Check the available language codes for Whisper at [Whipser repository](https://github.com/openai/whisper/blob/e8622f9afc4eba139bf796c210f5c01081000472/whisper/tokenizer.py#L10). Check the available language code for Vosk from the Vosk model name at [Vosk website](https://alphacephei.com/vosk/models).
   - `--verbose VERBOSE`: Display transcription (default=`False`) 

3. Default output topics:
   - Speech transcription: `/opendr/speech_transcription`

   For viewing the output, refer to the [notes above.](#notes)
>>>>>>> 6cf2bbfa

----
## Point cloud input

### 3D Object Detection Voxel ROS Node

A ROS node for performing 3D object detection Voxel using PointPillars or TANet methods with either pretrained models on KITTI dataset, or custom trained models.

You can find the 3D object detection Voxel ROS node python script [here](./scripts/object_detection_3d_voxel_node.py) to inspect the code and modify it as you wish to fit your needs.
The node makes use of the toolkit's [3D object detection Voxel tool](../../../../src/opendr/perception/object_detection_3d/voxel_object_detection_3d/voxel_object_detection_3d_learner.py)
whose documentation can be found [here](../../../../docs/reference/voxel-object-detection-3d.md).

#### Instructions for basic usage:

1. Start the node responsible for publishing point clouds. OpenDR provides a [point cloud dataset node](#point-cloud-dataset-ros-node) for convenience.

2. You are then ready to start the 3D object detection node:

    ```shell
    rosrun opendr_perception object_detection_3d_voxel_node.py
    ```
    The following optional arguments are available:
   - `-h or --help`: show a help message and exit
   - `-i or --input_point_cloud_topic INPUT_POINT_CLOUD_TOPIC`: point cloud topic provided by either a point_cloud_dataset_node or any other 3D point cloud node (default=`/opendr/dataset_point_cloud`)
   - `-d or --detections_topic DETECTIONS_TOPIC`: topic name for detection messages (default=`/opendr/objects3d`)
   - `--performance_topic PERFORMANCE_TOPIC`: topic name for performance messages (default=`None`, disabled)
   - `--device DEVICE`: device to use, either `cpu` or `cuda`, falls back to `cpu` if GPU or CUDA is not found (default=`cuda`)
   - `-n or --model_name MODEL_NAME`: name of the trained model (default=`tanet_car_xyres_16`)
   - `-c or --model_config_path MODEL_CONFIG_PATH`: path to a model .proto config (default=`../../src/opendr/perception/object_detection3d/voxel_object_detection_3d/second_detector/configs/tanet/car/xyres_16.proto`)

3. Default output topics:
   - Detection messages: `/opendr/objects3d`

   For viewing the output, refer to the [notes above.](#notes)

### 3D Object Tracking AB3DMOT ROS Node

A ROS node for performing 3D object tracking using AB3DMOT stateless method.
This is a detection-based method, and therefore the 3D object detector is needed to provide detections, which then will be used to make associations and generate tracking ids.
The predicted tracking annotations are split into two topics with detections and tracking IDs.

You can find the 3D object tracking AB3DMOT ROS node python script [here](./scripts/object_tracking_3d_ab3dmot_node.py) to inspect the code and modify it as you wish to fit your needs.
The node makes use of the toolkit's [3D object tracking AB3DMOT tool](../../../../src/opendr/perception/object_tracking_3d/ab3dmot/object_tracking_3d_ab3dmot_learner.py)
whose documentation can be found [here](../../../../docs/reference/object-tracking-3d-ab3dmot.md).

#### Instructions for basic usage:

1. Start the node responsible for publishing point clouds. OpenDR provides a [point cloud dataset node](#point-cloud-dataset-ros-node) for convenience.

2. You are then ready to start the 3D object tracking node:

    ```shell
    rosrun opendr_perception object_tracking_3d_ab3dmot_node.py
    ```
    The following optional arguments are available:
   - `-h or --help`: show a help message and exit
   - `-i or --input_point_cloud_topic INPUT_POINT_CLOUD_TOPIC`: point cloud topic provided by either a point_cloud_dataset_node or any other 3D point cloud node (default=`/opendr/dataset_point_cloud`)
   - `-d or --detections_topic DETECTIONS_TOPIC`: topic name for detection messages, `None` to stop the node from publishing on this topic (default=`/opendr/objects3d`)
   - `-t or --tracking3d_id_topic TRACKING3D_ID_TOPIC`: topic name for output tracking IDs with the same element count as in detection topic, `None` to stop the node from publishing on this topic (default=`/opendr/objects_tracking_id`)
   - `--performance_topic PERFORMANCE_TOPIC`: topic name for performance messages (default=`None`, disabled)
   - `--device DEVICE`: device to use, either `cpu` or `cuda`, falls back to `cpu` if GPU or CUDA is not found (default=`cuda`)
   - `-dn or --detector_model_name DETECTOR_MODEL_NAME`: name of the trained model (default=`tanet_car_xyres_16`)
   - `-dc or --detector_model_config_path DETECTOR_MODEL_CONFIG_PATH`: path to a model .proto config (default=`../../src/opendr/perception/object_detection3d/voxel_object_detection_3d/second_detector/configs/tanet/car/xyres_16.proto`)

3. Default output topics:
   - Detection messages: `/opendr/objects3d`
   - Tracking ID messages: `/opendr/objects_tracking_id`

   For viewing the output, refer to the [notes above.](#notes)


### LiDAR Based Panoptic Segmentation ROS Node
A ROS node for performing panoptic segmentation on a specified pointcloud stream using the [EfficientLPS](../../../../src/opendr/perception/panoptic_segmentation/README.md#efficientlps-efficient-lidar-panoptic-segmentation) network.

You can find the lidar based panoptic segmentation ROS node python script [here](./scripts/panoptic_segmentation_efficient_lps_node.py). You can further also find the point cloud 2 publisher ROS node python script [here](./scripts/point_cloud_2_publisher_node.py), and more explanation [here](#point-cloud-2-publisher-ros-node).You can inspect the codes and make changes as you wish to fit your needs.
The EfficientLPS node makes use of the toolkit's [panoptic segmentation tool](../../../../src/opendr/perception/panoptic_segmentation/efficient_lps/efficient_lps_learner.py) whose documentation can be found [here](../../../../docs/reference/efficient-lps.md)
and additional information about EfficientLPS [here](../../../../src/opendr/perception/panoptic_segmentation/README.md).

#### Instructions for basic usage:

1.  First one needs to download SemanticKITTI dataset into POINTCLOUD_LOCATION as it is described in the [Panoptic Segmentation Datasets](../../../../src/opendr/perception/panoptic_segmentation/datasets/README.md). Then, once the SPLIT type is specified (train, test or "valid", default "valid"), the point **Point Cloud 2 Publisher** can be started using the following line:

- ```shell
  rosrun opendr_perception point_cloud_2_publisher_node.py -d POINTCLOUD_LOCATION -s SPLIT
  ```
2. After starting the **PointCloud2 Publisher**, one can start **EfficientLPS Node** using the following line:

- ```shell
  rosrun opendr_perception panoptic_segmentation_efficient_lps_node.py /opendr/dataset_point_cloud2
  ```

  The following optional arguments are available:
   - `-h, --help`: show a help message and exit
   - `-i or --input_point_cloud_2_topic INPUT_POINTCLOUD2_TOPIC` : Point Cloud 2 topic provided by either a point_cloud_2_publisher_node or any other 3D Point Cloud 2 Node (default=`/opendr/dataset_point_cloud2`)
   - `--performance_topic PERFORMANCE_TOPIC`: topic name for performance messages (default=`None`, disabled)
   - `-c or --checkpoint CHECKPOINT` : download pretrained models [semantickitti] or load from the provided path (default=`semantickitti`)
   - `-o or --output_heatmap_pointcloud_topic OUTPUT_HEATMAP_POINTCLOUD_TOPIC`: publish the 3D heatmap pointcloud on `OUTPUT_HEATMAP_POINTCLOUD_TOPIC` (default=`/opendr/panoptic`)
 
3. Default output topics:
   - Detection messages: `/opendr/panoptic`

----
## Biosignal input

### Heart Anomaly Detection ROS Node

A ROS node for performing heart anomaly (atrial fibrillation) detection from ECG data using GRU or ANBOF models trained on AF dataset.

You can find the heart anomaly detection ROS node python script [here](./scripts/heart_anomaly_detection_node.py) to inspect the code and modify it as you wish to fit your needs.
The node makes use of the toolkit's heart anomaly detection tools: [ANBOF tool](../../../../src/opendr/perception/heart_anomaly_detection/attention_neural_bag_of_feature/attention_neural_bag_of_feature_learner.py) and
[GRU tool](../../../../src/opendr/perception/heart_anomaly_detection/gated_recurrent_unit/gated_recurrent_unit_learner.py), whose documentation can be found here:
[ANBOF docs](../../../../docs/reference/attention-neural-bag-of-feature-learner.md) and [GRU docs](../../../../docs/reference/gated-recurrent-unit-learner.md).

#### Instructions for basic usage:

1. Start the node responsible for publishing ECG data.

2. You are then ready to start the heart anomaly detection node:

    ```shell
    rosrun opendr_perception heart_anomaly_detection_node.py
    ```
    The following optional arguments are available:
   - `-h or --help`: show a help message and exit
   - `-i or --input_ecg_topic INPUT_ECG_TOPIC`: topic name for input ECG data (default=`/ecg/ecg`)
   - `-o or --output_heart_anomaly_topic OUTPUT_HEART_ANOMALY_TOPIC`: topic name for heart anomaly detection (default=`/opendr/heart_anomaly`)
   - `--performance_topic PERFORMANCE_TOPIC`: topic name for performance messages (default=`None`, disabled)
   - `--device DEVICE`: device to use, either `cpu` or `cuda`, falls back to `cpu` if GPU or CUDA is not found (default=`cuda`)
   - `--model MODEL`: the model to use, choices are `anbof` or `gru` (default=`anbof`)

3. Default output topics:
   - Detection messages: `/opendr/heart_anomaly`

   For viewing the output, refer to the [notes above.](#notes)

----
## Dataset ROS Nodes

The dataset nodes can be used to publish data from the disk, which is useful to test the functionality without the use of a sensor.
Dataset nodes use a provided `DatasetIterator` object that returns a `(Data, Target)` pair.
If the type of the `Data` object is correct, the node will transform it into a corresponding ROS message object and publish it to a desired topic.
The OpenDR toolkit currently provides two such nodes, an image dataset node and a point cloud dataset node.

### Image Dataset ROS Node

The image dataset node downloads a `nano_MOT20` dataset from OpenDR's FTP server and uses it to publish data to the ROS topic,
which is intended to be used with the [2D object tracking nodes](#2d-object-tracking-ros-nodes).

You can create an instance of this node with any `DatasetIterator` object that returns `(Image, Target)` as elements,
to use alongside other nodes and datasets.
You can inspect [the node](./scripts/image_dataset_node.py) and modify it to your needs for other image datasets.

To get an image from a dataset on the disk, you can start a `image_dataset.py` node as:
```shell
rosrun opendr_perception image_dataset_node.py
```
The following optional arguments are available:
   - `-h or --help`: show a help message and exit
   - `-o or --output_rgb_image_topic`: topic name to publish the data (default=`/opendr/dataset_image`)
   - `-f or --fps FPS`: data fps (default=`10`)
   - `-d or --dataset_path DATASET_PATH`: path to a dataset (default=`/MOT`)
   - `-ks or --mot20_subsets_path MOT20_SUBSETS_PATH`: path to MOT20 subsets (default=`../../src/opendr/perception/object_tracking_2d/datasets/splits/nano_mot20.train`)

### Point Cloud Dataset ROS Node

The point cloud dataset node downloads a `nano_KITTI` dataset from OpenDR's FTP server and uses it to publish data to the ROS topic,
which is intended to be used with the [3D object detection node](#3d-object-detection-voxel-ros-node),
as well as the [3D object tracking node](#3d-object-tracking-ab3dmot-ros-node).

You can create an instance of this node with any `DatasetIterator` object that returns `(PointCloud, Target)` as elements,
to use alongside other nodes and datasets.
You can inspect [the node](./scripts/point_cloud_dataset_node.py) and modify it to your needs for other point cloud datasets.

To get a point cloud from a dataset on the disk, you can start a `point_cloud_dataset.py` node as:
```shell
rosrun opendr_perception point_cloud_dataset_node.py
```
The following optional arguments are available:
   - `-h or --help`: show a help message and exit
   - `-o or --output_point_cloud_topic`: topic name to publish the data (default=`/opendr/dataset_point_cloud`)
   - `-f or --fps FPS`: data fps (default=`10`)
   - `-d or --dataset_path DATASET_PATH`: path to a dataset, if it does not exist, nano KITTI dataset will be downloaded there (default=`/KITTI/opendr_nano_kitti`)
   - `-ks or --kitti_subsets_path KITTI_SUBSETS_PATH`: path to KITTI subsets, used only if a KITTI dataset is downloaded (default=`../../src/opendr/perception/object_detection_3d/datasets/nano_kitti_subsets`)

### Point Cloud 2 Publisher ROS Node

The point cloud 2 dataset publisher, publishes point cloud 2 messages from pre-downloaded dataset SemanticKITTI. It is currently being used by the ROS node [LiDAR Based Panoptic Segmentation ROS Node](#lidar-based-panoptic-segmentation-ros-node).

You can create an instance of this node with any `DatasetIterator` object that returns `(PointCloud, Target)` as elements,
to use alongside other nodes and datasets.
You can inspect [the node](./scripts/point_cloud_2_publisher_node.py) and modify it to your needs for other point cloud datasets.

To get a point cloud from a dataset on the disk, you can start a `point_cloud_2_publisher_node.py` node as:
```shell
rosrun opendr_perception point_cloud_2_publisher_node.py
```
The following optional arguments are available:
   - `-h or --help`: show a help message and exit
   - `-d or --dataset_path DATASET_PATH`: path of the SemanticKITTI dataset to publish the point cloud 2 message (default=`./datasets/semantickitti`)
   - `-s or --split SPLIT`: split of the dataset to use, only (train, valid, test) are available (default=`valid`)
   - `-o or --output_point_cloud_2_topic OUTPUT_POINT_CLOUD_2_TOPIC`: topic name to publish the data (default=`/opendr/dataset_point_cloud2`)
   - `-t or --test_data`: Add this argument if you want to only test this node with the test data available in our server

----
## Utility ROS Nodes

### Performance ROS Node

The performance node is used to subscribe to the optional performance topic of a running node and log its performance in terms of the time it
took to process a single input and produce output and in terms of frames per second. It uses a modifiable rolling window to calculate the average FPS.

You can inspect [the node](./scripts/performance_node.py) and modify it to your needs.

#### Instructions for basic usage:

1. Start the node you want to benchmark as usual but also set the optional argument `--performance_topic` to, for example, `/opendr/performance`
2. Start the performance node:
    ```shell
    rosrun opendr_perception performance_node.py
    ```
    The following optional arguments are available:
   - `-h or --help`: show a help message and exit
   - `-i or --input_performance_topic INPUT_PERFORMANCE_TOPIC`: topic name for input performance data (default=`/opendr/performance`)
   - `-w or --window WINDOW`: the window to use in number of frames to calculate the running average FPS (default=`20`)

Note that the `input_performance_topic` of the performance node must match the `performance_topic` of the running node.
Also note that the running node should properly get input and produce output to publish performance messages for the performance node to use.<|MERGE_RESOLUTION|>--- conflicted
+++ resolved
@@ -919,41 +919,6 @@
 
 EdgeSpeechNets currently does not have a pretrained model available for download, only local files may be used.
 
-
-<<<<<<< HEAD
-----
-## Text input
-
-### Intent Recognition ROS Node
-
-A ROS node for recognizing intents from language.
-This node should be used together with the speech transcription node that would transcribe the speech into text and infer intent from it.
-The provided intent recognition node subscribes to the speech transcription output topic.
-
-You can find the intent recognition ROS node python script [here](./scripts/intent_recognition_node.py) to inspect the code and modify if you wish for your needs.
-The node makes use of the toolkit's intent recognition [learner](../../../../src/opendr/perception/multimodal_human_centric/intent_recognition_learner/intent_recognition_learner.py), and the documentation can be found [here](../../../../docs/reference/intent-recognition-learner.md).
-
-#### Instructions for basic usage:
-
-1. Follow the instructions of the speech transcription node and start it.
-
-2. Start the intent recognition node
-
-    ```shell
-    rosrun opendr_perception intent_recognition_node.py
-    ```
-    The following arguments are available:
-   - `-i or --input_transcription_topic INPUT_TRANSCRIPTION_TOPIC`: topic name for input transcription of type OpenDRTranscription (default=`/opendr/speech_transcription`)
-   - `-o or --output_intent_topic OUTPUT_INTENT_TOPIC`: topic name for predicted intent (default=`/opendr/intent`)
-   - `--performance_topic PERFORMANCE_TOPIC`: topic name for performance messages (default=`None`, disabled)
-   - `--device DEVICE`: device to be used for inference (default=`cuda`)
-   - `--text_backbone TEXT_BACKBONE`: text backbone tobe used, choices are `bert-base-uncased`, `albert-base-v2`, `bert-small`, `bert-mini`, `bert-tiny` (default=`bert-base-uncased`)
-   - `--cache_path CACHE_PATH`: cache path for tokenizer files (default=`./cache/`)
-
-3. Default output topics:
-   - Predicted intents and confidence: `/opendr/intent`
-
-=======
 ### Speech Transcription ROS Node
 
 A ROS node for speech transcription from an audio stream using Whisper or Vosk.
@@ -998,7 +963,38 @@
    - Speech transcription: `/opendr/speech_transcription`
 
    For viewing the output, refer to the [notes above.](#notes)
->>>>>>> 6cf2bbfa
+
+----
+## Text input
+
+### Intent Recognition ROS Node
+
+A ROS node for recognizing intents from language.
+This node should be used together with the speech transcription node that would transcribe the speech into text and infer intent from it.
+The provided intent recognition node subscribes to the speech transcription output topic.
+
+You can find the intent recognition ROS node python script [here](./scripts/intent_recognition_node.py) to inspect the code and modify if you wish for your needs.
+The node makes use of the toolkit's intent recognition [learner](../../../../src/opendr/perception/multimodal_human_centric/intent_recognition_learner/intent_recognition_learner.py), and the documentation can be found [here](../../../../docs/reference/intent-recognition-learner.md).
+
+#### Instructions for basic usage:
+
+1. Follow the instructions of the speech transcription node and start it.
+
+2. Start the intent recognition node
+
+    ```shell
+    rosrun opendr_perception intent_recognition_node.py
+    ```
+    The following arguments are available:
+   - `-i or --input_transcription_topic INPUT_TRANSCRIPTION_TOPIC`: topic name for input transcription of type OpenDRTranscription (default=`/opendr/speech_transcription`)
+   - `-o or --output_intent_topic OUTPUT_INTENT_TOPIC`: topic name for predicted intent (default=`/opendr/intent`)
+   - `--performance_topic PERFORMANCE_TOPIC`: topic name for performance messages (default=`None`, disabled)
+   - `--device DEVICE`: device to be used for inference (default=`cuda`)
+   - `--text_backbone TEXT_BACKBONE`: text backbone tobe used, choices are `bert-base-uncased`, `albert-base-v2`, `bert-small`, `bert-mini`, `bert-tiny` (default=`bert-base-uncased`)
+   - `--cache_path CACHE_PATH`: cache path for tokenizer files (default=`./cache/`)
+
+3. Default output topics:
+   - Predicted intents and confidence: `/opendr/intent`
 
 ----
 ## Point cloud input
