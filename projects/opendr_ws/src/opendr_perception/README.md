--- conflicted
+++ resolved
@@ -312,7 +312,6 @@
 An [image dataset node](#image-dataset-ros-node) is also provided to be used along these nodes.
 Make sure to change the default input topic of the tracking node if you are not using the USB cam node.
 
-<<<<<<< HEAD
 ### Vision Based Panoptic Segmentation ROS Node
 A ROS node for performing panoptic segmentation on a specified RGB image stream using the [EfficientPS](../../../../src/opendr/perception/panoptic_segmentation/README.md) network.
 Assuming that the OpenDR catkin workspace has been sourced, the node can be started with:
@@ -426,7 +425,6 @@
 
 #### Instructions for basic usage:
 
-=======
 ### Panoptic Segmentation ROS Node
 
 You can find the panoptic segmentation ROS node python script [here](./scripts/panoptic_segmentation_efficient_ps_node.py) to inspect the code and modify it as you wish to fit your needs.
@@ -535,7 +533,6 @@
 
 #### Instructions for basic usage:
 
->>>>>>> 58a90675
 1. Start the node responsible for publishing images. If you have a USB camera, then you can use the `usb_cam_node` as explained in the [prerequisites above](#prerequisites).
 
 2. You are then ready to start the skeleton-based human action recognition node:
@@ -556,7 +553,6 @@
 3. Default output topics:
    - Detection messages: `/opendr/skeleton_based_action_recognition`, `/opendr/skeleton_based_action_recognition_description`, `/opendr/poses`
    - Output images: `/opendr/image_pose_annotated`
-<<<<<<< HEAD
 
    For viewing the output, refer to the [notes above.](#notes)
 
@@ -572,23 +568,6 @@
 
 1. Start the node responsible for publishing images. If you have a USB camera, then you can use the `usb_cam_node` as explained in the [prerequisites above](#prerequisites).
 
-=======
-
-   For viewing the output, refer to the [notes above.](#notes)
-
-### Video Human Activity Recognition ROS Node
-
-A ROS node for performing human activity recognition using either CoX3D or X3D models pretrained on Kinetics400.
-
-You can find the video human activity recognition ROS node python script [here](./scripts/video_activity_recognition_node.py) to inspect the code and modify it as you wish to fit your needs.
-The node makes use of the toolkit's video human activity recognition tools which can be found [here for CoX3D](../../../../src/opendr/perception/activity_recognition/cox3d/cox3d_learner.py) and
-[here for X3D](../../../../src/opendr/perception/activity_recognition/x3d/x3d_learner.py) whose documentation can be found [here](../../../../docs/reference/activity-recognition.md).
-
-#### Instructions for basic usage:
-
-1. Start the node responsible for publishing images. If you have a USB camera, then you can use the `usb_cam_node` as explained in the [prerequisites above](#prerequisites).
-
->>>>>>> 58a90675
 2. You are then ready to start the video human activity recognition node:
 
     ```shell
@@ -744,7 +723,6 @@
    - `--buffer_size BUFFER_SIZE`: set the size of the audio buffer (expected command duration) in seconds (default=`1.5`)
    - `--model MODEL`: the model to use, choices are `matchboxnet`, `edgespeechnets` or `quad_selfonn` (default=`matchboxnet`)
    - `--model_path MODEL_PATH`: if given, the pretrained model will be loaded from the specified local path, otherwise it will be downloaded from an OpenDR FTP server
-<<<<<<< HEAD
 
 3. Default output topics:
    - Detection messages, class id and confidence: `/opendr/speech_recognition`
@@ -760,23 +738,6 @@
 
 ### 3D Object Detection Voxel ROS Node
 
-=======
-
-3. Default output topics:
-   - Detection messages, class id and confidence: `/opendr/speech_recognition`
-
-   For viewing the output, refer to the [notes above.](#notes)
-
-**Notes**
-
-EdgeSpeechNets currently does not have a pretrained model available for download, only local files may be used.
-
-----
-## Point cloud input
-
-### 3D Object Detection Voxel ROS Node
-
->>>>>>> 58a90675
 A ROS node for performing 3D object detection Voxel using PointPillars or TANet methods with either pretrained models on KITTI dataset, or custom trained models.
 
 You can find the 3D object detection Voxel ROS node python script [here](./scripts/object_detection_3d_voxel_node.py) to inspect the code and modify it as you wish to fit your needs.
