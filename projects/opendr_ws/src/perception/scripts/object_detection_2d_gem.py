#!/usr/bin/env python
# Copyright 2020-2022 OpenDR European Project
#
# Licensed under the Apache License, Version 2.0 (the "License");
# you may not use this file except in compliance with the License.
# You may obtain a copy of the License at
#
#     http://www.apache.org/licenses/LICENSE-2.0
#
# Unless required by applicable law or agreed to in writing, software
# distributed under the License is distributed on an "AS IS" BASIS,
# WITHOUT WARRANTIES OR CONDITIONS OF ANY KIND, either express or implied.
# See the License for the specific language governing permissions and
# limitations under the License.


import rospy
import torch
import message_filters
import cv2
import numpy as np
import argparse
from vision_msgs.msg import Detection2DArray
from sensor_msgs.msg import Image as ROS_Image
from opendr_bridge import ROSBridge
from opendr.perception.object_detection_2d import GemLearner
from opendr.perception.object_detection_2d import draw_bounding_boxes
from opendr.engine.data import Image


class ObjectDetectionGemNode:
    def __init__(
        self,
        input_rgb_image_topic="/camera/color/image_raw",
        input_infra_image_topic="/camera/infra/image_raw",
<<<<<<< HEAD
        output_rgb_image_topic="/opendr/rgb_detection_annotated",
        output_infra_image_topic="/opendr/infra_detection_annotated",
=======
        output_rgb_image_topic="/opendr/rgb_image_objects_annotated",
        output_infra_image_topic="/opendr/infra_image_objects_annotated",
>>>>>>> fad5d292
        detections_topic="/opendr/objects",
        device="cuda",
        pts_rgb=None,
        pts_infra=None,
    ):
        """
        Creates a ROS Node for object detection with GEM
        :param input_rgb_image_topic: Topic from which we are reading the input rgb image
        :type input_rgb_image_topic: str
        :param input_infra_image_topic: Topic from which we are reading the input infrared image
        :type: input_infra_image_topic: str
        :param output_rgb_image_topic: Topic to which we are publishing the annotated rgb image (if None, we are not
        publishing annotated image)
        :type output_rgb_image_topic: str
        :param output_infra_image_topic: Topic to which we are publishing the annotated infrared image (if None, we are not
        publishing annotated image)
        :type output_infra_image_topic: str
        :param detections_topic: Topic to which we are publishing the annotations (if None, we are
        not publishing annotations)
        :type detections_topic:  str
        :param device: Device on which we are running inference ('cpu' or 'cuda')
        :type device: str
        :param pts_rgb: Point on the rgb image that define alignment with the infrared image. These are camera
        specific and can be obtained using get_color_infra_alignment.py which is located in the
        opendr/perception/object_detection2d/utils module.
        :type pts_rgb: {list, numpy.ndarray}
        :param pts_infra: Points on the infrared image that define alignment with rgb image. These are camera specific
        and can be obtained using get_rgb_infra_alignment.py which is located in the
        opendr/perception/object_detection2d/utils module.
        :type pts_infra: {list, numpy.ndarray}
        """
<<<<<<< HEAD
        rospy.init_node("gem", anonymous=True)
=======
        rospy.init_node("opendr_object_detection_2d_gem_node", anonymous=True)
>>>>>>> fad5d292
        if output_rgb_image_topic is not None:
            self.rgb_publisher = rospy.Publisher(output_rgb_image_topic, ROS_Image, queue_size=10)
        else:
            self.rgb_publisher = None
        if output_infra_image_topic is not None:
            self.ir_publisher = rospy.Publisher(output_infra_image_topic, ROS_Image, queue_size=10)
        else:
            self.ir_publisher = None

        if detections_topic is not None:
            self.detection_publisher = rospy.Publisher(detections_topic, Detection2DArray, queue_size=10)
        else:
            self.detection_publisher = None
        if pts_infra is None:
            pts_infra = np.array(
                [
                    [478, 248],
                    [465, 338],
                    [458, 325],
                    [468, 256],
                    [341, 240],
                    [335, 310],
                    [324, 321],
                    [311, 383],
                    [434, 365],
                    [135, 384],
                    [67, 257],
                    [167, 206],
                    [124, 131],
                    [364, 276],
                    [424, 269],
                    [277, 131],
                    [41, 310],
                    [202, 320],
                    [188, 318],
                    [188, 308],
                    [196, 241],
                    [499, 317],
                    [311, 164],
                    [220, 216],
                    [435, 352],
                    [213, 363],
                    [390, 364],
                    [212, 368],
                    [390, 370],
                    [467, 324],
                    [415, 364],
                ]
            )
            rospy.logwarn(
                "\nUsing default calibration values for pts_infra!" +
                "\nThese are probably incorrect." +
                "\nThe correct values for pts_infra can be found by running get_color_infra_alignment.py." +
                "\nThis file is located in the opendr/perception/object_detection2d/utils module."
            )
        if pts_rgb is None:
            pts_rgb = np.array(
                [
                    [910, 397],
                    [889, 572],
                    [874, 552],
                    [891, 411],
                    [635, 385],
                    [619, 525],
                    [603, 544],
                    [576, 682],
                    [810, 619],
                    [216, 688],
                    [90, 423],
                    [281, 310],
                    [193, 163],
                    [684, 449],
                    [806, 431],
                    [504, 170],
                    [24, 538],
                    [353, 552],
                    [323, 550],
                    [323, 529],
                    [344, 387],
                    [961, 533],
                    [570, 233],
                    [392, 336],
                    [831, 610],
                    [378, 638],
                    [742, 630],
                    [378, 648],
                    [742, 640],
                    [895, 550],
                    [787, 630],
                ]
            )
            rospy.logwarn(
                "\nUsing default calibration values for pts_rgb!" +
                "\nThese are probably incorrect." +
                "\nThe correct values for pts_rgb can be found by running get_color_infra_alignment.py." +
                "\nThis file is located in the opendr/perception/object_detection2d/utils module."
            )
        # Object classes
        self.classes = ["N/A", "chair", "cycle", "bin", "laptop", "drill", "rocker"]

        # Estimating Homography matrix for aligning infra with RGB
        self.h, status = cv2.findHomography(pts_infra, pts_rgb)

        self.bridge = ROSBridge()

        # Initialize the detection estimation
        model_backbone = "resnet50"

        self.gem_learner = GemLearner(
            backbone=model_backbone,
            num_classes=7,
            device=device,
        )
        self.gem_learner.fusion_method = "sc_avg"
        self.gem_learner.download(path=".", verbose=True)

        # Subscribers
        msg_rgb = message_filters.Subscriber(input_rgb_image_topic, ROS_Image, queue_size=1, buff_size=10000000)
        msg_ir = message_filters.Subscriber(input_infra_image_topic, ROS_Image, queue_size=1, buff_size=10000000)

        sync = message_filters.TimeSynchronizer([msg_rgb, msg_ir], 1)
        sync.registerCallback(self.callback)
<<<<<<< HEAD
        rospy.loginfo("GEM node Initialized!")
=======
        rospy.loginfo("GEM node initialized.")
>>>>>>> fad5d292

    def listen(self):
        """
        Start the node and begin processing input data
        """
        rospy.loginfo("Object detection 2D GEM node started.")
        rospy.spin()

    def callback(self, msg_rgb, msg_ir):
        """
        Callback that process the input data and publishes to the corresponding topics
        :param msg_rgb: input rgb image message
        :type msg_rgb: sensor_msgs.msg.Image
        :param msg_ir: input infrared image message
        :type msg_ir: sensor_msgs.msg.Image
        """
        # Convert images to OpenDR standard
        image_rgb = self.bridge.from_ros_image(msg_rgb).opencv()
        image_ir_raw = self.bridge.from_ros_image(msg_ir, "bgr8").opencv()
        image_ir = cv2.warpPerspective(image_ir_raw, self.h, (image_rgb.shape[1], image_rgb.shape[0]))

        # Perform inference on images
        boxes, w_sensor1, _ = self.gem_learner.infer(image_rgb, image_ir)

        #  Annotate image and publish results:
        if self.detection_publisher is not None:
            ros_detection = self.bridge.to_ros_bounding_box_list(boxes)
            self.detection_publisher.publish(ros_detection)

        if self.rgb_publisher is not None:
            plot_rgb = draw_bounding_boxes(image_rgb, boxes, class_names=self.classes)
            message = self.bridge.to_ros_image(Image(np.uint8(plot_rgb)))
            self.rgb_publisher.publish(message)
        if self.ir_publisher is not None:
            plot_ir = draw_bounding_boxes(image_ir, boxes, class_names=self.classes)
            message = self.bridge.to_ros_image(Image(np.uint8(plot_ir)))
            self.ir_publisher.publish(message)


if __name__ == "__main__":
    parser = argparse.ArgumentParser()
<<<<<<< HEAD
    parser.add_argument(
        "--input_rgb_image_topic", help="Topic name for input rgb image", type=str, default="/camera/color/image_raw"
    )
    parser.add_argument(
        "--output_rgb_image_topic",
        help="Topic name for output annotated rgb image",
        type=str,
        default="/opendr/rgb_image_objects_annotated",
    )
    parser.add_argument(
        "--input_infra_image_topic", help="Topic name for input infra image", type=str, default="/camera/infra/image_raw"
    )
    parser.add_argument(
        "--output_infra_image_topic",
        help="Topic name for output annotated infra image",
        type=str,
        default="/opendr/infra_image_objects_annotated",
    )
    parser.add_argument("--detections_topic", help="Topic name for detection messages", type=str, default="/opendr/objects")
    parser.add_argument(
        "--device",
        help='Device to use, either "cpu" or "cuda", defaults to "cuda"',
        type=str,
        default="cuda",
        choices=["cuda", "cpu"],
    )
    args = parser.parse_args()

    # Select the device for running the
=======
    parser.add_argument("-ic", "--input_rgb_image_topic", help="Topic name for input rgb image",
                        type=str, default="/camera/color/image_raw")
    parser.add_argument("-ii", "--input_infra_image_topic", help="Topic name for input infrared image",
                        type=str, default="/camera/infra/image_raw")
    parser.add_argument("-oc", "--output_rgb_image_topic", help="Topic name for output annotated rgb image",
                        type=lambda value: value if value.lower() != "none" else None,
                        default="/opendr/rgb_image_objects_annotated")
    parser.add_argument("-oi", "--output_infra_image_topic", help="Topic name for output annotated infrared image",
                        type=lambda value: value if value.lower() != "none" else None,
                        default="/opendr/infra_image_objects_annotated")
    parser.add_argument("-d", "--detections_topic", help="Topic name for detection messages",
                        type=lambda value: value if value.lower() != "none" else None,
                        default="/opendr/objects")
    parser.add_argument("--device", help='Device to use, either "cpu" or "cuda", defaults to "cuda"',
                        type=str, default="cuda", choices=["cuda", "cpu"])
    args = parser.parse_args()

>>>>>>> fad5d292
    try:
        if args.device == "cuda" and torch.cuda.is_available():
            device = "cuda"
        elif args.device == "cuda":
            print("GPU not found. Using CPU instead.")
            device = "cpu"
        else:
            print("Using CPU.")
            device = "cpu"
    except:
        print("Using CPU.")
        device = "cpu"

    detection_estimation_node = ObjectDetectionGemNode(
        device=device,
        input_rgb_image_topic=args.input_rgb_image_topic,
        output_rgb_image_topic=args.output_rgb_image_topic,
        input_infra_image_topic=args.input_infra_image_topic,
        output_infra_image_topic=args.output_infra_image_topic,
        detections_topic=args.detections_topic,
    )
    detection_estimation_node.listen()<|MERGE_RESOLUTION|>--- conflicted
+++ resolved
@@ -33,13 +33,8 @@
         self,
         input_rgb_image_topic="/camera/color/image_raw",
         input_infra_image_topic="/camera/infra/image_raw",
-<<<<<<< HEAD
-        output_rgb_image_topic="/opendr/rgb_detection_annotated",
-        output_infra_image_topic="/opendr/infra_detection_annotated",
-=======
         output_rgb_image_topic="/opendr/rgb_image_objects_annotated",
         output_infra_image_topic="/opendr/infra_image_objects_annotated",
->>>>>>> fad5d292
         detections_topic="/opendr/objects",
         device="cuda",
         pts_rgb=None,
@@ -71,11 +66,7 @@
         opendr/perception/object_detection2d/utils module.
         :type pts_infra: {list, numpy.ndarray}
         """
-<<<<<<< HEAD
-        rospy.init_node("gem", anonymous=True)
-=======
         rospy.init_node("opendr_object_detection_2d_gem_node", anonymous=True)
->>>>>>> fad5d292
         if output_rgb_image_topic is not None:
             self.rgb_publisher = rospy.Publisher(output_rgb_image_topic, ROS_Image, queue_size=10)
         else:
@@ -198,11 +189,7 @@
 
         sync = message_filters.TimeSynchronizer([msg_rgb, msg_ir], 1)
         sync.registerCallback(self.callback)
-<<<<<<< HEAD
-        rospy.loginfo("GEM node Initialized!")
-=======
         rospy.loginfo("GEM node initialized.")
->>>>>>> fad5d292
 
     def listen(self):
         """
@@ -244,37 +231,6 @@
 
 if __name__ == "__main__":
     parser = argparse.ArgumentParser()
-<<<<<<< HEAD
-    parser.add_argument(
-        "--input_rgb_image_topic", help="Topic name for input rgb image", type=str, default="/camera/color/image_raw"
-    )
-    parser.add_argument(
-        "--output_rgb_image_topic",
-        help="Topic name for output annotated rgb image",
-        type=str,
-        default="/opendr/rgb_image_objects_annotated",
-    )
-    parser.add_argument(
-        "--input_infra_image_topic", help="Topic name for input infra image", type=str, default="/camera/infra/image_raw"
-    )
-    parser.add_argument(
-        "--output_infra_image_topic",
-        help="Topic name for output annotated infra image",
-        type=str,
-        default="/opendr/infra_image_objects_annotated",
-    )
-    parser.add_argument("--detections_topic", help="Topic name for detection messages", type=str, default="/opendr/objects")
-    parser.add_argument(
-        "--device",
-        help='Device to use, either "cpu" or "cuda", defaults to "cuda"',
-        type=str,
-        default="cuda",
-        choices=["cuda", "cpu"],
-    )
-    args = parser.parse_args()
-
-    # Select the device for running the
-=======
     parser.add_argument("-ic", "--input_rgb_image_topic", help="Topic name for input rgb image",
                         type=str, default="/camera/color/image_raw")
     parser.add_argument("-ii", "--input_infra_image_topic", help="Topic name for input infrared image",
@@ -292,7 +248,6 @@
                         type=str, default="cuda", choices=["cuda", "cpu"])
     args = parser.parse_args()
 
->>>>>>> fad5d292
     try:
         if args.device == "cuda" and torch.cuda.is_available():
             device = "cuda"
