#!/usr/bin/env python
# Copyright 2020-2022 OpenDR European Project
#
# Licensed under the Apache License, Version 2.0 (the "License");
# you may not use this file except in compliance with the License.
# You may obtain a copy of the License at
#
#     http://www.apache.org/licenses/LICENSE-2.0
#
# Unless required by applicable law or agreed to in writing, software
# distributed under the License is distributed on an "AS IS" BASIS,
# WITHOUT WARRANTIES OR CONDITIONS OF ANY KIND, either express or implied.
# See the License for the specific language governing permissions and
# limitations under the License.


import argparse
import torch

import rospy
from vision_msgs.msg import Detection2DArray
from sensor_msgs.msg import Image as ROS_Image
from opendr_bridge import ROSBridge
<<<<<<< HEAD
from opendr.perception.object_detection_2d import DetrLearner
from opendr.perception.object_detection_2d import draw_bounding_boxes


class DetrNode:
    def __init__(
        self,
        input_image_topic="/usb_cam/image_raw",
        output_image_topic="/opendr/image_boxes_annotated",
        detection_annotations_topic="/opendr/objects",
        device="cuda",
    ):
=======

from opendr.engine.data import Image
from opendr.perception.object_detection_2d import DetrLearner
from opendr.perception.object_detection_2d.detr.algorithm.util.draw import draw


class ObjectDetectionDetrNode:

    def __init__(self, input_rgb_image_topic="/usb_cam/image_raw",
                 output_rgb_image_topic="/opendr/image_objects_annotated", detections_topic="/opendr/objects",
                 device="cuda"):
>>>>>>> 913d1c4d
        """
        Creates a ROS Node for object detection with DETR.
        :param input_rgb_image_topic: Topic from which we are reading the input image
        :type input_rgb_image_topic: str
        :param output_rgb_image_topic: Topic to which we are publishing the annotated image (if None, no annotated
        image is published)
        :type output_rgb_image_topic: str
        :param detections_topic: Topic to which we are publishing the annotations (if None, no object detection message
        is published)
        :type detections_topic:  str
        :param device: device on which we are running inference ('cpu' or 'cuda')
        :type device: str
        """
        self.input_rgb_image_topic = input_rgb_image_topic

        if output_rgb_image_topic is not None:
            self.image_publisher = rospy.Publisher(output_rgb_image_topic, ROS_Image, queue_size=1)
        else:
            self.image_publisher = None

        if detections_topic is not None:
            self.object_publisher = rospy.Publisher(detections_topic, Detection2DArray, queue_size=1)
        else:
            self.object_publisher = None

        self.bridge = ROSBridge()

        self.class_names = [
            "N/A",
            "person",
            "bicycle",
            "car",
            "motorcycle",
            "airplane",
            "bus",
            "train",
            "truck",
            "boat",
            "traffic light",
            "fire hydrant",
            "N/A",
            "stop sign",
            "parking meter",
            "bench",
            "bird",
            "cat",
            "dog",
            "horse",
            "sheep",
            "cow",
            "elephant",
            "bear",
            "zebra",
            "giraffe",
            "N/A",
            "backpack",
            "umbrella",
            "N/A",
            "N/A",
            "handbag",
            "tie",
            "suitcase",
            "frisbee",
            "skis",
            "snowboard",
            "sports ball",
            "kite",
            "baseball bat",
            "baseball glove",
            "skateboard",
            "surfboard",
            "tennis racket",
            "bottle",
            "N/A",
            "wine glass",
            "cup",
            "fork",
            "knife",
            "spoon",
            "bowl",
            "banana",
            "apple",
            "sandwich",
            "orange",
            "broccoli",
            "carrot",
            "hot dog",
            "pizza",
            "donut",
            "cake",
            "chair",
            "couch",
            "potted plant",
            "bed",
            "N/A",
            "dining table",
            "N/A",
            "N/A",
            "toilet",
            "N/A",
            "tv",
            "laptop",
            "mouse",
            "remote",
            "keyboard",
            "cell phone",
            "microwave",
            "oven",
            "toaster",
            "sink",
            "refrigerator",
            "N/A",
            "book",
            "clock",
            "vase",
            "scissors",
            "teddy bear",
            "hair drier",
            "toothbrush",
        ]

        # Initialize the detection estimation
        self.detr_learner = DetrLearner(device=device)
        self.detr_learner.download(path=".", verbose=True)

    def listen(self):
        """
        Start the node and begin processing input data.
        """
<<<<<<< HEAD
        rospy.init_node("detr", anonymous=True)
        rospy.loginfo("DETR node started!")
=======
        rospy.init_node('object_detection_detr_node', anonymous=True)
        rospy.Subscriber(self.input_rgb_image_topic, ROS_Image, self.callback, queue_size=1, buff_size=10000000)
        rospy.loginfo("Object detection DETR node started.")
>>>>>>> 913d1c4d
        rospy.spin()

    def callback(self, data):
        """
        Callback that processes the input data and publishes to the corresponding topics.
        :param data: input message
        :type data: sensor_msgs.msg.Image
        """
        # Convert sensor_msgs.msg.Image into OpenDR Image
        image = self.bridge.from_ros_image(data, encoding="bgr8")

        # Run object detection
        boxes = self.detr_learner.infer(image)

        # Get an OpenCV image back
        image = image.opencv()

        # Publish detections in ROS message
        ros_boxes = self.bridge.to_ros_bounding_box_list(boxes)  # Convert to ROS bounding_box_list
        if self.object_publisher is not None:
            self.object_publisher.publish(ros_boxes)

        if self.image_publisher is not None:
<<<<<<< HEAD
            image = draw_bounding_boxes(image, boxes, class_names=self.class_names)
            message = self.bridge.to_ros_image(Image(image), encoding="bgr8")
            self.image_publisher.publish(message)


if __name__ == "__main__":
    # Select the device for running the
    try:
        if torch.cuda.is_available():
            print("GPU found.")
            device = "cuda"
        else:
            print("GPU not found. Using CPU instead.")
            device = "cpu"
    except:
        device = "cpu"
=======
            # Annotate image with object detection boxes
            image = draw(image, boxes)
            # Convert the annotated OpenDR image to ROS2 image message using bridge and publish it
            self.image_publisher.publish(self.bridge.to_ros_image(Image(image), encoding='bgr8'))


def main():
    parser = argparse.ArgumentParser()
    parser.add_argument("-i", "--input_rgb_image_topic", help="Topic name for input rgb image",
                        type=str, default="/usb_cam/image_raw")
    parser.add_argument("-o", "--output_rgb_image_topic", help="Topic name for output annotated rgb image",
                        type=str, default="/opendr/image_objects_annotated")
    parser.add_argument("-d", "--detections_topic", help="Topic name for detection messages",
                        type=str, default="/opendr/objects")
    parser.add_argument("--device", help="Device to use, either \"cpu\" or \"cuda\", defaults to \"cuda\"",
                        type=str, default="cuda", choices=["cuda", "cpu"])
    args = parser.parse_args()

    try:
        if args.device == "cuda" and torch.cuda.is_available():
            device = "cuda"
        elif args.device == "cuda":
            print("GPU not found. Using CPU instead.")
            device = "cpu"
        else:
            print("Using CPU.")
            device = "cpu"
    except:
        print("Using CPU.")
        device = "cpu"

    object_detection_detr_node = ObjectDetectionDetrNode(device=device,
                                                         input_rgb_image_topic=args.input_rgb_image_topic,
                                                         output_rgb_image_topic=args.output_rgb_image_topic,
                                                         detections_topic=args.detections_topic)
    object_detection_detr_node.listen()
>>>>>>> 913d1c4d


if __name__ == '__main__':
    main()<|MERGE_RESOLUTION|>--- conflicted
+++ resolved
@@ -21,32 +21,20 @@
 from vision_msgs.msg import Detection2DArray
 from sensor_msgs.msg import Image as ROS_Image
 from opendr_bridge import ROSBridge
-<<<<<<< HEAD
+
+from opendr.engine.data import Image
 from opendr.perception.object_detection_2d import DetrLearner
 from opendr.perception.object_detection_2d import draw_bounding_boxes
 
 
-class DetrNode:
+class ObjectDetectionDetrNode:
     def __init__(
         self,
-        input_image_topic="/usb_cam/image_raw",
-        output_image_topic="/opendr/image_boxes_annotated",
-        detection_annotations_topic="/opendr/objects",
+        input_rgb_image_topic="/usb_cam/image_raw",
+        output_rgb_image_topic="/opendr/image_objects_annotated",
+        detections_topic="/opendr/objects",
         device="cuda",
     ):
-=======
-
-from opendr.engine.data import Image
-from opendr.perception.object_detection_2d import DetrLearner
-from opendr.perception.object_detection_2d.detr.algorithm.util.draw import draw
-
-
-class ObjectDetectionDetrNode:
-
-    def __init__(self, input_rgb_image_topic="/usb_cam/image_raw",
-                 output_rgb_image_topic="/opendr/image_objects_annotated", detections_topic="/opendr/objects",
-                 device="cuda"):
->>>>>>> 913d1c4d
         """
         Creates a ROS Node for object detection with DETR.
         :param input_rgb_image_topic: Topic from which we are reading the input image
@@ -176,14 +164,9 @@
         """
         Start the node and begin processing input data.
         """
-<<<<<<< HEAD
-        rospy.init_node("detr", anonymous=True)
-        rospy.loginfo("DETR node started!")
-=======
         rospy.init_node('object_detection_detr_node', anonymous=True)
         rospy.Subscriber(self.input_rgb_image_topic, ROS_Image, self.callback, queue_size=1, buff_size=10000000)
         rospy.loginfo("Object detection DETR node started.")
->>>>>>> 913d1c4d
         rospy.spin()
 
     def callback(self, data):
@@ -207,26 +190,8 @@
             self.object_publisher.publish(ros_boxes)
 
         if self.image_publisher is not None:
-<<<<<<< HEAD
+            # Annotate image with object detection boxes
             image = draw_bounding_boxes(image, boxes, class_names=self.class_names)
-            message = self.bridge.to_ros_image(Image(image), encoding="bgr8")
-            self.image_publisher.publish(message)
-
-
-if __name__ == "__main__":
-    # Select the device for running the
-    try:
-        if torch.cuda.is_available():
-            print("GPU found.")
-            device = "cuda"
-        else:
-            print("GPU not found. Using CPU instead.")
-            device = "cpu"
-    except:
-        device = "cpu"
-=======
-            # Annotate image with object detection boxes
-            image = draw(image, boxes)
             # Convert the annotated OpenDR image to ROS2 image message using bridge and publish it
             self.image_publisher.publish(self.bridge.to_ros_image(Image(image), encoding='bgr8'))
 
@@ -261,7 +226,6 @@
                                                          output_rgb_image_topic=args.output_rgb_image_topic,
                                                          detections_topic=args.detections_topic)
     object_detection_detr_node.listen()
->>>>>>> 913d1c4d
 
 
 if __name__ == '__main__':
