# Perception Package

This package contains ROS nodes related to perception package of OpenDR.

## Pose Estimation ROS Node
Assuming that you have already [built your workspace](../../README.md) and started roscore (i.e., just run `roscore`), then you can 


1. Add OpenDR to `PYTHONPATH` (please make sure you do not overwrite `PYTHONPATH` ), e.g.,
```shell
export PYTHONPATH="/home/user/opendr/src:$PYTHONPATH"
```

2. Start the node responsible for publishing images. If you have a usb camera, then you can use the corresponding node (assuming you have installed the corresponding package):

```shell
rosrun usb_cam usb_cam_node 
```

3. You are then ready to start the pose detection node

```shell
rosrun perception pose_estimation.py
```

4. You can examine the annotated image stream using `rqt_image_view` (select the topic `/opendr/image_pose_annotated`) or 
   `rostopic echo /opendr/poses`


<<<<<<< HEAD
## GEM ROS Node
Assuming that you have already [built your workspace](../../README.md) and started roscore (i.e., just run `roscore`), then you can 


1. Add OpenDR to `PYTHONPATH` (please make sure you do not overwrite `PYTHONPATH` ), e.g.,
```shell
export PYTHONPATH="/home/user/opendr/src:$PYTHONPATH"
```
2. First one needs to find points in the color and infrared images that correspond, in order to find the homography matrix that allows to correct for the difference in perspective between the infrared and the RGB camera.
These points can be selected using a [utility tool](../../../../src/opendr/perception/object_detection_2d/utils/get_color_infra_alignment.py) that is provided in the toolkit.

3. Pass the points you have found as *pts_color* and *pts_infra* arguments to the ROS gem.py node.

4. Start the node responsible for publishing images. If you have a RealSense camera, then you can use the corresponding node (assuming you have installed [realsense2_camera](http://wiki.ros.org/realsense2_camera)):

```shell
roslaunch realsense2_camera rs_camera.launch enable_color:=true enable_infra:=true enable_depth:=false enable_sync:=true infra_width:=640 infra_height:=480
```

4. You are then ready to start the pose detection node

```shell
rosrun perception gem.py
```

5. You can examine the annotated image stream using `rqt_image_view` (select one of the topics `/opendr/color_detection_annotated` or `/opendr/infra_detection_annotated`) or `rostopic echo /opendr/detections`



=======
## 2D Object Detection ROS Nodes
ROS nodes are implemented for the SSD, YOLOv3 and CenterNet generic object detectors. Steps 1, 2 from above must run first. 
Then, to initiate the SSD detector node, run:

```shell
rosrun perception object_detection_2d_ssd.py
```
The annotated image stream can be viewed using `rqt_image_view`, and the default topic name is 
`/opendr/image_boxes_annotated`. The bounding boxes alone are also published as `/opendr/objects`.
Similarly, the YOLOv3 and CenterNet detector nodes can be run with:
```shell
rosrun perception object_detection_2d_yolov3.py
```
and:
```shell
rosrun perception object_detection_2d_centernet.py
```
respectively.

## Face Detection ROS Node
A ROS node for the RetinaFace detector is implemented, supporting both the ResNet and MobileNet versions, the latter of 
which performs mask recognition as well. After setting up the environment, the detector node can be initiated as:
```shell
rosrun perception face_detection_retinaface.py
```
The annotated image stream is published under the topic name `/opendr/image_boxes_annotated`, and the bounding boxes alone 
under `/opendr/faces`.
>>>>>>> 369373a2
<|MERGE_RESOLUTION|>--- conflicted
+++ resolved
@@ -1,88 +1,83 @@
-# Perception Package
-
-This package contains ROS nodes related to perception package of OpenDR.
-
-## Pose Estimation ROS Node
-Assuming that you have already [built your workspace](../../README.md) and started roscore (i.e., just run `roscore`), then you can 
-
-
-1. Add OpenDR to `PYTHONPATH` (please make sure you do not overwrite `PYTHONPATH` ), e.g.,
-```shell
-export PYTHONPATH="/home/user/opendr/src:$PYTHONPATH"
-```
-
-2. Start the node responsible for publishing images. If you have a usb camera, then you can use the corresponding node (assuming you have installed the corresponding package):
-
-```shell
-rosrun usb_cam usb_cam_node 
-```
-
-3. You are then ready to start the pose detection node
-
-```shell
-rosrun perception pose_estimation.py
-```
-
-4. You can examine the annotated image stream using `rqt_image_view` (select the topic `/opendr/image_pose_annotated`) or 
-   `rostopic echo /opendr/poses`
-
-
-<<<<<<< HEAD
-## GEM ROS Node
-Assuming that you have already [built your workspace](../../README.md) and started roscore (i.e., just run `roscore`), then you can 
-
-
-1. Add OpenDR to `PYTHONPATH` (please make sure you do not overwrite `PYTHONPATH` ), e.g.,
-```shell
-export PYTHONPATH="/home/user/opendr/src:$PYTHONPATH"
-```
-2. First one needs to find points in the color and infrared images that correspond, in order to find the homography matrix that allows to correct for the difference in perspective between the infrared and the RGB camera.
-These points can be selected using a [utility tool](../../../../src/opendr/perception/object_detection_2d/utils/get_color_infra_alignment.py) that is provided in the toolkit.
-
-3. Pass the points you have found as *pts_color* and *pts_infra* arguments to the ROS gem.py node.
-
-4. Start the node responsible for publishing images. If you have a RealSense camera, then you can use the corresponding node (assuming you have installed [realsense2_camera](http://wiki.ros.org/realsense2_camera)):
-
-```shell
-roslaunch realsense2_camera rs_camera.launch enable_color:=true enable_infra:=true enable_depth:=false enable_sync:=true infra_width:=640 infra_height:=480
-```
-
-4. You are then ready to start the pose detection node
-
-```shell
-rosrun perception gem.py
-```
-
-5. You can examine the annotated image stream using `rqt_image_view` (select one of the topics `/opendr/color_detection_annotated` or `/opendr/infra_detection_annotated`) or `rostopic echo /opendr/detections`
-
-
-
-=======
-## 2D Object Detection ROS Nodes
-ROS nodes are implemented for the SSD, YOLOv3 and CenterNet generic object detectors. Steps 1, 2 from above must run first. 
-Then, to initiate the SSD detector node, run:
-
-```shell
-rosrun perception object_detection_2d_ssd.py
-```
-The annotated image stream can be viewed using `rqt_image_view`, and the default topic name is 
-`/opendr/image_boxes_annotated`. The bounding boxes alone are also published as `/opendr/objects`.
-Similarly, the YOLOv3 and CenterNet detector nodes can be run with:
-```shell
-rosrun perception object_detection_2d_yolov3.py
-```
-and:
-```shell
-rosrun perception object_detection_2d_centernet.py
-```
-respectively.
-
-## Face Detection ROS Node
-A ROS node for the RetinaFace detector is implemented, supporting both the ResNet and MobileNet versions, the latter of 
-which performs mask recognition as well. After setting up the environment, the detector node can be initiated as:
-```shell
-rosrun perception face_detection_retinaface.py
-```
-The annotated image stream is published under the topic name `/opendr/image_boxes_annotated`, and the bounding boxes alone 
-under `/opendr/faces`.
->>>>>>> 369373a2
+# Perception Package
+
+This package contains ROS nodes related to perception package of OpenDR.
+
+## Pose Estimation ROS Node
+Assuming that you have already [built your workspace](../../README.md) and started roscore (i.e., just run `roscore`), then you can
+
+
+1. Add OpenDR to `PYTHONPATH` (please make sure you do not overwrite `PYTHONPATH` ), e.g.,
+```shell
+export PYTHONPATH="/home/user/opendr/src:$PYTHONPATH"
+```
+
+2. Start the node responsible for publishing images. If you have a usb camera, then you can use the corresponding node (assuming you have installed the corresponding package):
+
+```shell
+rosrun usb_cam usb_cam_node
+```
+
+3. You are then ready to start the pose detection node
+
+```shell
+rosrun perception pose_estimation.py
+```
+
+4. You can examine the annotated image stream using `rqt_image_view` (select the topic `/opendr/image_pose_annotated`) or
+   `rostopic echo /opendr/poses`
+
+
+## 2D Object Detection ROS Nodes
+ROS nodes are implemented for the SSD, YOLOv3 and CenterNet generic object detectors. Steps 1, 2 from above must run first.
+Then, to initiate the SSD detector node, run:
+
+```shell
+rosrun perception object_detection_2d_ssd.py
+```
+The annotated image stream can be viewed using `rqt_image_view`, and the default topic name is
+`/opendr/image_boxes_annotated`. The bounding boxes alone are also published as `/opendr/objects`.
+Similarly, the YOLOv3 and CenterNet detector nodes can be run with:
+```shell
+rosrun perception object_detection_2d_yolov3.py
+```
+and:
+```shell
+rosrun perception object_detection_2d_centernet.py
+```
+respectively.
+
+## Face Detection ROS Node
+A ROS node for the RetinaFace detector is implemented, supporting both the ResNet and MobileNet versions, the latter of
+which performs mask recognition as well. After setting up the environment, the detector node can be initiated as:
+```shell
+rosrun perception face_detection_retinaface.py
+```
+The annotated image stream is published under the topic name `/opendr/image_boxes_annotated`, and the bounding boxes alone
+under `/opendr/faces`.
+
+## GEM ROS Node
+Assuming that you have already [built your workspace](../../README.md) and started roscore (i.e., just run `roscore`), then you can
+
+
+1. Add OpenDR to `PYTHONPATH` (please make sure you do not overwrite `PYTHONPATH` ), e.g.,
+```shell
+export PYTHONPATH="/home/user/opendr/src:$PYTHONPATH"
+```
+2. First one needs to find points in the color and infrared images that correspond, in order to find the homography matrix that allows to correct for the difference in perspective between the infrared and the RGB camera.
+These points can be selected using a [utility tool](../../../../src/opendr/perception/object_detection_2d/utils/get_color_infra_alignment.py) that is provided in the toolkit.
+
+3. Pass the points you have found as *pts_color* and *pts_infra* arguments to the ROS gem.py node.
+
+4. Start the node responsible for publishing images. If you have a RealSense camera, then you can use the corresponding node (assuming you have installed [realsense2_camera](http://wiki.ros.org/realsense2_camera)):
+
+```shell
+roslaunch realsense2_camera rs_camera.launch enable_color:=true enable_infra:=true enable_depth:=false enable_sync:=true infra_width:=640 infra_height:=480
+```
+
+4. You are then ready to start the pose detection node
+
+```shell
+rosrun perception gem.py
+```
+
+5. You can examine the annotated image stream using `rqt_image_view` (select one of the topics `/opendr/color_detection_annotated` or `/opendr/infra_detection_annotated`) or `rostopic echo /opendr/detections`