# Perception Package

This package contains ROS nodes related to perception package of OpenDR.

## Pose Estimation ROS Node
Assuming that you have already [built your workspace](../../README.md) and started roscore (i.e., just run `roscore`), then you can


1. Add OpenDR to `PYTHONPATH` (please make sure you do not overwrite `PYTHONPATH` ), e.g.,
```shell
export PYTHONPATH="/home/user/opendr/src:$PYTHONPATH"
```

2. Start the node responsible for publishing images. If you have a usb camera, then you can use the corresponding node (assuming you have installed the corresponding package):

```shell
rosrun usb_cam usb_cam_node
```

3. You are then ready to start the pose detection node

```shell
rosrun perception pose_estimation.py
```

4. You can examine the annotated image stream using `rqt_image_view` (select the topic `/opendr/image_pose_annotated`) or
   `rostopic echo /opendr/poses`

## Face Recognition ROS Node
Assuming that you have already [built your workspace](../../README.md) and started roscore (i.e., just run `roscore`), then you can


1. Add OpenDR to `PYTHONPATH` (please make sure you do not overwrite `PYTHONPATH` ), e.g.,
```shell
export PYTHONPATH="/home/user/opendr/src:$PYTHONPATH"
```

2. Start the node responsible for publishing images. If you have a usb camera, then you can use the corresponding node (assuming you have installed the corresponding package):

```shell
rosrun usb_cam usb_cam_node
```

3. You are then ready to start the face recognition node

```shell
rosrun perception face_recognition.py
```

4. The database entry and the returned confidence is published under the topic name `/opendr/face_recognition`, and the human-readable ID
under `/opendr/face_recognition_id`.

## 2D Object Detection ROS Nodes
ROS nodes are implemented for the SSD, YOLOv3, CenterNet and DETR generic object detectors. Steps 1, 2 from above must run first.
Then, to initiate the SSD detector node, run:

```shell
rosrun perception object_detection_2d_ssd.py
```
The annotated image stream can be viewed using `rqt_image_view`, and the default topic name is
`/opendr/image_boxes_annotated`. The bounding boxes alone are also published as `/opendr/objects`.
Similarly, the YOLOv3, CenterNet and DETR detector nodes can be run with:
```shell
rosrun perception object_detection_2d_yolov3.py
```
or
```shell
rosrun perception object_detection_2d_centernet.py
```
or
```shell
rosrun perception object_detection_2d_detr.py
```
respectively.

## Face Detection ROS Node
A ROS node for the RetinaFace detector is implemented, supporting both the ResNet and MobileNet versions, the latter of
which performs mask recognition as well. After setting up the environment, the detector node can be initiated as:
```shell
rosrun perception face_detection_retinaface.py
```
The annotated image stream is published under the topic name `/opendr/image_boxes_annotated`, and the bounding boxes alone
under `/opendr/faces`.

## GEM ROS Node
Assuming that you have already [built your workspace](../../README.md) and started roscore (i.e., just run `roscore`), then you can


1. Add OpenDR to `PYTHONPATH` (please make sure you do not overwrite `PYTHONPATH` ), e.g.,
```shell
export PYTHONPATH="/home/user/opendr/src:$PYTHONPATH"
```
2. First one needs to find points in the color and infrared images that correspond, in order to find the homography matrix that allows to correct for the difference in perspective between the infrared and the RGB camera.
These points can be selected using a [utility tool](../../../../src/opendr/perception/object_detection_2d/utils/get_color_infra_alignment.py) that is provided in the toolkit.

3. Pass the points you have found as *pts_color* and *pts_infra* arguments to the ROS gem.py node.

4. Start the node responsible for publishing images. If you have a RealSense camera, then you can use the corresponding node (assuming you have installed [realsense2_camera](http://wiki.ros.org/realsense2_camera)):

```shell
roslaunch realsense2_camera rs_camera.launch enable_color:=true enable_infra:=true enable_depth:=false enable_sync:=true infra_width:=640 infra_height:=480
```

4. You are then ready to start the pose detection node

```shell
rosrun perception object_detection_2d_gem.py
```

5. You can examine the annotated image stream using `rqt_image_view` (select one of the topics `/opendr/color_detection_annotated` or `/opendr/infra_detection_annotated`) or `rostopic echo /opendr/detections`


## Panoptic Segmentation ROS Node
A ROS node for performing panoptic segmentation on a specified RGB image stream using the [EfficientPS](../../../../src/opendr/perception/panoptic_segmentation/README.md) network.
Assuming that the OpenDR catkin workspace has been sourced, the node can be started with:
```shell
rosrun perception panoptic_segmentation_efficient_ps.py CHECKPOINT IMAGE_TOPIC
```
with `CHECKPOINT` pointing to the path to the trained model weights and `IMAGE_TOPIC` specifying the ROS topic, to which the node will subscribe.

Additionally, the following optional arguments are available:
- `-h, --help`: show a help message and exit
- `--heamap_topic HEATMAP_TOPIC`: publish the semantic and instance maps on `HEATMAP_TOPIC`
- `--visualization_topic VISUALIZATION_TOPIC`: publish the panoptic segmentation map as an RGB image on `VISUALIZATION_TOPIC` or a more detailed overview if using the `--detailed_visualization` flag
- `--detailed_visualization`: generate a combined overview of the input RGB image and the semantic, instance, and panoptic segmentation maps


## Semantic Segmentation ROS Node
A ROS node for performing semantic segmentation on an input image using the BiseNet model.
Assuming that the OpenDR catkin workspace has been sourced, the node can be started with:
```shell
rosrun perception semantic_segmentation_bisenet.py IMAGE_TOPIC
```

Additionally, the following optional arguments are available:
- `-h, --help`: show a help message and exit
- `--heamap_topic HEATMAP_TOPIC`: publish the heatmap on `HEATMAP_TOPIC`

## RGBD Hand Gesture Recognition ROS Node

A ROS node for performing hand gesture recognition using MobileNetv2 model trained on HANDS dataset. The node has been tested with Kinectv2 for depth data acquisition with the following drivers: https://github.com/OpenKinect/libfreenect2 and https://github.com/code-iai/iai_kinect2. Assuming that the drivers have been installed and OpenDR catkin workspace has been sourced, the node can be started as:
```shell
rosrun perception rgbd_hand_gesture_recognition.py
```
The predictied classes are published to the topic `/opendr/gestures`.

## Heart Anomaly Detection ROS Node

A ROS node for performing heart anomaly (atrial fibrillation) detection from ecg data using GRU or ANBOF models trained on AF dataset. Assuming that the OpenDR catkin workspace has been sourced, the node can be started as:
```shell
rosrun perception heart_anomaly_detection.py ECG_TOPIC MODEL
```
with `ECG_TOPIC` specifying the ROS topic to which the node will subscribe, and `MODEL` set to either *gru* or *anbof*. The predictied classes are published to the topic `/opendr/heartanomaly`.

## Human Action Recognition ROS Node

A ROS node for performing Human Activity Recognition using either CoX3D or X3D models pretrained on Kinetics400.
Assuming the drivers have been installed and OpenDR catkin workspace has been sourced, the node can be started as:
```shell
rosrun perception video_activity_recognition.py
```
The predictied class id and confidence is published under the topic name `/opendr/human_activity_recognition`, and the human-readable class name under `/opendr/human_activity_recognition_description`.

## Landmark-based Facial Expression Recognition ROS Node

A ROS node for performing Landmark-based Facial Expression Recognition using the pretrained model PST-BLN on AFEW, CK+ or Oulu-CASIA datasets.
Assuming the drivers have been installed and OpenDR catkin workspace has been sourced, the node can be started as:
```shell
rosrun perception landmark_based_facial_expression_recognition.py
```
The predictied class id and confidence is published under the topic name `/opendr/landmark_based_expression_recognition`, and the human-readable class name under `/opendr/landmark_based_expression_recognition_description`.

## Skeleton-based Human Action Recognition ROS Node

A ROS node for performing Skeleton-based Human Action Recognition using either ST-GCN or PST-GCN models pretrained on NTU-RGBD-60 dataset. The human body poses of the image are first extracted by the light-weight Openpose method which is implemented in the toolkit, and they are passed to the skeleton-based action recognition method to be categorized.
Assuming the drivers have been installed and OpenDR catkin workspace has been sourced, the node can be started as:
```shell
rosrun perception skeleton_based_action_recognition.py
```
The predictied class id and confidence is published under the topic name `/opendr/skeleton_based_action_recognition`, and the human-readable class name under `/opendr/skeleton_based_action_recognition_description`.
Besides, the annotated image is published in `/opendr/image_pose_annotated` as well as the corresponding poses in `/opendr/poses`.

<<<<<<< HEAD
## FairMOT Object Tracking 2D ROS Node

A ROS node for performing Object Tracking 2D using FairMOT with either pretrained models on MOT dataset, or custom trained models. The predicted tracking annotations are split into two topics with detections (default `output_detection_topic="/opendr/detection"`) and tracking ids (default `output_tracking_id_topic="/opendr/tracking_id"`). Additionally, an annotated image is generated if the `output_image_topic` is not None (default `output_image_topic="/opendr/image_annotated"`)
Assuming the drivers have been installed and OpenDR catkin workspace has been sourced, the node can be started as:
```shell
rosrun perception object_tracking_2d_fair_mot.py
```
To get images from usb_camera, you can start the camera node as:
```shell
rosrun usb_cam usb_cam_node
``` 
The corresponding `input_image_topic` should be `/usb_cam/image_raw`.
If you want to use a dataset from the disk, you can start an `image_dataset.py` node as:
```shell
rosrun perception image_dataset.py
```
This will pulbish the dataset images to an `/opendr/dataset_image` topic by default, which means that the `input_image_topic` should be set to `/opendr/dataset_image`.


## Deep Sort Object Tracking 2D ROS Node

A ROS node for performing Object Tracking 2D using Deep Sort using either pretrained models on Market1501 dataset, or custom trained models. This is a detection-based method, and therefore the 2D object detector is needed to provide detections, which then will be used to make associations and generate tracking ids. The predicted tracking annotations are split into two topics with detections (default `output_detection_topic="/opendr/detection"`) and tracking ids (default `output_tracking_id_topic="/opendr/tracking_id"`). Additionally, an annotated image is generated if the `output_image_topic` is not None (default `output_image_topic="/opendr/image_annotated"`)
Assuming the drivers have been installed and OpenDR catkin workspace has been sourced, the node can be started as:
```shell
rosrun perception object_tracking_2d_deep_sort.py
```
To get images from usb_camera, you can start the camera node as:
```shell
rosrun usb_cam usb_cam_node
``` 
The corresponding `input_image_topic` should be `/usb_cam/image_raw`.
If you want to use a dataset from the disk, you can start an `image_dataset.py` node as:
```shell
rosrun perception image_dataset.py
```
This will pulbish the dataset images to an `/opendr/dataset_image` topic by default, which means that the `input_image_topic` should be set to `/opendr/dataset_image`.
=======
## Speech Command Recognition ROS Node

A ROS node for recognizing speech commands from an audio stream using MatchboxNet or Quadratic SelfONN models, pretrained on the Google Speech Commands dataset.
Assuming that the OpenDR catkin workspace has been sourced, the node can be started with:
```shell
rosrun perception speech_command_recognition.py INPUT_AUDIO_TOPIC 
```
The following optional arguments are available:
- `--buffer_size BUFFER_SIZE`: set the size of the audio buffer (expected command duration) in seconds, default value **1.5**
- `--model MODEL`: choose the model to use, either `matchboxnet` (default value) or `quad_selfonn`

The predictions (class id and confidence) are published to the topic `/opendr/speech_recognition`.
>>>>>>> aa2eff28
<|MERGE_RESOLUTION|>--- conflicted
+++ resolved
@@ -180,7 +180,19 @@
 The predictied class id and confidence is published under the topic name `/opendr/skeleton_based_action_recognition`, and the human-readable class name under `/opendr/skeleton_based_action_recognition_description`.
 Besides, the annotated image is published in `/opendr/image_pose_annotated` as well as the corresponding poses in `/opendr/poses`.
 
-<<<<<<< HEAD
+## Speech Command Recognition ROS Node
+
+A ROS node for recognizing speech commands from an audio stream using MatchboxNet or Quadratic SelfONN models, pretrained on the Google Speech Commands dataset.
+Assuming that the OpenDR catkin workspace has been sourced, the node can be started with:
+```shell
+rosrun perception speech_command_recognition.py INPUT_AUDIO_TOPIC 
+```
+The following optional arguments are available:
+- `--buffer_size BUFFER_SIZE`: set the size of the audio buffer (expected command duration) in seconds, default value **1.5**
+- `--model MODEL`: choose the model to use, either `matchboxnet` (default value) or `quad_selfonn`
+
+The predictions (class id and confidence) are published to the topic `/opendr/speech_recognition`.
+
 ## FairMOT Object Tracking 2D ROS Node
 
 A ROS node for performing Object Tracking 2D using FairMOT with either pretrained models on MOT dataset, or custom trained models. The predicted tracking annotations are split into two topics with detections (default `output_detection_topic="/opendr/detection"`) and tracking ids (default `output_tracking_id_topic="/opendr/tracking_id"`). Additionally, an annotated image is generated if the `output_image_topic` is not None (default `output_image_topic="/opendr/image_annotated"`)
@@ -199,7 +211,6 @@
 ```
 This will pulbish the dataset images to an `/opendr/dataset_image` topic by default, which means that the `input_image_topic` should be set to `/opendr/dataset_image`.
 
-
 ## Deep Sort Object Tracking 2D ROS Node
 
 A ROS node for performing Object Tracking 2D using Deep Sort using either pretrained models on Market1501 dataset, or custom trained models. This is a detection-based method, and therefore the 2D object detector is needed to provide detections, which then will be used to make associations and generate tracking ids. The predicted tracking annotations are split into two topics with detections (default `output_detection_topic="/opendr/detection"`) and tracking ids (default `output_tracking_id_topic="/opendr/tracking_id"`). Additionally, an annotated image is generated if the `output_image_topic` is not None (default `output_image_topic="/opendr/image_annotated"`)
@@ -217,17 +228,3 @@
 rosrun perception image_dataset.py
 ```
 This will pulbish the dataset images to an `/opendr/dataset_image` topic by default, which means that the `input_image_topic` should be set to `/opendr/dataset_image`.
-=======
-## Speech Command Recognition ROS Node
-
-A ROS node for recognizing speech commands from an audio stream using MatchboxNet or Quadratic SelfONN models, pretrained on the Google Speech Commands dataset.
-Assuming that the OpenDR catkin workspace has been sourced, the node can be started with:
-```shell
-rosrun perception speech_command_recognition.py INPUT_AUDIO_TOPIC 
-```
-The following optional arguments are available:
-- `--buffer_size BUFFER_SIZE`: set the size of the audio buffer (expected command duration) in seconds, default value **1.5**
-- `--model MODEL`: choose the model to use, either `matchboxnet` (default value) or `quad_selfonn`
-
-The predictions (class id and confidence) are published to the topic `/opendr/speech_recognition`.
->>>>>>> aa2eff28
