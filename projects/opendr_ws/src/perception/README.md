--- conflicted
+++ resolved
@@ -161,7 +161,6 @@
 The database entry and the returned confidence is published under the topic name `/opendr/face_recognition`, and the human-readable ID
 under `/opendr/face_recognition_id`.
 
-<<<<<<< HEAD
 ### 2D Object Detection ROS Nodes
 
 For 2D object detection, there are several ROS nodes implemented using various algorithms. The generic obejct detectors are SSD, YOLOv3, CenterNet and DETR.
@@ -213,46 +212,22 @@
 <!-- TODO -->
 A ROS node for performing Object Tracking 2D using Deep Sort using either pretrained models on Market1501 dataset, or custom trained models. This is a detection-based method, and therefore the 2D object detector is needed to provide detections, which then will be used to make associations and generate tracking ids. The predicted tracking annotations are split into two topics with detections (default `output_detection_topic="/opendr/detection"`) and tracking ids (default `output_tracking_id_topic="/opendr/tracking_id"`). Additionally, an annotated image is generated if the `output_image_topic` is not None (default `output_image_topic="/opendr/image_annotated"`)
 Assuming the drivers have been installed and OpenDR catkin workspace has been sourced, the node can be started as:
-=======
-## 2D Object Detection ROS Nodes
-ROS nodes are implemented for the SSD, YOLOv3, CenterNet, DETR and Nanodet generic object detectors.
-Assuming that you have already [activated the OpenDR environment](../../../../docs/reference/installation.md), [built your workspace](../../README.md) and started roscore (i.e., just run `roscore`).
-
-1. Start the node responsible for publishing images. If you have a USB camera, then you can use the corresponding node (assuming you have installed the corresponding package):
+
+```shell
+rosrun perception object_tracking_2d_deep_sort.py
+```
+To get images from usb_camera, you can start the camera node as:
 ```shell
 rosrun usb_cam usb_cam_node
 ```
 
-2. Then, to initiate the SSD detector node, run:
-
-```shell
-rosrun perception object_detection_2d_ssd.py
-```
-The annotated image stream can be viewed using `rqt_image_view`, and the default topic name is
-`/opendr/image_boxes_annotated`. The bounding boxes alone are also published as `/opendr/objects`.
-Similarly, the YOLOv3, CenterNet, DETR and Nanodet detector nodes can be run with:
->>>>>>> 522f325c
-```shell
-rosrun perception object_tracking_2d_deep_sort.py
-```
-To get images from usb_camera, you can start the camera node as:
-```shell
-rosrun usb_cam usb_cam_node
-```
 The corresponding `input_image_topic` should be `/usb_cam/image_raw`.
 If you want to use a dataset from the disk, you can start an `image_dataset.py` node as:
+
 ```shell
 rosrun perception image_dataset.py
 ```
-<<<<<<< HEAD
 This will pulbish the dataset images to an `/opendr/dataset_image` topic by default, which means that the `input_image_topic` should be set to `/opendr/dataset_image`.
-=======
-or
-```shell
-rosrun perception object_detection_2d_nanodet.py
-```
-respectively.
->>>>>>> 522f325c
 
 ### Panoptic Segmentation ROS Node
 
