# Copyright 2020-2023 OpenDR European Project
#
# Licensed under the Apache License, Version 2.0 (the "License");
# you may not use this file except in compliance with the License.
# You may obtain a copy of the License at
#
#     http://www.apache.org/licenses/LICENSE-2.0
#
# Unless required by applicable law or agreed to in writing, software
# distributed under the License is distributed on an "AS IS" BASIS,
# WITHOUT WARRANTIES OR CONDITIONS OF ANY KIND, either express or implied.
# See the License for the specific language governing permissions and
# limitations under the License.

from opendr.engine.data import Image, Timeseries, PointCloud
from opendr.engine.target import (
    Pose, BoundingBox, BoundingBoxList, Category, BoundingBox3D,
    BoundingBox3DList, TrackingAnnotation, TrackingAnnotationList
)

import numpy as np
<<<<<<< HEAD

from rospy.rostime import Time
=======
import struct
>>>>>>> 7871c00f
from cv_bridge import CvBridge
from vision_msgs.msg import Detection2DArray, Detection2D, BoundingBox2D, ObjectHypothesisWithPose,\
     Detection3DArray, Detection3D, BoundingBox3D as BoundingBox3DMsg, ObjectHypothesis, Classification2D
from geometry_msgs.msg import Pose2D, Point, Pose as Pose3D
from shape_msgs.msg import Mesh, MeshTriangle
<<<<<<< HEAD
from std_msgs.msg import ColorRGBA, String, Header, String
from sensor_msgs.msg import Image as ImageMsg, PointCloud as PointCloudMsg, ChannelFloat32 as ChannelFloat32Msg
from geometry_msgs.msg import Point32 as Point32Msg, Quaternion as QuaternionMsg, Vector3Stamped as Vector3StampedMsg
from visualization_msgs.msg import Marker as MarkerMsg, MarkerArray as MarkerArrayMsg
=======
from std_msgs.msg import ColorRGBA, String, Header
from sensor_msgs.msg import Image as ImageMsg, PointCloud as PointCloudMsg, PointCloud2 as PointCloud2Msg,\
     ChannelFloat32 as ChannelFloat32Msg, PointField as PointFieldMsg
import rospy
from geometry_msgs.msg import Point32 as Point32Msg, Quaternion as QuaternionMsg
from sensor_msgs import point_cloud2 as pc2
>>>>>>> 7871c00f
from opendr_bridge.msg import OpenDRPose2D, OpenDRPose2DKeypoint


class ROSBridge:
    """
    This class provides an interface to convert OpenDR data types and targets into ROS-compatible ones similar to CvBridge.
    For each data type X two methods are provided:
    from_ros_X: which converts the ROS equivalent of X into OpenDR data type
    to_ros_X: which converts the OpenDR data type into the ROS equivalent of X
    """

    def __init__(self):
        self._cv_bridge = CvBridge()

    def from_ros_image(self, message: ImageMsg, encoding: str='passthrough') -> Image:
        """
        Converts a ROS image message into an OpenDR image
        :param message: ROS image to be converted
        :type message: sensor_msgs.msg.Image
        :param encoding: encoding to be used for the conversion (inherited from CvBridge)
        :type encoding: str
        :return: OpenDR image (RGB)
        :rtype: engine.data.Image
        """
        cv_image = self._cv_bridge.imgmsg_to_cv2(message, desired_encoding=encoding)
        image = Image(np.asarray(cv_image, dtype=np.uint8))
        return image

    def to_ros_image(self, image: Image, encoding: str='passthrough', frame_id: str = None, time: Time = None) -> ImageMsg:
        """
        Converts an OpenDR image into a ROS image message
        :param image: OpenDR image to be converted
        :type image: engine.data.Image
        :param encoding: encoding to be used for the conversion (inherited from CvBridge)
        :type encoding: str
        :return: ROS image
        :rtype: sensor_msgs.msg.Image
        """
        # Convert from the OpenDR standard (CHW/RGB) to OpenCV standard (HWC/BGR)
        header = Header()
        if frame_id is not None:
            header.frame_id = frame_id
        if time is not None:
            header.stamp = time
        message = self._cv_bridge.cv2_to_imgmsg(image.opencv(), encoding=encoding, header=header)
        return message

    def to_ros_pose(self, pose: Pose):
        """
        Converts an OpenDR Pose into a OpenDRPose2D msg that can carry the same information, i.e. a list of keypoints,
        the pose detection confidence and the pose id.
        Each keypoint is represented as an OpenDRPose2DKeypoint with x, y pixel position on input image with (0, 0)
        being the top-left corner.
        :param pose: OpenDR Pose to be converted to OpenDRPose2D
        :type pose: engine.target.Pose
        :return: ROS message with the pose
        :rtype: opendr_bridge.msg.OpenDRPose2D
        """
        data = pose.data
        # Setup ros pose
        ros_pose = OpenDRPose2D()
        ros_pose.pose_id = int(pose.id)
        if pose.confidence:
            ros_pose.conf = pose.confidence

        # Add keypoints to pose
        for i in range(data.shape[0]):
            ros_keypoint = OpenDRPose2DKeypoint()
            ros_keypoint.kpt_name = pose.kpt_names[i]
            ros_keypoint.x = data[i][0]
            ros_keypoint.y = data[i][1]
            # Add keypoint to pose
            ros_pose.keypoint_list.append(ros_keypoint)
        return ros_pose

    def from_ros_pose(self, ros_pose: OpenDRPose2D):
        """
        Converts an OpenDRPose2D message into an OpenDR Pose.
        :param ros_pose: the ROS pose to be converted
        :type ros_pose: opendr_bridge.msg.OpenDRPose2D
        :return: an OpenDR Pose
        :rtype: engine.target.Pose
        """
        ros_keypoints = ros_pose.keypoint_list
        keypoints = []
        pose_id, confidence = ros_pose.pose_id, ros_pose.conf

        for ros_keypoint in ros_keypoints:
            keypoints.append(int(ros_keypoint.x))
            keypoints.append(int(ros_keypoint.y))
        data = np.asarray(keypoints).reshape((-1, 2))

        pose = Pose(data, confidence)
        pose.id = pose_id
        return pose

    def to_ros_category(self, category):
        """
        Converts an OpenDR category into a ObjectHypothesis msg that can carry the Category.data and Category.confidence.
        :param category: OpenDR category to be converted
        :type category: engine.target.Category
        :return: ROS message with the category.data and category.confidence
        :rtype: vision_msgs.msg.ObjectHypothesis
        """
        result = ObjectHypothesis()
        result.id = category.data
        result.score = category.confidence
        return result

    def to_ros_category_description(self, category):
        """
        Converts an OpenDR category into a string msg that can carry the Category.description.
        :param category: OpenDR category to be converted
        :type category: engine.target.Category
        :return: ROS message with the category.description
        :rtype: std_msgs.msg.String
        """
        result = String()
        result.data = category.description
        return result

    def from_ros_category(self, ros_hypothesis):
        """
        Converts a ROS message with category payload into an OpenDR category
        :param ros_hypothesis: the objecthypothesis to be converted
        :type ros_face: vision_msgs.msg.ObjectHypothesis
        :return: an OpenDR category
        :rtype: engine.target.Category
        """
        category = Category(prediction=ros_hypothesis.id, description=None,
                            confidence=ros_hypothesis.score)
        return category

    def to_ros_face(self, category):
        """
        Converts an OpenDR category into a ObjectHypothesis msg that can carry the Category.data and Category.confidence.
        :param category: OpenDR category to be converted
        :type category: engine.target.Category
        :return: ROS message with the category.data and category.confidence
        :rtype: vision_msgs.msg.ObjectHypothesis
        """
        result = ObjectHypothesis()
        result.id = category.data
        result.score = category.confidence
        return result

    def to_ros_face_id(self, category):
        """
        Converts an OpenDR category into a string msg that can carry the Category.description.
        :param category: OpenDR category to be converted
        :type category: engine.target.Category
        :return: ROS message with the category.description
        :rtype: std_msgs.msg.String
        """
        result = String()
        result.data = category.description
        return result

    def from_ros_face(self, ros_hypothesis):
        """
        Converts a ROS message with category payload into an OpenDR category
        :param ros_hypothesis: the objecthypothesis to be converted
        :type ros_face: vision_msgs.msg.ObjectHypothesis
        :return: an OpenDR category
        :rtype: engine.target.Category
        """
        category = Category(prediction=ros_hypothesis.id, description=None,
                            confidence=ros_hypothesis.score)
        return category

    def to_ros_boxes(self, box_list):
        """
        Converts an OpenDR BoundingBoxList into a Detection2DArray msg that can carry the same information.
        Each bounding box is represented by its center coordinates as well as its width/height dimensions.
        :param box_list: OpenDR bounding boxes to be converted
        :type box_list: engine.target.BoundingBoxList
        :return: ROS message with the bounding boxes
        :rtype: vision_msgs.msg.Detection2DArray
        """
        boxes = box_list.data
        ros_boxes = Detection2DArray()
        for idx, box in enumerate(boxes):
            ros_box = Detection2D()
            ros_box.bbox = BoundingBox2D()
            ros_box.results.append(ObjectHypothesisWithPose())
            ros_box.bbox.center = Pose2D()
            ros_box.bbox.center.x = box.left + box.width / 2.
            ros_box.bbox.center.y = box.top + box.height / 2.
            ros_box.bbox.size_x = box.width
            ros_box.bbox.size_y = box.height
            ros_box.results[0].id = int(box.name)
            if box.confidence:
                ros_box.results[0].score = box.confidence
            ros_boxes.detections.append(ros_box)
        return ros_boxes

    def from_ros_boxes(self, ros_detections):
        """
        Converts a ROS message with bounding boxes into an OpenDR BoundingBoxList
        :param ros_detections: the boxes to be converted (represented as vision_msgs.msg.Detection2DArray)
        :type ros_detections: vision_msgs.msg.Detection2DArray
        :return: an OpenDR BoundingBoxList
        :rtype: engine.target.BoundingBoxList
        """
        ros_boxes = ros_detections.detections
        bboxes = BoundingBoxList(boxes=[])

        for idx, box in enumerate(ros_boxes):
            width = box.bbox.size_x
            height = box.bbox.size_y
            left = box.bbox.center.x - width / 2.
            top = box.bbox.center.y - height / 2.
            _id = int(box.results[0].id)
            bbox = BoundingBox(top=top, left=left, width=width, height=height, name=_id)
            bboxes.data.append(bbox)

        return bboxes

    def from_ros_tracking_annotation(self, ros_detections, ros_tracking_ids, frame=-1):
        """
        Converts a pair of ROS messages with bounding boxes and tracking ids into an OpenDR TrackingAnnotationList
        :param ros_detections: The boxes to be converted.
        :type ros_detections: vision_msgs.msg.Detection2DArray
        :param ros_tracking_ids: The tracking ids corresponding to the boxes.
        :type ros_tracking_ids: std_msgs.msg.Int32MultiArray
        :param frame: The frame index to assign to the tracking boxes.
        :type frame: int
        :return: An OpenDR TrackingAnnotationList
        :rtype: engine.target.TrackingAnnotationList
        """
        ros_boxes = ros_detections.detections
        boxes = []

        for idx, (box, tracking_id) in enumerate(zip(ros_boxes, ros_tracking_ids)):
            width = box.bbox.size_x
            height = box.bbox.size_y
            left = box.bbox.center.x - width / 2.
            top = box.bbox.center.y - height / 2.
            id = box.results[0].id
            bbox = TrackingAnnotation(
                name=id,
                left=left,
                top=top,
                width=width,
                height=height,
                id=tracking_id,
                frame=frame
            )
            boxes.append(bbox)

        return TrackingAnnotationList(boxes)

    def from_ros_single_tracking_annotation(self, ros_detection_box):
        """
        Converts a pair of ROS messages with bounding boxes and tracking ids into an OpenDR TrackingAnnotationList
        :param ros_detection_box: The boxes to be converted.
        :type ros_detection_box: vision_msgs.msg.Detection2D
        :return: An OpenDR TrackingAnnotationList
        :rtype: engine.target.TrackingAnnotationList
        """
        width = ros_detection_box.bbox.size_x
        height = ros_detection_box.bbox.size_y
        left = ros_detection_box.bbox.center.x - width / 2.
        top = ros_detection_box.bbox.center.y - height / 2.
        id = 0
        bbox = TrackingAnnotation(
            name=id,
            left=left,
            top=top,
            width=width,
            height=height,
            id=0,
            frame=-1
        )
        return bbox

    def to_ros_single_tracking_annotation(self, tracking_annotation):
        """
        Converts a pair of ROS messages with bounding boxes and tracking ids into an OpenDR TrackingAnnotationList
        :param tracking_annotation: The box to be converted.
        :type tracking_annotation: engine.target.TrackingAnnotation
        :return: A ROS vision_msgs.msg.Detection2D
        :rtype: vision_msgs.msg.Detection2D
        """
        ros_box = Detection2D()
        ros_box.bbox = BoundingBox2D()
        ros_box.results.append(ObjectHypothesisWithPose())
        ros_box.bbox.center = Pose2D()
        ros_box.bbox.center.x = tracking_annotation.left + tracking_annotation.width / 2.0
        ros_box.bbox.center.y = tracking_annotation.top + tracking_annotation.height / 2.0
        ros_box.bbox.size_x = tracking_annotation.width
        ros_box.bbox.size_y = tracking_annotation.height
        ros_box.results[0].id = int(tracking_annotation.name)
        ros_box.results[0].score = -1
        return ros_box

    def to_ros_bounding_box_list(self, bounding_box_list):
        """
        Converts an OpenDR bounding_box_list into a Detection2DArray msg that can carry the same information
        The object class is also embedded on each bounding box (stored in ObjectHypothesisWithPose).
        :param bounding_box_list: OpenDR bounding_box_list to be converted
        :type bounding_box_list: engine.target.BoundingBoxList
        :return: ROS message with the bounding box list
        :rtype: vision_msgs.msg.Detection2DArray
        """
        detections = Detection2DArray()
        for bounding_box in bounding_box_list:
            detection = Detection2D()
            detection.bbox = BoundingBox2D()
            detection.results.append(ObjectHypothesisWithPose())
            detection.bbox.center = Pose2D()
            detection.bbox.center.x = bounding_box.left + bounding_box.width / 2.0
            detection.bbox.center.y = bounding_box.top + bounding_box.height / 2.0
            detection.bbox.size_x = bounding_box.width
            detection.bbox.size_y = bounding_box.height
            detection.results[0].id = int(bounding_box.name)
            detection.results[0].score = bounding_box.confidence
            detections.detections.append(detection)
        return detections

    def from_ros_bounding_box_list(self, ros_detection_2d_array):
        """
        Converts a ROS message with bounding box list payload into an OpenDR pose
        :param ros_detection_2d_array: the bounding boxes to be converted (represented as vision_msgs.msg.Detection2DArray)
        :type ros_detection_2d_array: vision_msgs.msg.Detection2DArray
        :return: an OpenDR bounding box list
        :rtype: engine.target.BoundingBoxList
        """
        detections = ros_detection_2d_array.detections
        boxes = []

        for detection in detections:
            width = detection.bbox.size_x
            height = detection.bbox.size_y
            left = detection.bbox.center.x - width / 2.0
            top = detection.bbox.center.y - height / 2.0
            name = detection.results[0].id
            score = detection.results[0].confidence
            boxes.append(BoundingBox(name, left, top, width, height, score))
        bounding_box_list = BoundingBoxList(boxes)
        return bounding_box_list

    def from_ros_3Dpose(self, ros_pose):
        """
        Converts a ROS message with pose payload into an OpenDR pose
        :param ros_pose: the pose to be converted (represented as vision_msgs.msg.Detection3DArray)
        :type ros_pose: vision_msgs.msg.Detection3DArray
        :return: an OpenDR pose
        :rtype: engine.target.Pose
        """
        keypoints = ros_pose.detections
        data = []
        pose_id, confidence = None, None

        for keypoint in keypoints:
            data.append(keypoint.bbox.center.position.x)
            data.append(keypoint.bbox.center.position.y)
            data.append(keypoint.bbox.center.position.z)
            confidence = keypoint.results[0].score
            pose_id = keypoint.results[0].id
        data = np.asarray(data).reshape((-1, 3))

        pose = Pose(data, confidence)
        pose.id = pose_id
        return pose

    def to_ros_3Dpose(self, pose):
        """
        Converts an OpenDR pose into a Detection3DArray msg that can carry the same information
        Each keypoint is represented as a bbox centered at the keypoint with zero radius. The subject id is also
        embedded on each keypoint (stored in ObjectHypothesisWithPose).
        :param pose: OpenDR pose to be converted
        :type pose: engine.target.Pose
        :return: ROS message with the pose
        :rtype: vision_msgs.msg.Detection3DArray
        """
        data = pose.data
        keypoints = Detection3DArray()
        for i in range(data.shape[0]):
            keypoint = Detection3D()
            keypoint.bbox = BoundingBox3DMsg()
            keypoint.results.append(ObjectHypothesisWithPose())
            keypoint.bbox.center = Pose3D()
            keypoint.bbox.center.position.x = data[i, 0]
            keypoint.bbox.center.position.y = data[i, 1]
            keypoint.bbox.center.position.z = data[i, 2]
            keypoint.bbox.size.x = 0
            keypoint.bbox.size.y = 0
            keypoint.bbox.size.z = 0
            keypoint.results[0].id = int(pose.id)
            keypoint.results[0].score = 1
            keypoints.detections.append(keypoint)
        return keypoints

    def to_ros_mesh(self, vertices, faces):
        """
        Converts a mesh into a ROS Mesh
        :param vertices: the vertices of the 3D model
        :type vertices: numpy array (Nx3)
        :param faces: the faces of the 3D model
        :type faces: numpy array (Nx3)
        :return mesh_ROS: a ROS mesh
        :rtype mesh_ROS: shape_msgs.msg.Mesh
        """
        mesh_ROS = Mesh()
        for i in range(vertices.shape[0]):
            point = Point(vertices[i, 0], vertices[i, 1], vertices[i, 2])
            mesh_ROS.vertices.append(point)
        for i in range(faces.shape[0]):
            mesh_triangle = MeshTriangle()
            mesh_triangle.vertex_indices[0] = int(faces[i][0])
            mesh_triangle.vertex_indices[1] = int(faces[i][1])
            mesh_triangle.vertex_indices[2] = int(faces[i][2])
            mesh_ROS.triangles.append(mesh_triangle)
        return mesh_ROS

    def to_ros_colors(self, colors):
        """
        Converts an array of vertex_colors to a list of ROS colors
        :type colors: numpy array (Nx3)
        :return colors: a list of the colors of the vertices
        :rtype ros_colors: std_msgs.msg.ColorRGBA[]
        """
        ros_colors = []
        for i in range(colors.shape[0]):
            color = ColorRGBA(colors[i, 0], colors[i, 1], colors[i, 2], 0)
            ros_colors.append(color)
        return ros_colors

    def from_ros_mesh(self, mesh_ROS, vertex_colors_ROS=None):
        """
        Converts a ROS mesh into arrays of vertices and faces of a mesh
        :param mesh_ROS: the ROS mesh to be converted
        :type mesh_ROS: shape_msgs.msg.Mesh
        :param vertex_colors_ROS: a list of the colors of the vertices
        :type vertex_colors_ROS: std_msgs.msg.ColorRGBA[]
        :return vertices: the vertices of the 3D model
        :rtype vertices: numpy array (Nx3)
        :return faces: the faces of the 3D model
        :rtype faces: numpy array (Nx3)
        :return vertex_colors: the colors of the vertices of the 3D model
        :rtype vertex_colors: numpy array (Nx3)
        """
        vertices = np.zeros([len(mesh_ROS.vertices), 3])
        faces = np.zeros([len(mesh_ROS.triangles), 3]).astype(int)
        for i in range(len(mesh_ROS.vertices)):
            vertices[i] = np.array([mesh_ROS.vertices[i].x, mesh_ROS.vertices[i].y, mesh_ROS.vertices[i].z])
        for i in range(len(mesh_ROS.triangles)):
            faces[i] = np.array([int(mesh_ROS.triangles[i].vertex_indices[0]), int(mesh_ROS.triangles[i].vertex_indices[1]),
                                 int(mesh_ROS.triangles[i].vertex_indices[2])]).astype(int)
        return vertices, faces

    def from_ros_colors(self, ros_colors):
        """
        Converts a list of ROS colors into a list of colors
        :param ros_colors: a list of the colors of the vertices
        :type ros_colors: std_msgs.msg.ColorRGBA[]
        :return colors: the colors of the vertices of the 3D model
        :rtype colors: numpy array (Nx3)
        """
        colors = np.zeros([len(ros_colors), 3])
        for i in range(len(ros_colors)):
            colors[i] = np.array([ros_colors[i].r, ros_colors[i].g, ros_colors[i].b])
        return colors

    def from_ros_image_to_depth(self, message, encoding='mono16'):
        """
        Converts a ROS image message into an OpenDR grayscale depth image
        :param message: ROS image to be converted
        :type message: sensor_msgs.msg.Image
        :param encoding: encoding to be used for the conversion
        :type encoding: str
        :return: OpenDR image
        :rtype: engine.data.Image
        """
        cv_image = self._cv_bridge.imgmsg_to_cv2(message, desired_encoding=encoding)
        cv_image = np.expand_dims(cv_image, axis=-1)
        image = Image(np.asarray(cv_image, dtype=np.uint8))
        return image

    def from_category_to_rosclass(self, prediction, source_data=None):
        '''
        Converts OpenDR Category into Classification2D message with class label, confidence, timestamp and corresponding input
        :param prediction: classification prediction
        :type prediction: engine.target.Category
        :param source_data: corresponding input or None
        :return classification
        :rtype: vision_msgs.msg.Classification2D
        '''
        classification = Classification2D()
        classification.header = Header()
        classification.header.stamp = rospy.get_rostime()

        result = ObjectHypothesis()
        result.id = prediction.data
        result.score = prediction.confidence
        classification.results.append(result)
        if source_data is not None:
            classification.source_img = source_data
        return classification

    def from_rosarray_to_timeseries(self, ros_array, dim1, dim2):
        '''
        Converts ROS array into OpenDR Timeseries object
        :param ros_array: data to be converted
        :type ros_array: std_msgs.msg.Float32MultiArray
        :param dim1: 1st dimension
        :type dim1: int
        :param dim2: 2nd dimension
        :type dim2: int
        :rtype: engine.data.Timeseries
        '''
        data = np.reshape(ros_array.data, (dim1, dim2))
        data = Timeseries(data)
        return data

    def from_ros_point_cloud(self, point_cloud: PointCloudMsg):
        """
        Converts a ROS PointCloud message into an OpenDR PointCloud
        :param message: ROS PointCloud to be converted
        :type message: sensor_msgs.msg.PointCloud
        :return: OpenDR PointCloud
        :rtype: engine.data.PointCloud
        """

        points = np.empty([len(point_cloud.points), 3 + len(point_cloud.channels)], dtype=np.float32)

        for i in range(len(point_cloud.points)):
            point = point_cloud.points[i]
            x, y, z = point.x, point.y, point.z

            points[i, 0] = x
            points[i, 1] = y
            points[i, 2] = z

            for q in range(len(point_cloud.channels)):
                points[i, 3 + q] = point_cloud.channels[q].values[i]

        result = PointCloud(points)

        return result

    def to_ros_point_cloud(self, point_cloud: PointCloud):
        """
        Converts an OpenDR PointCloud message into a ROS PointCloud
        :param: OpenDR PointCloud
        :type: engine.data.PointCloud
        :return message: ROS PointCloud
        :rtype message: sensor_msgs.msg.PointCloud
        """

        ros_point_cloud = PointCloudMsg()

        header = Header()
        header.stamp = rospy.Time.now()
        ros_point_cloud.header = header

        channels_count = point_cloud.data.shape[-1] - 3

        channels = [ChannelFloat32Msg("channel_" + str(i), []) for i in range(channels_count)]
        points = []

        for point in point_cloud.data:
            point_msg = Point32Msg()
            point_msg.x = point[0]
            point_msg.y = point[1]
            point_msg.z = point[2]
            points.append(point_msg)
            for i in range(channels_count):
                channels[i].values.append(point[3 + i])

        ros_point_cloud.points = points
        ros_point_cloud.channels = channels

        return ros_point_cloud

    def from_ros_point_cloud2(self, point_cloud: PointCloud2Msg):

        """
        Converts a ROS PointCloud2 message into an OpenDR PointCloud
        :param message: ROS PointCloud2 to be converted
        :type message: sensor_msgs.msg.PointCloud2
        :return: OpenDR PointCloud
        :rtype: engine.data.PointCloud
        """

        points = pc2.read_points_list(point_cloud, field_names=[f.name for f in point_cloud.fields])
        result = PointCloud(np.array(points))

        return result

    def to_ros_point_cloud2(self, point_cloud: PointCloud, channels: str = None):

        """
        Converts an OpenDR PointCloud message into a ROS PointCloud2
        :param: OpenDR PointCloud
        :type: engine.data.PointCloud
        :param: channels to be included in the PointCloud2 message. Available channels names are ["rgb", "rgba"]
        :type: str
        :return message: ROS PointCloud2
        :rtype message: sensor_msgs.msg.PointCloud2
        """

        header = Header()
        header.stamp = rospy.Time.now()
        header.frame_id = "base_link"

        channel_count = point_cloud.data.shape[-1] - 3

        fields = [PointFieldMsg("x", 0, PointFieldMsg.FLOAT32, 1),
                  PointFieldMsg("y", 4, PointFieldMsg.FLOAT32, 1),
                  PointFieldMsg("z", 8, PointFieldMsg.FLOAT32, 1)]
        if channels == 'rgb' or channels == 'rgba':
            fields.append(PointFieldMsg("rgba", 12, PointFieldMsg.UINT32, 1))
        else:
            for i in range(channel_count):
                fields.append(PointFieldMsg("channel_" + str(i), 12 + 4 * i, PointFieldMsg.FLOAT32, 1))

        points = []

        for point in point_cloud.data:
            pt = [point[0], point[1], point[2]]
            for channel in range(channel_count):
                if channels == 'rgb' or channels == 'rgba':
                    r = int(point[3])
                    g = int(point[4])
                    b = int(point[5])

                    if channels == 'rgb':
                        a = 255
                    else:
                        a = int(point[6])

                    rgba = struct.unpack('I', struct.pack('BBBB', b, g, r, a))[0]
                    pt.append(rgba)
                    break

                else:
                    pt.append(point[3 + channel])
            points.append(pt)

        ros_point_cloud2 = pc2.create_cloud(header, fields, points)

        return ros_point_cloud2

    def from_ros_boxes_3d(self, ros_boxes_3d: Detection3DArray, classes):
        """
        Converts a ROS Detection3DArray message into an OpenDR BoundingBox3D object.
        :param ros_boxes_3d: The ROS boxes to be converted.
        :type ros_boxes_3d: vision_msgs.msg.Detection3DArray
        :param classes: The array of classes to transform an index into a string name.
        :type classes: [str]
        :return: An OpenDR BoundingBox3DList object.
        :rtype: engine.target.BoundingBox3DList
        """
        boxes = []

        for ros_box in ros_boxes_3d:

            box = BoundingBox3D(
                name=classes[ros_box.results[0].id],
                truncated=0,
                occluded=0,
                bbox2d=None,
                dimensions=np.array([
                    ros_box.bbox.size.position.x,
                    ros_box.bbox.size.position.y,
                    ros_box.bbox.size.position.z,
                ]),
                location=np.array([
                    ros_box.bbox.center.position.x,
                    ros_box.bbox.center.position.y,
                    ros_box.bbox.center.position.z,
                ]),
                rotation_y=ros_box.bbox.center.rotation.y,
                score=ros_box.results[0].score,
            )
            boxes.append(box)

        result = BoundingBox3DList(boxes)
        return result

    def to_ros_boxes_3d(self, boxes_3d: BoundingBox3DList, classes):
        """
        Converts an OpenDR BoundingBox3DList object into a ROS Detection3DArray message.
        :param boxes_3d: The OpenDR boxes to be converted.
        :type boxes_3d: engine.target.BoundingBox3DList
        :param classes: The array of classes to transform from string name into an index.
        :type classes: [str]
        :return: ROS message with the boxes
        :rtype: vision_msgs.msg.Detection3DArray
        """
        ros_boxes_3d = Detection3DArray()
        for i in range(len(boxes_3d)):
            box = Detection3D()
            box.bbox = BoundingBox3DMsg()
            box.results.append(ObjectHypothesisWithPose())
            box.bbox.center = Pose3D()
            box.bbox.center.position.x = boxes_3d[i].location[0]
            box.bbox.center.position.y = boxes_3d[i].location[1]
            box.bbox.center.position.z = boxes_3d[i].location[2]
            box.bbox.center.orientation = QuaternionMsg(x=0, y=float(boxes_3d[i].rotation_y), z=0, w=0)
            box.bbox.size.x = boxes_3d[i].dimensions[0]
            box.bbox.size.y = boxes_3d[i].dimensions[1]
            box.bbox.size.z = boxes_3d[i].dimensions[2]
            box.results[0].id = int(classes.index(boxes_3d[i].name))
            box.results[0].score = boxes_3d[i].confidence
            ros_boxes_3d.detections.append(box)
        return ros_boxes_3d

    def to_ros_marker(self, frame_id: str, position: list, id: int, rgba: tuple = None) -> MarkerMsg:
        """
        Creates ROS Marker message given positions x,y,z and frame_id.
        :param frame_id: The frame_id of the marker.
        :type frame_id: str
        :param position: The position of the marker.
        :type position: list
        :return: ROS message with the marker.
        :rtype: visualization_msgs.msg.Marker
        """
        marker = MarkerMsg()
        marker.header.frame_id = frame_id
        marker.header.stamp = Time.now()
        marker.type = marker.SPHERE
        marker.id = id
        marker.action = marker.ADD
        marker.pose.position.x = position[0]
        marker.pose.position.y = position[1]
        marker.pose.position.z = position[2]
        marker.pose.orientation.x = 0.0
        marker.pose.orientation.y = 0.0
        marker.pose.orientation.z = 0.0
        marker.pose.orientation.w = 1.0
        marker.scale.x = 1.0
        marker.scale.y = 1.0
        marker.scale.z = 1.0
        if rgba is not None:
            marker.color.a = rgba[3]
            marker.color.r = rgba[0]
            marker.color.g = rgba[1]
            marker.color.b = rgba[2]
        else:
            marker.color.a = 1.0
            marker.color.r = 1.0
            marker.color.g = 0.0
            marker.color.b = 0.0
        return marker
    
    def from_ros_marker(self):
        raise NotImplementedError

    def to_ros_marker_array(self, position_list: list, frame_id_list: list, rgba: tuple = None) -> MarkerArrayMsg:
        """
        Creates ROS MarkerArray message given positions x,y,z and frame_id.
        :param position_list: The list of positions of the markers.
        :type position_list: list
        :param frame_id_list: The list of frame_ids of the markers.
        :type frame_id_list: list
        :return: ROS message with the marker array.
        :rtype: visualization_msgs.msg.MarkerArray
        """
        marker_array = MarkerArrayMsg()
        for i in range(len(position_list)):
            marker_array.markers.append(self.to_ros_marker(frame_id_list[i], position_list[i], i, rgba))
        return marker_array

    def from_ros_marker_array(self):
        raise NotImplementedError

    def to_ros_vector3_stamped(self, x: float, y: float, z: float, frame_id: str, time: Time) -> Vector3StampedMsg:
        """
        Creates a Vector3Stamped message given x,y,z coordinates and frame_id and time
        :param x: The x coordinate of the vector.
        :type x: float
        :param y: The y coordinate of the vector.
        :type y: float
        :param z: The z coordinate of the vector.
        :type z: float
        :param frame_id: The frame_id of the vector.
        :type frame_id: str
        :param time: The time of the vector.
        :type time: rospy.rostime.Time
        :return: ROS message with the vector.
        :rtype: geometry_msgs.msg.Vector3Stamped
        """

        message = Vector3StampedMsg()
        message.header.frame_id = frame_id
        message.header.stamp = time

        message.vector.x = x
        message.vector.y = y
        message.vector.z = z

        return message

    def from_ros_vector3_stamped(self, message: Vector3StampedMsg):
        """
        Creates a Vector3Stamped message given x,y,z coordinates and frame_id and time
        :param message: The ROS message to be converted.
        :type message: geometry_msgs.msg.Vector3Stamped
        :return: The frame_id and the vector.
        :rtype: tuple
        """

        x = message.vector.x
        y = message.vector.y
        z = message.vector.z

        frame_id = message.header.frame_id

        return frame_id, [x, y, z]

    def to_ros_string(self, data: str) -> String:
        """
        Creates a String message given data.
        :param data: The data to be converted.
        :type data: str
        :return: ROS message with the data.
        :rtype: std_msgs.msg.String
        """

        message = String()
        message.data = data

        return message
    
    def from_ros_string(self, message: String):
        """
        Creates a String message given data.
        :param message: The ROS message to be converted.
        :type message: std_msgs.msg.String
        :return: The data.
        :rtype: str
        """

        return message.data<|MERGE_RESOLUTION|>--- conflicted
+++ resolved
@@ -19,30 +19,20 @@
 )
 
 import numpy as np
-<<<<<<< HEAD
 
 from rospy.rostime import Time
-=======
 import struct
->>>>>>> 7871c00f
 from cv_bridge import CvBridge
 from vision_msgs.msg import Detection2DArray, Detection2D, BoundingBox2D, ObjectHypothesisWithPose,\
      Detection3DArray, Detection3D, BoundingBox3D as BoundingBox3DMsg, ObjectHypothesis, Classification2D
 from geometry_msgs.msg import Pose2D, Point, Pose as Pose3D
 from shape_msgs.msg import Mesh, MeshTriangle
-<<<<<<< HEAD
 from std_msgs.msg import ColorRGBA, String, Header, String
-from sensor_msgs.msg import Image as ImageMsg, PointCloud as PointCloudMsg, ChannelFloat32 as ChannelFloat32Msg
+from sensor_msgs.msg import Image as ImageMsg, PointCloud as PointCloudMsg, PointCloud2 as PointCloud2Msg,\
+     ChannelFloat32 as ChannelFloat32Msg, PointField as PointFieldMsg
 from geometry_msgs.msg import Point32 as Point32Msg, Quaternion as QuaternionMsg, Vector3Stamped as Vector3StampedMsg
 from visualization_msgs.msg import Marker as MarkerMsg, MarkerArray as MarkerArrayMsg
-=======
-from std_msgs.msg import ColorRGBA, String, Header
-from sensor_msgs.msg import Image as ImageMsg, PointCloud as PointCloudMsg, PointCloud2 as PointCloud2Msg,\
-     ChannelFloat32 as ChannelFloat32Msg, PointField as PointFieldMsg
-import rospy
-from geometry_msgs.msg import Point32 as Point32Msg, Quaternion as QuaternionMsg
 from sensor_msgs import point_cloud2 as pc2
->>>>>>> 7871c00f
 from opendr_bridge.msg import OpenDRPose2D, OpenDRPose2DKeypoint
 
 
