# Copyright 2020-2023 OpenDR European Project
#
# Licensed under the Apache License, Version 2.0 (the "License");
# you may not use this file except in compliance with the License.
# You may obtain a copy of the License at
#
#     http://www.apache.org/licenses/LICENSE-2.0
#
# Unless required by applicable law or agreed to in writing, software
# distributed under the License is distributed on an "AS IS" BASIS,
# WITHOUT WARRANTIES OR CONDITIONS OF ANY KIND, either express or implied.
# See the License for the specific language governing permissions and
# limitations under the License.

from opendr.engine.data import Image, Timeseries, PointCloud
from opendr.engine.target import (
    Pose, BoundingBox, BoundingBoxList, Category, BoundingBox3D,
    BoundingBox3DList, TrackingAnnotation, TrackingAnnotationList,
    VoskTranscription
)

import numpy as np
import struct

import rospy
from rospy.rostime import Time
from cv_bridge import CvBridge
from vision_msgs.msg import Detection2DArray, Detection2D, BoundingBox2D, ObjectHypothesisWithPose,\
     Detection3DArray, Detection3D, BoundingBox3D as BoundingBox3DMsg, ObjectHypothesis, Classification2D
from geometry_msgs.msg import Pose2D, Point, Pose as Pose3D
from shape_msgs.msg import Mesh, MeshTriangle
from std_msgs.msg import ColorRGBA, String, Header
from sensor_msgs.msg import Image as ImageMsg, PointCloud as PointCloudMsg, PointCloud2 as PointCloud2Msg,\
     ChannelFloat32 as ChannelFloat32Msg, PointField as PointFieldMsg
from geometry_msgs.msg import (
    Point32 as Point32Msg,
    Quaternion as QuaternionMsg,
    Vector3Stamped as Vector3StampedMsg,
    TransformStamped as TransformStampedMsg
)
from visualization_msgs.msg import Marker as MarkerMsg, MarkerArray as MarkerArrayMsg
from sensor_msgs import point_cloud2 as pc2
from hri_msgs.msg import LiveSpeech
from opendr_bridge.msg import OpenDRPose2D, OpenDRPose2DKeypoint
import tf.transformations as tr


class ROSBridge:
    """
    This class provides an interface to convert OpenDR data types and targets into ROS-compatible ones similar to CvBridge.
    For each data type X two methods are provided:
    from_ros_X: which converts the ROS equivalent of X into OpenDR data type
    to_ros_X: which converts the OpenDR data type into the ROS equivalent of X
    """

    def __init__(self):
        self._cv_bridge = CvBridge()

    def from_ros_image(self, message: ImageMsg, encoding: str='passthrough') -> Image:
        """
        Converts a ROS image message into an OpenDR image
        :param message: ROS image to be converted
        :type message: sensor_msgs.msg.Image
        :param encoding: encoding to be used for the conversion (inherited from CvBridge)
        :type encoding: str
        :return: OpenDR image (RGB)
        :rtype: engine.data.Image
        """
        cv_image = self._cv_bridge.imgmsg_to_cv2(message, desired_encoding=encoding)
        image = Image(np.asarray(cv_image, dtype=np.uint8))
        return image

    def to_ros_image(self,
                     image: Image,
                     encoding: str='passthrough',
                     frame_id: str = None,
                     time: Time = None) -> ImageMsg:
        """
        Converts an OpenDR image into a ROS image message
        :param image: OpenDR image to be converted
        :type image: engine.data.Image
        :param encoding: encoding to be used for the conversion (inherited from CvBridge)
        :type encoding: str
        :param frame_id: frame id of the image
        :type frame_id: str
        :param time: time of the image
        :type time: rospy.rostime.Time
        :return: ROS image
        :rtype: sensor_msgs.msg.Image
        """
        # Convert from the OpenDR standard (CHW/RGB) to OpenCV standard (HWC/BGR)
        header = Header()
        if frame_id is not None:
            header.frame_id = frame_id
        if time is not None:
            header.stamp = time
        message = self._cv_bridge.cv2_to_imgmsg(image.opencv(), encoding=encoding, header=header)
        return message

    def to_ros_pose(self, pose: Pose):
        """
        Converts an OpenDR Pose into a OpenDRPose2D msg that can carry the same information, i.e. a list of keypoints,
        the pose detection confidence and the pose id.
        Each keypoint is represented as an OpenDRPose2DKeypoint with x, y pixel position on input image with (0, 0)
        being the top-left corner.
        :param pose: OpenDR Pose to be converted to OpenDRPose2D
        :type pose: engine.target.Pose
        :return: ROS message with the pose
        :rtype: opendr_bridge.msg.OpenDRPose2D
        """
        data = pose.data
        # Setup ros pose
        ros_pose = OpenDRPose2D()
        ros_pose.pose_id = int(pose.id)
        if pose.confidence:
            ros_pose.conf = pose.confidence

        # Add keypoints to pose
        for i in range(data.shape[0]):
            ros_keypoint = OpenDRPose2DKeypoint()
            ros_keypoint.kpt_name = pose.kpt_names[i]
            ros_keypoint.x = data[i][0]
            ros_keypoint.y = data[i][1]
            # Add keypoint to pose
            ros_pose.keypoint_list.append(ros_keypoint)
        return ros_pose

    def from_ros_pose(self, ros_pose: OpenDRPose2D):
        """
        Converts an OpenDRPose2D message into an OpenDR Pose.
        :param ros_pose: the ROS pose to be converted
        :type ros_pose: opendr_bridge.msg.OpenDRPose2D
        :return: an OpenDR Pose
        :rtype: engine.target.Pose
        """
        ros_keypoints = ros_pose.keypoint_list
        keypoints = []
        pose_id, confidence = ros_pose.pose_id, ros_pose.conf

        for ros_keypoint in ros_keypoints:
            keypoints.append(int(ros_keypoint.x))
            keypoints.append(int(ros_keypoint.y))
        data = np.asarray(keypoints).reshape((-1, 2))

        pose = Pose(data, confidence)
        pose.id = pose_id
        return pose

    def to_ros_category(self, category):
        """
        Converts an OpenDR category into a ObjectHypothesis msg that can carry the Category.data and Category.confidence.
        :param category: OpenDR category to be converted
        :type category: engine.target.Category
        :return: ROS message with the category.data and category.confidence
        :rtype: vision_msgs.msg.ObjectHypothesis
        """
        result = ObjectHypothesis()
        result.id = category.data
        result.score = category.confidence
        return result

    def to_ros_category_description(self, category):
        """
        Converts an OpenDR category into a string msg that can carry the Category.description.
        :param category: OpenDR category to be converted
        :type category: engine.target.Category
        :return: ROS message with the category.description
        :rtype: std_msgs.msg.String
        """
        result = String()
        result.data = category.description
        return result

    def from_ros_category(self, ros_hypothesis):
        """
        Converts a ROS message with category payload into an OpenDR category
        :param ros_hypothesis: the objecthypothesis to be converted
        :type ros_face: vision_msgs.msg.ObjectHypothesis
        :return: an OpenDR category
        :rtype: engine.target.Category
        """
        category = Category(prediction=ros_hypothesis.id, description=None,
                            confidence=ros_hypothesis.score)
        return category

    def to_ros_face(self, category):
        """
        Converts an OpenDR category into a ObjectHypothesis msg that can carry the Category.data and Category.confidence.
        :param category: OpenDR category to be converted
        :type category: engine.target.Category
        :return: ROS message with the category.data and category.confidence
        :rtype: vision_msgs.msg.ObjectHypothesis
        """
        result = ObjectHypothesis()
        result.id = category.data
        result.score = category.confidence
        return result

    def to_ros_face_id(self, category):
        """
        Converts an OpenDR category into a string msg that can carry the Category.description.
        :param category: OpenDR category to be converted
        :type category: engine.target.Category
        :return: ROS message with the category.description
        :rtype: std_msgs.msg.String
        """
        result = String()
        result.data = category.description
        return result

    def from_ros_face(self, ros_hypothesis):
        """
        Converts a ROS message with category payload into an OpenDR category
        :param ros_hypothesis: the objecthypothesis to be converted
        :type ros_face: vision_msgs.msg.ObjectHypothesis
        :return: an OpenDR category
        :rtype: engine.target.Category
        """
        category = Category(prediction=ros_hypothesis.id, description=None,
                            confidence=ros_hypothesis.score)
        return category

    def to_ros_box(self, box):
        """
        Converts an OpenDR BoundingBox into a Detection2D that can carry the same information.
        The bounding box is represented by its center coordinates as well as its width/height dimensions.
        :param box: OpenDR bounding box to be converted
        :type box: engine.target.BoundingBox
        :return: ROS message with the Detection2D including the bounding box
        :rtype: vision_msgs.msg.Detection2D
        """
        ros_box = Detection2D()
        ros_box.bbox = BoundingBox2D()
        ros_box.results.append(ObjectHypothesisWithPose())
        ros_box.bbox.center = Pose2D()
        ros_box.bbox.center.x = box.left + box.width / 2.
        ros_box.bbox.center.y = box.top + box.height / 2.
        ros_box.bbox.size_x = box.width
        ros_box.bbox.size_y = box.height
        ros_box.results[0].id = int(box.name)
        if box.confidence:
            ros_box.results[0].score = box.confidence
        return ros_box

    def to_ros_boxes(self, box_list):
        """
        Converts an OpenDR BoundingBoxList into a Detection2DArray msg that can carry the same information.
        Each bounding box is represented by its center coordinates as well as its width/height dimensions.
        :param box_list: OpenDR bounding boxes to be converted
        :type box_list: engine.target.BoundingBoxList
        :return: ROS message with the bounding boxes
        :rtype: vision_msgs.msg.Detection2DArray
        """
        boxes = box_list.data
        ros_boxes = Detection2DArray()
        for idx, box in enumerate(boxes):
            ros_box = Detection2D()
            ros_box.bbox = BoundingBox2D()
            ros_box.results.append(ObjectHypothesisWithPose())
            ros_box.bbox.center = Pose2D()
            ros_box.bbox.center.x = box.left + box.width / 2.
            ros_box.bbox.center.y = box.top + box.height / 2.
            ros_box.bbox.size_x = box.width
            ros_box.bbox.size_y = box.height
            ros_box.results[0].id = int(box.name)
            if box.confidence:
                ros_box.results[0].score = box.confidence
            ros_boxes.detections.append(ros_box)
        return ros_boxes

    def from_ros_boxes(self, ros_detections):
        """
        Converts a ROS message with bounding boxes into an OpenDR BoundingBoxList
        :param ros_detections: the boxes to be converted (represented as vision_msgs.msg.Detection2DArray)
        :type ros_detections: vision_msgs.msg.Detection2DArray
        :return: an OpenDR BoundingBoxList
        :rtype: engine.target.BoundingBoxList
        """
        ros_boxes = ros_detections.detections
        bboxes = BoundingBoxList(boxes=[])

        for idx, box in enumerate(ros_boxes):
            width = box.bbox.size_x
            height = box.bbox.size_y
            left = box.bbox.center.x - width / 2.
            top = box.bbox.center.y - height / 2.
            _id = int(box.results[0].id)
            bbox = BoundingBox(top=top, left=left, width=width, height=height, name=_id)
            bboxes.data.append(bbox)

        return bboxes

    def from_ros_tracking_annotation(self, ros_detections, ros_tracking_ids, frame=-1):
        """
        Converts a pair of ROS messages with bounding boxes and tracking ids into an OpenDR TrackingAnnotationList
        :param ros_detections: The boxes to be converted.
        :type ros_detections: vision_msgs.msg.Detection2DArray
        :param ros_tracking_ids: The tracking ids corresponding to the boxes.
        :type ros_tracking_ids: std_msgs.msg.Int32MultiArray
        :param frame: The frame index to assign to the tracking boxes.
        :type frame: int
        :return: An OpenDR TrackingAnnotationList
        :rtype: engine.target.TrackingAnnotationList
        """
        ros_boxes = ros_detections.detections
        boxes = []

        for idx, (box, tracking_id) in enumerate(zip(ros_boxes, ros_tracking_ids)):
            width = box.bbox.size_x
            height = box.bbox.size_y
            left = box.bbox.center.x - width / 2.
            top = box.bbox.center.y - height / 2.
            id = box.results[0].id
            bbox = TrackingAnnotation(
                name=id,
                left=left,
                top=top,
                width=width,
                height=height,
                id=tracking_id,
                frame=frame
            )
            boxes.append(bbox)

        return TrackingAnnotationList(boxes)

    def from_ros_single_tracking_annotation(self, ros_detection_box):
        """
        Converts a pair of ROS messages with bounding boxes and tracking ids into an OpenDR TrackingAnnotationList
        :param ros_detection_box: The boxes to be converted.
        :type ros_detection_box: vision_msgs.msg.Detection2D
        :return: An OpenDR TrackingAnnotationList
        :rtype: engine.target.TrackingAnnotationList
        """
        width = ros_detection_box.bbox.size_x
        height = ros_detection_box.bbox.size_y
        left = ros_detection_box.bbox.center.x - width / 2.
        top = ros_detection_box.bbox.center.y - height / 2.
        id = 0
        bbox = TrackingAnnotation(
            name=id,
            left=left,
            top=top,
            width=width,
            height=height,
            id=0,
            frame=-1
        )
        return bbox

    def to_ros_single_tracking_annotation(self, tracking_annotation):
        """
        Converts a pair of ROS messages with bounding boxes and tracking ids into an OpenDR TrackingAnnotationList
        :param tracking_annotation: The box to be converted.
        :type tracking_annotation: engine.target.TrackingAnnotation
        :return: A ROS vision_msgs.msg.Detection2D
        :rtype: vision_msgs.msg.Detection2D
        """
        ros_box = Detection2D()
        ros_box.bbox = BoundingBox2D()
        ros_box.results.append(ObjectHypothesisWithPose())
        ros_box.bbox.center = Pose2D()
        ros_box.bbox.center.x = tracking_annotation.left + tracking_annotation.width / 2.0
        ros_box.bbox.center.y = tracking_annotation.top + tracking_annotation.height / 2.0
        ros_box.bbox.size_x = tracking_annotation.width
        ros_box.bbox.size_y = tracking_annotation.height
        ros_box.results[0].id = int(tracking_annotation.name)
        ros_box.results[0].score = -1
        return ros_box

    def to_ros_bounding_box_list(self, bounding_box_list):
        """
        Converts an OpenDR bounding_box_list into a Detection2DArray msg that can carry the same information
        The object class is also embedded on each bounding box (stored in ObjectHypothesisWithPose).
        :param bounding_box_list: OpenDR bounding_box_list to be converted
        :type bounding_box_list: engine.target.BoundingBoxList
        :return: ROS message with the bounding box list
        :rtype: vision_msgs.msg.Detection2DArray
        """
        detections = Detection2DArray()
        for bounding_box in bounding_box_list:
            detection = Detection2D()
            detection.bbox = BoundingBox2D()
            detection.results.append(ObjectHypothesisWithPose())
            detection.bbox.center = Pose2D()
            detection.bbox.center.x = bounding_box.left + bounding_box.width / 2.0
            detection.bbox.center.y = bounding_box.top + bounding_box.height / 2.0
            detection.bbox.size_x = bounding_box.width
            detection.bbox.size_y = bounding_box.height
            detection.results[0].id = int(bounding_box.name)
            detection.results[0].score = bounding_box.confidence
            detections.detections.append(detection)
        return detections

    def from_ros_bounding_box_list(self, ros_detection_2d_array):
        """
        Converts a ROS message with bounding box list payload into an OpenDR pose
        :param ros_detection_2d_array: the bounding boxes to be converted (represented as vision_msgs.msg.Detection2DArray)
        :type ros_detection_2d_array: vision_msgs.msg.Detection2DArray
        :return: an OpenDR bounding box list
        :rtype: engine.target.BoundingBoxList
        """
        detections = ros_detection_2d_array.detections
        boxes = []

        for detection in detections:
            width = detection.bbox.size_x
            height = detection.bbox.size_y
            left = detection.bbox.center.x - width / 2.0
            top = detection.bbox.center.y - height / 2.0
            name = detection.results[0].id
            score = detection.results[0].confidence
            boxes.append(BoundingBox(name, left, top, width, height, score))
        bounding_box_list = BoundingBoxList(boxes)
        return bounding_box_list

    def from_ros_3Dpose(self, ros_pose):
        """
        Converts a ROS message with pose payload into an OpenDR pose
        :param ros_pose: the pose to be converted (represented as vision_msgs.msg.Detection3DArray)
        :type ros_pose: vision_msgs.msg.Detection3DArray
        :return: an OpenDR pose
        :rtype: engine.target.Pose
        """
        keypoints = ros_pose.detections
        data = []
        pose_id, confidence = None, None

        for keypoint in keypoints:
            data.append(keypoint.bbox.center.position.x)
            data.append(keypoint.bbox.center.position.y)
            data.append(keypoint.bbox.center.position.z)
            confidence = keypoint.results[0].score
            pose_id = keypoint.results[0].id
        data = np.asarray(data).reshape((-1, 3))

        pose = Pose(data, confidence)
        pose.id = pose_id
        return pose

    def to_ros_3Dpose(self, pose):
        """
        Converts an OpenDR pose into a Detection3DArray msg that can carry the same information
        Each keypoint is represented as a bbox centered at the keypoint with zero radius. The subject id is also
        embedded on each keypoint (stored in ObjectHypothesisWithPose).
        :param pose: OpenDR pose to be converted
        :type pose: engine.target.Pose
        :return: ROS message with the pose
        :rtype: vision_msgs.msg.Detection3DArray
        """
        data = pose.data
        keypoints = Detection3DArray()
        for i in range(data.shape[0]):
            keypoint = Detection3D()
            keypoint.bbox = BoundingBox3DMsg()
            keypoint.results.append(ObjectHypothesisWithPose())
            keypoint.bbox.center = Pose3D()
            keypoint.bbox.center.position.x = data[i, 0]
            keypoint.bbox.center.position.y = data[i, 1]
            keypoint.bbox.center.position.z = data[i, 2]
            keypoint.bbox.size.x = 0
            keypoint.bbox.size.y = 0
            keypoint.bbox.size.z = 0
            keypoint.results[0].id = int(pose.id)
            keypoint.results[0].score = 1
            keypoints.detections.append(keypoint)
        return keypoints

    def to_ros_mesh(self, vertices, faces):
        """
        Converts a mesh into a ROS Mesh
        :param vertices: the vertices of the 3D model
        :type vertices: numpy array (Nx3)
        :param faces: the faces of the 3D model
        :type faces: numpy array (Nx3)
        :return mesh_ROS: a ROS mesh
        :rtype mesh_ROS: shape_msgs.msg.Mesh
        """
        mesh_ROS = Mesh()
        for i in range(vertices.shape[0]):
            point = Point(vertices[i, 0], vertices[i, 1], vertices[i, 2])
            mesh_ROS.vertices.append(point)
        for i in range(faces.shape[0]):
            mesh_triangle = MeshTriangle()
            mesh_triangle.vertex_indices[0] = int(faces[i][0])
            mesh_triangle.vertex_indices[1] = int(faces[i][1])
            mesh_triangle.vertex_indices[2] = int(faces[i][2])
            mesh_ROS.triangles.append(mesh_triangle)
        return mesh_ROS

    def to_ros_colors(self, colors):
        """
        Converts an array of vertex_colors to a list of ROS colors
        :type colors: numpy array (Nx3)
        :return colors: a list of the colors of the vertices
        :rtype ros_colors: std_msgs.msg.ColorRGBA[]
        """
        ros_colors = []
        for i in range(colors.shape[0]):
            color = ColorRGBA(colors[i, 0], colors[i, 1], colors[i, 2], 0)
            ros_colors.append(color)
        return ros_colors

    def from_ros_mesh(self, mesh_ROS, vertex_colors_ROS=None):
        """
        Converts a ROS mesh into arrays of vertices and faces of a mesh
        :param mesh_ROS: the ROS mesh to be converted
        :type mesh_ROS: shape_msgs.msg.Mesh
        :param vertex_colors_ROS: a list of the colors of the vertices
        :type vertex_colors_ROS: std_msgs.msg.ColorRGBA[]
        :return vertices: the vertices of the 3D model
        :rtype vertices: numpy array (Nx3)
        :return faces: the faces of the 3D model
        :rtype faces: numpy array (Nx3)
        :return vertex_colors: the colors of the vertices of the 3D model
        :rtype vertex_colors: numpy array (Nx3)
        """
        vertices = np.zeros([len(mesh_ROS.vertices), 3])
        faces = np.zeros([len(mesh_ROS.triangles), 3]).astype(int)
        for i in range(len(mesh_ROS.vertices)):
            vertices[i] = np.array([mesh_ROS.vertices[i].x, mesh_ROS.vertices[i].y, mesh_ROS.vertices[i].z])
        for i in range(len(mesh_ROS.triangles)):
            faces[i] = np.array([int(mesh_ROS.triangles[i].vertex_indices[0]), int(mesh_ROS.triangles[i].vertex_indices[1]),
                                 int(mesh_ROS.triangles[i].vertex_indices[2])]).astype(int)
        return vertices, faces

    def from_ros_colors(self, ros_colors):
        """
        Converts a list of ROS colors into a list of colors
        :param ros_colors: a list of the colors of the vertices
        :type ros_colors: std_msgs.msg.ColorRGBA[]
        :return colors: the colors of the vertices of the 3D model
        :rtype colors: numpy array (Nx3)
        """
        colors = np.zeros([len(ros_colors), 3])
        for i in range(len(ros_colors)):
            colors[i] = np.array([ros_colors[i].r, ros_colors[i].g, ros_colors[i].b])
        return colors

    def from_ros_image_to_depth(self, message, encoding='mono16'):
        """
        Converts a ROS image message into an OpenDR grayscale depth image
        :param message: ROS image to be converted
        :type message: sensor_msgs.msg.Image
        :param encoding: encoding to be used for the conversion
        :type encoding: str
        :return: OpenDR image
        :rtype: engine.data.Image
        """
        cv_image = self._cv_bridge.imgmsg_to_cv2(message, desired_encoding=encoding)
        cv_image = np.expand_dims(cv_image, axis=-1)
        image = Image(np.asarray(cv_image, dtype=np.uint8))
        return image

    def from_category_to_rosclass(self, prediction, source_data=None):
        '''
        Converts OpenDR Category into Classification2D message with class label, confidence, timestamp and corresponding input
        :param prediction: classification prediction
        :type prediction: engine.target.Category
        :param source_data: corresponding input or None
        :return classification
        :rtype: vision_msgs.msg.Classification2D
        '''
        classification = Classification2D()
        classification.header = Header()
        classification.header.stamp = rospy.get_rostime()

        result = ObjectHypothesis()
        result.id = prediction.data
        result.score = prediction.confidence
        classification.results.append(result)
        if source_data is not None:
            classification.source_img = source_data
        return classification

    def from_rosarray_to_timeseries(self, ros_array, dim1, dim2):
        '''
        Converts ROS array into OpenDR Timeseries object
        :param ros_array: data to be converted
        :type ros_array: std_msgs.msg.Float32MultiArray
        :param dim1: 1st dimension
        :type dim1: int
        :param dim2: 2nd dimension
        :type dim2: int
        :rtype: engine.data.Timeseries
        '''
        data = np.reshape(ros_array.data, (dim1, dim2))
        data = Timeseries(data)
        return data

    def from_ros_point_cloud(self, point_cloud: PointCloudMsg):
        """
        Converts a ROS PointCloud message into an OpenDR PointCloud
        :param message: ROS PointCloud to be converted
        :type message: sensor_msgs.msg.PointCloud
        :return: OpenDR PointCloud
        :rtype: engine.data.PointCloud
        """

        points = np.empty([len(point_cloud.points), 3 + len(point_cloud.channels)], dtype=np.float32)

        for i in range(len(point_cloud.points)):
            point = point_cloud.points[i]
            x, y, z = point.x, point.y, point.z

            points[i, 0] = x
            points[i, 1] = y
            points[i, 2] = z

            for q in range(len(point_cloud.channels)):
                points[i, 3 + q] = point_cloud.channels[q].values[i]

        result = PointCloud(points)

        return result

    def to_ros_point_cloud(self, point_cloud: PointCloud):
        """
        Converts an OpenDR PointCloud message into a ROS PointCloud
        :param: OpenDR PointCloud
        :type: engine.data.PointCloud
        :return message: ROS PointCloud
        :rtype message: sensor_msgs.msg.PointCloud
        """

        ros_point_cloud = PointCloudMsg()

        header = Header()
        header.stamp = rospy.Time.now()
        ros_point_cloud.header = header

        channels_count = point_cloud.data.shape[-1] - 3

        channels = [ChannelFloat32Msg("channel_" + str(i), []) for i in range(channels_count)]
        points = []

        for point in point_cloud.data:
            point_msg = Point32Msg()
            point_msg.x = point[0]
            point_msg.y = point[1]
            point_msg.z = point[2]
            points.append(point_msg)
            for i in range(channels_count):
                channels[i].values.append(point[3 + i])

        ros_point_cloud.points = points
        ros_point_cloud.channels = channels

        return ros_point_cloud

    def from_ros_point_cloud2(self, point_cloud: PointCloud2Msg):

        """
        Converts a ROS PointCloud2 message into an OpenDR PointCloud
        :param message: ROS PointCloud2 to be converted
        :type message: sensor_msgs.msg.PointCloud2
        :return: OpenDR PointCloud
        :rtype: engine.data.PointCloud
        """

        points = pc2.read_points_list(point_cloud, field_names=[f.name for f in point_cloud.fields])
        result = PointCloud(np.array(points))

        return result

    def to_ros_point_cloud2(self, point_cloud: PointCloud, channels: str = None, frame_id="base_link"):

        """
        Converts an OpenDR PointCloud message into a ROS PointCloud2
        :param: OpenDR PointCloud
        :type: engine.data.PointCloud
        :param: channels to be included in the PointCloud2 message. Available channels names are ["rgb", "rgba"]
        :type: str
        :return message: ROS PointCloud2
        :rtype message: sensor_msgs.msg.PointCloud2
        """

        header = Header()
        header.stamp = rospy.Time.now()
        header.frame_id = frame_id

        channel_count = point_cloud.data.shape[-1] - 3

        fields = [PointFieldMsg("x", 0, PointFieldMsg.FLOAT32, 1),
                  PointFieldMsg("y", 4, PointFieldMsg.FLOAT32, 1),
                  PointFieldMsg("z", 8, PointFieldMsg.FLOAT32, 1)]
        if channels == 'rgb' or channels == 'rgba':
            fields.append(PointFieldMsg("rgba", 12, PointFieldMsg.UINT32, 1))
        else:
            for i in range(channel_count):
                fields.append(PointFieldMsg("channel_" + str(i), 12 + 4 * i, PointFieldMsg.FLOAT32, 1))

        points = []

        for point in point_cloud.data:
            pt = [point[0], point[1], point[2]]
            for channel in range(channel_count):
                if channels == 'rgb' or channels == 'rgba':
                    r = int(point[3])
                    g = int(point[4])
                    b = int(point[5])

                    if channels == 'rgb':
                        a = 255
                    else:
                        a = int(point[6])

                    rgba = struct.unpack('I', struct.pack('BBBB', b, g, r, a))[0]
                    pt.append(rgba)
                    break

                else:
                    pt.append(point[3 + channel])
            points.append(pt)

        ros_point_cloud2 = pc2.create_cloud(header, fields, points)

        return ros_point_cloud2

    def from_ros_boxes_3d(self, ros_boxes_3d: Detection3DArray, classes):
        """
        Converts a ROS Detection3DArray message into an OpenDR BoundingBox3D object.
        :param ros_boxes_3d: The ROS boxes to be converted.
        :type ros_boxes_3d: vision_msgs.msg.Detection3DArray
        :param classes: The array of classes to transform an index into a string name.
        :type classes: [str]
        :return: An OpenDR BoundingBox3DList object.
        :rtype: engine.target.BoundingBox3DList
        """
        boxes = []

        for ros_box in ros_boxes_3d:

            box = BoundingBox3D(
                name=classes[ros_box.results[0].id],
                truncated=0,
                occluded=0,
                bbox2d=None,
                dimensions=np.array([
                    ros_box.bbox.size.position.x,
                    ros_box.bbox.size.position.y,
                    ros_box.bbox.size.position.z,
                ]),
                location=np.array([
                    ros_box.bbox.center.position.x,
                    ros_box.bbox.center.position.y,
                    ros_box.bbox.center.position.z,
                ]),
                rotation_y=ros_box.bbox.center.rotation.y,
                score=ros_box.results[0].score,
            )
            boxes.append(box)

        result = BoundingBox3DList(boxes)
        return result

    def to_ros_boxes_3d(self, boxes_3d: BoundingBox3DList, classes):
        """
        Converts an OpenDR BoundingBox3DList object into a ROS Detection3DArray message.
        :param boxes_3d: The OpenDR boxes to be converted.
        :type boxes_3d: engine.target.BoundingBox3DList
        :param classes: The array of classes to transform from string name into an index.
        :type classes: [str]
        :return: ROS message with the boxes
        :rtype: vision_msgs.msg.Detection3DArray
        """
        ros_boxes_3d = Detection3DArray()
        for i in range(len(boxes_3d)):
            box = Detection3D()
            box.bbox = BoundingBox3DMsg()
            box.results.append(ObjectHypothesisWithPose())
            box.bbox.center = Pose3D()
            box.bbox.center.position.x = boxes_3d[i].location[0]
            box.bbox.center.position.y = boxes_3d[i].location[1]
            box.bbox.center.position.z = boxes_3d[i].location[2]
            box.bbox.center.orientation = QuaternionMsg(x=0, y=float(boxes_3d[i].rotation_y), z=0, w=0)
            box.bbox.size.x = boxes_3d[i].dimensions[0]
            box.bbox.size.y = boxes_3d[i].dimensions[1]
            box.bbox.size.z = boxes_3d[i].dimensions[2]
            box.results[0].id = int(classes.index(boxes_3d[i].name))
            box.results[0].score = boxes_3d[i].confidence
            ros_boxes_3d.detections.append(box)
        return ros_boxes_3d

<<<<<<< HEAD
    def to_ros_marker(self,
                      frame_id: str,
                      position: list,
                      id: int,
                      rgba: tuple = None) -> MarkerMsg:
        """
        Creates ROS Marker message given positions x,y,z and frame_id.
        :param frame_id: The frame_id of the marker.
        :type frame_id: str
        :param position: The position of the marker.
        :type position: list
        :param id: The id of the marker.
        :type id: int
        :param rgba: The color of the marker.
        :type rgba: tuple
        :return: ROS Marker message.
        :rtype: visualization_msgs.msg.Marker
        """
        marker = MarkerMsg()
        marker.header.frame_id = frame_id
        marker.header.stamp = rospy.Time.now()
        marker.type = marker.SPHERE
        marker.id = id
        marker.action = marker.ADD
        marker.pose.position.x = position[0]
        marker.pose.position.y = position[1]
        marker.pose.position.z = position[2]
        marker.pose.orientation.x = 0.0
        marker.pose.orientation.y = 0.0
        marker.pose.orientation.z = 0.0
        marker.pose.orientation.w = 1.0
        marker.scale.x = 1.0
        marker.scale.y = 1.0
        marker.scale.z = 1.0
        if rgba is not None:
            marker.color.a = rgba[3]
            marker.color.r = rgba[0] / 255.0
            marker.color.g = rgba[1] / 255.0
            marker.color.b = rgba[2] / 255.0
        else:
            marker.color.a = 1.0
            marker.color.r = 1.0
            marker.color.g = 0.0
            marker.color.b = 0.0
        return marker

    def to_ros_marker_array(self,
                            position_list: list,
                            frame_id_list: list,
                            rgba: tuple = None) -> MarkerArrayMsg:
        """
        Creates ROS MarkerArray message given positions x,y,z and frame_id.
        :param position_list: The list of positions of the markers.
        :type position_list: list
        :param frame_id_list: The list of frame_ids of the markers.
        :type frame_id_list: list
        :param rgba: The color of the marker.
        :type rgba: tuple
        """
        marker_array = MarkerArrayMsg()
        for i in range(len(position_list)):
            marker_array.markers.append(self.to_ros_marker(frame_id_list[i],
                                                           position_list[i],
                                                           i,
                                                           rgba))
        return marker_array

    def to_ros_vector3_stamped(self,
                               x: float,
                               y: float,
                               z: float,
                               frame_id: str,
                               time: Time) -> Vector3StampedMsg:
        """
        Creates a Vector3Stamped message given x,y,z coordinates and frame_id and time
        :param x: The x coordinate of the vector.
        :type x: float
        :param y: The y coordinate of the vector.
        :type y: float
        :param z: The z coordinate of the vector.
        :type z: float
        :param frame_id: The frame_id of the vector.
        :type frame_id: str
        :param time: The time of the vector.
        :type time: rospy.rostime.Time
        :return: ROS message with the vector.
        :rtype: geometry_msgs.msg.Vector3Stamped
        """

        message = Vector3StampedMsg()
        message.header.frame_id = frame_id
        message.header.stamp = time
        message.vector.x = x
        message.vector.y = y
        message.vector.z = z

        return message

    def from_ros_vector3_stamped(self, message: Vector3StampedMsg):
        """
        Creates a Vector3Stamped message given x,y,z coordinates and frame_id and time
        :param message: The ROS message to be converted.
        :type message: geometry_msgs.msg.Vector3Stamped
        :return: The frame_id and the vector.
        :rtype: tuple
        """

        x = message.vector.x
        y = message.vector.y
        z = message.vector.z

        frame_id = message.header.frame_id

        return frame_id, [x, y, z]

    def to_ros_string(self, data: str) -> String:
        """
        Creates a String message given data.
        :param data: The data to be converted.
        :type data: str
        :return: ROS message with the data.
        :rtype: std_msgs.msg.String
        """

        message = String()
        message.data = data

        return message

    def from_ros_string(self, message: String):
        """
        Creates a String message given data.
        :param message: The ROS message to be converted.
        :type message: std_msgs.msg.String
        :return: The data.
        :rtype: str
        """

        return message.data

    def to_ros_transformstamped(self, stamp, frame_id, child_frame_id, odometry):
        """
        Creates a TransformStamped message given frame_id, child_frame_id and odometry.
        """
        t = TransformStampedMsg()
        t.header.stamp = stamp
        t.header.frame_id = frame_id
        t.child_frame_id = child_frame_id
        t.transform.translation.x = -odometry[0, 3]
        t.transform.translation.y = 0.0
        t.transform.translation.z = -odometry[2, 3]
        q = tr.quaternion_from_matrix(odometry)
        t.transform.rotation.x = q[0]
        t.transform.rotation.y = q[1]
        t.transform.rotation.z = q[2]
        t.transform.rotation.w = q[3]
        return t
=======
    def from_ros_transcription(self, ros_transcripton: LiveSpeech) -> VoskTranscription:
        """
        Converts an LiveSpeech object to a VoskTranscription object.
        :param ros_transcripton: A ROS transcription message to be converted.
        :type ros_transcripton: LiveSpeech
        :return: A Transcription object containing the same text as the input ROS object
        :rtype: VoskTranscription.
        """
        accept_waveform = ros_transcripton.final != ""
        transcription = VoskTranscription(text=ros_transcripton.text, accept_waveform=accept_waveform)

        return transcription

    def to_ros_transcription(self, transcription: VoskTranscription) -> LiveSpeech:
        """
        Converts a VoskTranscription object to an LiveSpeech object.
        :param transcription: A VoskTranscription object to be converted.
        :type transcription: VoskTranscription.
        :return: An LiveSpeech object containing the same text as the input Transcription object.
        :rtype: LiveSpeech.
        """
        ros_transcripton = LiveSpeech()
        if transcription.accept_waveform:
            ros_transcripton.final = transcription.text
        else:
            ros_transcripton.final = ""

        ros_transcripton.incremental = transcription.text

        return ros_transcripton
>>>>>>> 6cf2bbfa
<|MERGE_RESOLUTION|>--- conflicted
+++ resolved
@@ -782,7 +782,6 @@
             ros_boxes_3d.detections.append(box)
         return ros_boxes_3d
 
-<<<<<<< HEAD
     def to_ros_marker(self,
                       frame_id: str,
                       position: list,
@@ -940,7 +939,7 @@
         t.transform.rotation.z = q[2]
         t.transform.rotation.w = q[3]
         return t
-=======
+
     def from_ros_transcription(self, ros_transcripton: LiveSpeech) -> VoskTranscription:
         """
         Converts an LiveSpeech object to a VoskTranscription object.
@@ -971,4 +970,3 @@
         ros_transcripton.incremental = transcription.text
 
         return ros_transcripton
->>>>>>> 6cf2bbfa
