--- conflicted
+++ resolved
@@ -13,37 +13,26 @@
 # limitations under the License.
 
 import numpy as np
-<<<<<<< HEAD
-from opendr.engine.data import Image, PointCloud
+from opendr.engine.data import Image, PointCloud, Timeseries
 from opendr.engine.target import (
     Pose, BoundingBox, BoundingBoxList, Category,
     BoundingBox3D, BoundingBox3DList
 )
 from cv_bridge import CvBridge
-from std_msgs.msg import String, Header
+from std_msgs.msg import String, ColorRGBA, Header
 from sensor_msgs.msg import Image as ImageMsg, PointCloud as PointCloudMsg, ChannelFloat32 as ChannelFloat32Msg
 from vision_msgs.msg import (
     Detection2DArray, Detection2D, BoundingBox2D, ObjectHypothesisWithPose,
-    Detection3D, Detection3DArray, BoundingBox3D as BoundingBox3DMsg
+    Detection3D, Detection3DArray, BoundingBox3D as BoundingBox3DMsg,
+    Classification2D
 )
+from shape_msgs.msg import Mesh, MeshTriangle
 from geometry_msgs.msg import (
     Pose2D, Point32 as Point32Msg,
-    Quaternion as QuaternionMsg, Pose as Pose3D
+    Quaternion as QuaternionMsg, Pose as Pose3D,
+    Point, Pose2D
 )
-from opendr_ros2_messages.msg import OpenDRPose2D, OpenDRPose2DKeypoint
-=======
-from opendr.engine.data import Image, Timeseries
-from opendr.engine.target import Pose, BoundingBox, BoundingBoxList, Category
-
-from cv_bridge import CvBridge
-from std_msgs.msg import String, ColorRGBA, Header
-from sensor_msgs.msg import Image as ImageMsg
-from vision_msgs.msg import Detection2DArray, Detection2D, BoundingBox2D, ObjectHypothesis, ObjectHypothesisWithPose, \
-    Classification2D
-from shape_msgs.msg import Mesh, MeshTriangle
-from geometry_msgs.msg import Point, Pose2D
 from opendr_ros2_messages.msg import OpenDRPose2D, OpenDRPose2DKeypoint, OpenDRPose3D, OpenDRPose3DKeypoint
->>>>>>> 3663f720
 
 
 class ROS2Bridge:
@@ -266,7 +255,6 @@
         result.data = category.description
         return result
 
-<<<<<<< HEAD
     def from_ros_point_cloud(self, point_cloud: PointCloudMsg):
         """
         Converts a ROS PointCloud message into an OpenDR PointCloud
@@ -390,7 +378,6 @@
             box.results[0].score = float(boxes_3d[i].confidence)
             ros_boxes_3d.detections.append(box)
         return ros_boxes_3d
-=======
     def from_ros_mesh(self, mesh_ROS):
         """
         Converts a ROS mesh into arrays of vertices and faces of a mesh
@@ -594,5 +581,4 @@
         classification.results.append(result)
         if source_data is not None:
             classification.source_img = source_data
-        return classification
->>>>>>> 3663f720
+        return classification