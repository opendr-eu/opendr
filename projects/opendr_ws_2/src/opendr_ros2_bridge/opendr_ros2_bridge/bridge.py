--- conflicted
+++ resolved
@@ -19,16 +19,10 @@
 from cv_bridge import CvBridge
 from std_msgs.msg import String, ColorRGBA
 from sensor_msgs.msg import Image as ImageMsg
-<<<<<<< HEAD
-from vision_msgs.msg import Detection2DArray, Detection2D, BoundingBox2D, ObjectHypothesisWithPose
+from vision_msgs.msg import Detection2DArray, Detection2D, BoundingBox2D, ObjectHypothesis, ObjectHypothesisWithPose
 from shape_msgs.msg import Mesh, MeshTriangle
 from geometry_msgs.msg import Point, Pose2D
 from opendr_ros2_messages.msg import OpenDRPose2D, OpenDRPose2DKeypoint, OpenDRPose3D, OpenDRPose3DKeypoint
-=======
-from vision_msgs.msg import Detection2DArray, Detection2D, BoundingBox2D, ObjectHypothesis, ObjectHypothesisWithPose
-from geometry_msgs.msg import Pose2D
-from opendr_ros2_messages.msg import OpenDRPose2D, OpenDRPose2DKeypoint
->>>>>>> a0165cd4
 
 
 class ROS2Bridge:
@@ -251,7 +245,6 @@
         result.data = category.description
         return result
 
-<<<<<<< HEAD
     def from_ros_mesh(self, mesh_ROS):
         """
         Converts a ROS mesh into arrays of vertices and faces of a mesh
@@ -366,7 +359,7 @@
             keypoint.z = float(data[i][2])
             ros_pose.keypoint_list.append(keypoint)
         return ros_pose
-=======
+
     def to_ros_category(self, category):
         """
         Converts an OpenDR category into a ObjectHypothesis msg that can carry the Category.data and Category.confidence.
@@ -402,5 +395,4 @@
         """
         result = String()
         result.data = category.description
-        return result
->>>>>>> a0165cd4
+        return result