--- conflicted
+++ resolved
@@ -18,18 +18,13 @@
 
 from cv_bridge import CvBridge
 from sensor_msgs.msg import Image as ImageMsg
-<<<<<<< HEAD
 from vision_msgs.msg import Detection2DArray, Detection2D, BoundingBox2D,\
      ObjectHypothesisWithPose, Detection3DArray, Pose2D, Detection3D,\
      BoundingBox3D as BoundingBox3DMsg
 from shape_msgs.msg import Mesh, MeshTriangle
 from geometry_msgs.msg import Point, Pose as Pose3D
 from std_msgs.msg import ColorRGBA
-=======
-from vision_msgs.msg import Detection2DArray, Detection2D, BoundingBox2D, ObjectHypothesisWithPose
-from geometry_msgs.msg import Pose2D
 from opendr_ros2_messages.msg import OpenDRPose2D, OpenDRPose2DKeypoint
->>>>>>> cd439992
 
 
 class ROS2Bridge:
@@ -44,6 +39,20 @@
     def __init__(self):
         self._cv_bridge = CvBridge()
 
+    def to_ros_image(self, image: Image, encoding: str='passthrough') -> ImageMsg:
+        """
+        Converts an OpenDR image into a ROS2 image message
+        :param image: OpenDR image to be converted
+        :type image: engine.data.Image
+        :param encoding: encoding to be used for the conversion (inherited from CvBridge)
+        :type encoding: str
+        :return: ROS2 image
+        :rtype: sensor_msgs.msg.Image
+        """
+        # Convert from the OpenDR standard (CHW/RGB) to OpenCV standard (HWC/BGR)
+        message = self._cv_bridge.cv2_to_imgmsg(image.opencv(), encoding=encoding)
+        return message
+
     def from_ros_image(self, message: ImageMsg, encoding: str='passthrough') -> Image:
         """
         Converts a ROS2 image message into an OpenDR image
@@ -58,25 +67,7 @@
         image = Image(np.asarray(cv_image, dtype=np.uint8))
         return image
 
-<<<<<<< HEAD
-    def to_ros_image(self, image: Image, encoding: str='passthrough') -> ImageMsg:
-        """
-        Converts an OpenDR image into a ROS2 image message
-        :param image: OpenDR image to be converted
-        :type image: engine.data.Image
-        :param encoding: encoding to be used for the conversion (inherited from CvBridge)
-        :type encoding: str
-        :return: ROS2 image
-        :rtype: sensor_msgs.msg.Image
-        """
-        # Convert from the OpenDR standard (CHW/RGB) to OpenCV standard (HWC/BGR)
-        message = self._cv_bridge.cv2_to_imgmsg(image.opencv(), encoding=encoding)
-        return message
-
-    def to_ros_pose(self, pose):
-=======
     def to_ros_pose(self, pose: Pose):
->>>>>>> cd439992
         """
         Converts an OpenDR Pose into a OpenDRPose2D msg that can carry the same information, i.e. a list of keypoints,
         the pose detection confidence and the pose id.
@@ -96,28 +87,6 @@
 
         # Add keypoints to pose
         for i in range(data.shape[0]):
-<<<<<<< HEAD
-            keypoint = Detection2D()
-            keypoint.bbox = BoundingBox2D()
-            keypoint.results.append(ObjectHypothesisWithPose())
-            keypoint.bbox.center = Pose2D()
-            keypoint.bbox.center.position.x = float(data[i][0])
-            keypoint.bbox.center.position.y = float(data[i][1])
-            keypoint.bbox.size_x = 0.0
-            keypoint.bbox.size_y = 0.0
-            keypoint.results[0].hypothesis.class_id = str(pose.id)
-            if pose.confidence:
-                keypoint.results[0].hypothesis.score = pose.confidence
-            keypoints.detections.append(keypoint)
-        return keypoints
-
-    def from_ros_pose(self, ros_pose):
-        """
-        Converts a ROS2 message with pose payload into an OpenDR pose
-        :param ros_pose: the pose to be converted (represented as vision_msgs.msg.Detection2DArray)
-        :type ros_pose: vision_msgs.msg.Detection2DArray
-        :return: an OpenDR pose
-=======
             ros_keypoint = OpenDRPose2DKeypoint()
             ros_keypoint.kpt_name = pose.kpt_names[i]
             ros_keypoint.x = int(data[i][0])
@@ -132,7 +101,6 @@
         :param ros_pose: the ROS pose to be converted
         :type ros_pose: opendr_ros2_messages.msg.OpenDRPose2D
         :return: an OpenDR Pose
->>>>>>> cd439992
         :rtype: engine.target.Pose
         """
         ros_keypoints = ros_pose.keypoint_list
