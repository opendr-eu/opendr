# Copyright 2020-2022 OpenDR European Project
#
# Licensed under the Apache License, Version 2.0 (the "License");
# you may not use this file except in compliance with the License.
# You may obtain a copy of the License at
#
#     http://www.apache.org/licenses/LICENSE-2.0
#
# Unless required by applicable law or agreed to in writing, software
# distributed under the License is distributed on an "AS IS" BASIS,
# WITHOUT WARRANTIES OR CONDITIONS OF ANY KIND, either express or implied.
# See the License for the specific language governing permissions and
# limitations under the License.

import numpy as np
from opendr.engine.data import Image, Timeseries
from opendr.engine.target import Pose, BoundingBox, BoundingBoxList, Category

from cv_bridge import CvBridge
<<<<<<< HEAD
from std_msgs.msg import String, Header
from sensor_msgs.msg import Image as ImageMsg
from vision_msgs.msg import Detection2DArray, Detection2D, BoundingBox2D, ObjectHypothesis, ObjectHypothesisWithPose, \
    Classification2D
from geometry_msgs.msg import Pose2D
from opendr_ros2_messages.msg import OpenDRPose2D, OpenDRPose2DKeypoint
=======
from std_msgs.msg import String, ColorRGBA, Header
from sensor_msgs.msg import Image as ImageMsg
from vision_msgs.msg import Detection2DArray, Detection2D, BoundingBox2D, ObjectHypothesis, ObjectHypothesisWithPose, \
    Classification2D
from shape_msgs.msg import Mesh, MeshTriangle
from geometry_msgs.msg import Point, Pose2D
from opendr_ros2_messages.msg import OpenDRPose2D, OpenDRPose2DKeypoint, OpenDRPose3D, OpenDRPose3DKeypoint
>>>>>>> 4be835c0


class ROS2Bridge:
    """
    This class provides an interface to convert OpenDR data types and targets into ROS2-compatible ones similar
    to CvBridge.
    For each data type X two methods are provided:
    from_ros_X: which converts the ROS2 equivalent of X into OpenDR data type
    to_ros_X: which converts the OpenDR data type into the ROS2 equivalent of X
    """

    def __init__(self):
        self._cv_bridge = CvBridge()

    def to_ros_image(self, image: Image, encoding: str='passthrough') -> ImageMsg:
        """
        Converts an OpenDR image into a ROS2 image message
        :param image: OpenDR image to be converted
        :type image: engine.data.Image
        :param encoding: encoding to be used for the conversion (inherited from CvBridge)
        :type encoding: str
        :return: ROS2 image
        :rtype: sensor_msgs.msg.Image
        """
        # Convert from the OpenDR standard (CHW/RGB) to OpenCV standard (HWC/BGR)
        message = self._cv_bridge.cv2_to_imgmsg(image.opencv(), encoding=encoding)
        return message

    def from_ros_image(self, message: ImageMsg, encoding: str='passthrough') -> Image:
        """
        Converts a ROS2 image message into an OpenDR image
        :param message: ROS2 image to be converted
        :type message: sensor_msgs.msg.Image
        :param encoding: encoding to be used for the conversion (inherited from CvBridge)
        :type encoding: str
        :return: OpenDR image (RGB)
        :rtype: engine.data.Image
        """
        cv_image = self._cv_bridge.imgmsg_to_cv2(message, desired_encoding=encoding)
        image = Image(np.asarray(cv_image, dtype=np.uint8))
        return image

    def to_ros_pose(self, pose: Pose):
        """
        Converts an OpenDR Pose into a OpenDRPose2D msg that can carry the same information, i.e. a list of keypoints,
        the pose detection confidence and the pose id.
        Each keypoint is represented as an OpenDRPose2DKeypoint with x, y pixel position on input image with (0, 0)
        being the top-left corner.
        :param pose: OpenDR Pose to be converted to OpenDRPose2D
        :type pose: engine.target.Pose
        :return: ROS message with the pose
        :rtype: opendr_ros2_messages.msg.OpenDRPose2D
        """
        data = pose.data
        # Setup ros pose
        ros_pose = OpenDRPose2D()
        ros_pose.pose_id = int(pose.id)
        if pose.confidence:
            ros_pose.conf = pose.confidence

        # Add keypoints to pose
        for i in range(data.shape[0]):
            ros_keypoint = OpenDRPose2DKeypoint()
            ros_keypoint.kpt_name = pose.kpt_names[i]
            ros_keypoint.x = int(data[i][0])
            ros_keypoint.y = int(data[i][1])
            # Add keypoint to pose
            ros_pose.keypoint_list.append(ros_keypoint)
        return ros_pose

    def from_ros_pose(self, ros_pose: OpenDRPose2D):
        """
        Converts an OpenDRPose2D message into an OpenDR Pose.
        :param ros_pose: the ROS pose to be converted
        :type ros_pose: opendr_ros2_messages.msg.OpenDRPose2D
        :return: an OpenDR Pose
        :rtype: engine.target.Pose
        """
        ros_keypoints = ros_pose.keypoint_list
        keypoints = []
        pose_id, confidence = ros_pose.pose_id, ros_pose.conf

        for ros_keypoint in ros_keypoints:
            keypoints.append(int(ros_keypoint.x))
            keypoints.append(int(ros_keypoint.y))
        data = np.asarray(keypoints).reshape((-1, 2))

        pose = Pose(data, confidence)
        pose.id = pose_id
        return pose

    def to_ros_boxes(self, box_list):
        """
        Converts an OpenDR BoundingBoxList into a Detection2DArray msg that can carry the same information.
        Each bounding box is represented by its center coordinates as well as its width/height dimensions.
        :param box_list: OpenDR bounding boxes to be converted
        :type box_list: engine.target.BoundingBoxList
        :return: ROS2 message with the bounding boxes
        :rtype: vision_msgs.msg.Detection2DArray
        """
        boxes = box_list.data
        ros_boxes = Detection2DArray()
        for idx, box in enumerate(boxes):
            ros_box = Detection2D()
            ros_box.bbox = BoundingBox2D()
            ros_box.results.append(ObjectHypothesisWithPose())
            ros_box.bbox.center = Pose2D()
            ros_box.bbox.center.x = box.left + box.width / 2.
            ros_box.bbox.center.y = box.top + box.height / 2.
            ros_box.bbox.size_x = float(box.width)
            ros_box.bbox.size_y = float(box.height)
            ros_box.results[0].id = str(box.name)
            if box.confidence:
                ros_box.results[0].score = float(box.confidence)
            ros_boxes.detections.append(ros_box)
        return ros_boxes

    def from_ros_boxes(self, ros_detections):
        """
        Converts a ROS2 message with bounding boxes into an OpenDR BoundingBoxList
        :param ros_detections: the boxes to be converted (represented as vision_msgs.msg.Detection2DArray)
        :type ros_detections: vision_msgs.msg.Detection2DArray
        :return: an OpenDR BoundingBoxList
        :rtype: engine.target.BoundingBoxList
        """
        ros_boxes = ros_detections.detections
        bboxes = BoundingBoxList(boxes=[])

        for idx, box in enumerate(ros_boxes):
            width = box.bbox.size_x
            height = box.bbox.size_y
            left = box.bbox.center.x - width / 2.
            top = box.bbox.center.y - height / 2.
            _id = int(float(box.results[0].id.strip('][').split(', ')[0]))
            bbox = BoundingBox(top=top, left=left, width=width, height=height, name=_id)
            bboxes.data.append(bbox)
        return bboxes

    def to_ros_bounding_box_list(self, bounding_box_list):
        """
        Converts an OpenDR bounding_box_list into a Detection2DArray msg that can carry the same information
        The object class is also embedded on each bounding box (stored in ObjectHypothesisWithPose).
        :param bounding_box_list: OpenDR bounding_box_list to be converted
        :type bounding_box_list: engine.target.BoundingBoxList
        :return: ROS2 message with the bounding box list
        :rtype: vision_msgs.msg.Detection2DArray
        """
        detections = Detection2DArray()
        for bounding_box in bounding_box_list:
            detection = Detection2D()
            detection.bbox = BoundingBox2D()
            detection.results.append(ObjectHypothesisWithPose())
            detection.bbox.center = Pose2D()
            detection.bbox.center.x = bounding_box.left + bounding_box.width / 2.0
            detection.bbox.center.y = bounding_box.top + bounding_box.height / 2.0
            detection.bbox.size_x = float(bounding_box.width)
            detection.bbox.size_y = float(bounding_box.height)
            detection.results[0].id = str(bounding_box.name)
            detection.results[0].score = float(bounding_box.confidence)
            detections.detections.append(detection)
        return detections

    def from_ros_bounding_box_list(self, ros_detection_2d_array):
        """
        Converts a ROS2 message with bounding box list payload into an OpenDR pose
        :param ros_detection_2d_array: the bounding boxes to be converted (represented as
                                       vision_msgs.msg.Detection2DArray)
        :type ros_detection_2d_array: vision_msgs.msg.Detection2DArray
        :return: an OpenDR bounding box list
        :rtype: engine.target.BoundingBoxList
        """
        detections = ros_detection_2d_array.detections
        boxes = []

        for detection in detections:
            width = detection.bbox.size_x
            height = detection.bbox.size_y
            left = detection.bbox.center.x - width / 2.0
            top = detection.bbox.center.y - height / 2.0
            name = detection.results[0].id
            score = detection.results[0].confidence
            boxes.append(BoundingBox(name, left, top, width, height, score))
        bounding_box_list = BoundingBoxList(boxes)
        return bounding_box_list

    def to_ros_face(self, category):
        """
        Converts an OpenDR category into a ObjectHypothesis msg that can carry the Category.data and
        Category.confidence.
        :param category: OpenDR category to be converted
        :type category: engine.target.Category
        :return: ROS2 message with the category.data and category.confidence
        :rtype: vision_msgs.msg.ObjectHypothesis
        """
        result = ObjectHypothesisWithPose()
        result.id = str(category.data)
        result.score = category.confidence
        return result

    def from_ros_face(self, ros_hypothesis):
        """
        Converts a ROS2 message with category payload into an OpenDR category
        :param ros_hypothesis: the object hypothesis to be converted
        :type ros_hypothesis: vision_msgs.msg.ObjectHypothesis
        :return: an OpenDR category
        :rtype: engine.target.Category
        """
        return Category(prediction=ros_hypothesis.id, description=None,
                        confidence=ros_hypothesis.score)

    def to_ros_face_id(self, category):
        """
        Converts an OpenDR category into a string msg that can carry the Category.description.
        :param category: OpenDR category to be converted
        :type category: engine.target.Category
        :return: ROS2 message with the category.description
        :rtype: std_msgs.msg.String
        """
        result = String()
        result.data = category.description
        return result

    def from_ros_mesh(self, mesh_ROS):
        """
        Converts a ROS mesh into arrays of vertices and faces of a mesh
        :param mesh_ROS: the ROS mesh to be converted
        :type mesh_ROS: shape_msgs.msg.Mesh
        :return vertices: Numpy array Nx3 representing vertices of the 3D model respectively
        :rtype vertices: np.array
        :return faces: Numpy array Nx3 representing the IDs of the vertices of each face of the 3D model
        :rtype faces: numpy array (Nx3)
        """
        vertices = np.zeros([len(mesh_ROS.vertices), 3])
        faces = np.zeros([len(mesh_ROS.triangles), 3]).astype(int)
        for i in range(len(mesh_ROS.vertices)):
            vertices[i] = np.array([mesh_ROS.vertices[i].x, mesh_ROS.vertices[i].y, mesh_ROS.vertices[i].z])
        for i in range(len(mesh_ROS.triangles)):
            faces[i] = np.array([int(mesh_ROS.triangles[i].vertex_indices[0]), int(mesh_ROS.triangles[i].vertex_indices[1]),
                                 int(mesh_ROS.triangles[i].vertex_indices[2])]).astype(int)
        return vertices, faces

    def to_ros_mesh(self, vertices, faces):
        """
        Converts a mesh into a ROS Mesh
        :param vertices: the vertices of the 3D model
        :type vertices: numpy array (Nx3)
        :param faces: the faces of the 3D model
        :type faces: numpy array (Nx3)
        :return mesh_ROS: a ROS mesh
        :rtype mesh_ROS: shape_msgs.msg.Mesh
        """
        mesh_ROS = Mesh()
        for i in range(vertices.shape[0]):
            point = Point()
            point.x = vertices[i, 0]
            point.y = vertices[i, 1]
            point.z = vertices[i, 2]
            mesh_ROS.vertices.append(point)
        for i in range(faces.shape[0]):
            mesh_triangle = MeshTriangle()
            mesh_triangle.vertex_indices[0] = int(faces[i][0])
            mesh_triangle.vertex_indices[1] = int(faces[i][1])
            mesh_triangle.vertex_indices[2] = int(faces[i][2])
            mesh_ROS.triangles.append(mesh_triangle)
        return mesh_ROS

    def from_ros_colors(self, ros_colors):
        """
        Converts a list of ROS colors into a list of colors
        :param ros_colors: a list of the colors of the vertices
        :type ros_colors: std_msgs.msg.ColorRGBA[]
        :return colors: the colors of the vertices of the 3D model
        :rtype colors: numpy array (Nx3)
        """
        colors = np.zeros([len(ros_colors), 3])
        for i in range(len(ros_colors)):
            colors[i] = np.array([ros_colors[i].r, ros_colors[i].g, ros_colors[i].b])
        return colors

    def to_ros_colors(self, colors):
        """
        Converts an array of vertex_colors to a list of ROS colors
        :param colors: a numpy array of RGB colors
        :type colors: numpy array (Nx3)
        :return ros_colors: a list of the colors of the vertices
        :rtype ros_colors: std_msgs.msg.ColorRGBA[]
        """
        ros_colors = []
        for i in range(colors.shape[0]):
            color = ColorRGBA()
            color.r = colors[i, 0]
            color.g = colors[i, 1]
            color.b = colors[i, 2]
            color.a = 0.0
            ros_colors.append(color)
        return ros_colors

    def from_ros_pose_3D(self, ros_pose):
        """
        Converts a ROS message with pose payload into an OpenDR pose
        :param ros_pose: the pose to be converted (represented as opendr_ros2_messages.msg.OpenDRPose3D)
        :type ros_pose: opendr_ros2_messages.msg.OpenDRPose3D
        :return: an OpenDR pose
        :rtype: engine.target.Pose
        """
        keypoints = ros_pose.keypoint_list
        data = []
        for i, keypoint in enumerate(keypoints):
            data.append([keypoint.x, keypoint.y, keypoint.z])
        pose = Pose(data, 1.0)
        pose.id = 0
        return pose

    def to_ros_pose_3D(self, pose):
        """
        Converts an OpenDR pose into a OpenDRPose3D msg that can carry the same information
        Each keypoint is represented as an OpenDRPose3DKeypoint with x, y, z coordinates.
        :param pose: OpenDR pose to be converted
        :type pose: engine.target.Pose
        :return: ROS message with the pose
        :rtype: opendr_ros2_messages.msg.OpenDRPose3D
        """
        data = pose.data
        ros_pose = OpenDRPose3D()
        ros_pose.pose_id = 0
        if pose.id is not None:
            ros_pose.pose_id = int(pose.id)
        ros_pose.conf = 1.0
        for i in range(len(data)):
            keypoint = OpenDRPose3DKeypoint()
            keypoint.kpt_name = ''
            keypoint.x = float(data[i][0])
            keypoint.y = float(data[i][1])
            keypoint.z = float(data[i][2])
            ros_pose.keypoint_list.append(keypoint)
        return ros_pose

    def to_ros_category(self, category):
        """
        Converts an OpenDR category into a ObjectHypothesis msg that can carry the Category.data and Category.confidence.
        :param category: OpenDR category to be converted
        :type category: engine.target.Category
        :return: ROS message with the category.data and category.confidence
        :rtype: vision_msgs.msg.ObjectHypothesis
        """
        result = ObjectHypothesis()
        result.id = str(category.data)
        result.score = category.confidence
        return result

    def from_ros_category(self, ros_hypothesis):
        """
        Converts a ROS message with category payload into an OpenDR category
        :param ros_hypothesis: the object hypothesis to be converted
        :type ros_hypothesis: vision_msgs.msg.ObjectHypothesis
        :return: an OpenDR category
        :rtype: engine.target.Category
        """
        category = Category(prediction=ros_hypothesis.id, description=None,
                            confidence=ros_hypothesis.score)
        return category

    def to_ros_category_description(self, category):
        """
        Converts an OpenDR category into a string msg that can carry the Category.description.
        :param category: OpenDR category to be converted
        :type category: engine.target.Category
        :return: ROS message with the category.description
        :rtype: std_msgs.msg.String
        """
        result = String()
        result.data = category.description
        return result

<<<<<<< HEAD
=======
    def from_rosarray_to_timeseries(self, ros_array, dim1, dim2):
        """
        Converts ROS2 array into OpenDR Timeseries object
        :param ros_array: data to be converted
        :type ros_array: std_msgs.msg.Float32MultiArray
        :param dim1: 1st dimension
        :type dim1: int
        :param dim2: 2nd dimension
        :type dim2: int
        :rtype: engine.data.Timeseries
        """
        data = np.reshape(ros_array.data, (dim1, dim2))
        data = Timeseries(data)
        return data

    def from_ros_image_to_depth(self, message, encoding='mono16'):
        """
        Converts a ROS2 image message into an OpenDR grayscale depth image
        :param message: ROS2 image to be converted
        :type message: sensor_msgs.msg.Image
        :param encoding: encoding to be used for the conversion
        :type encoding: str
        :return: OpenDR image
        :rtype: engine.data.Image
        """
        cv_image = self._cv_bridge.imgmsg_to_cv2(message, desired_encoding=encoding)
        cv_image = np.expand_dims(cv_image, axis=-1)
        image = Image(np.asarray(cv_image, dtype=np.uint8))
        return image

>>>>>>> 4be835c0
    def from_category_to_rosclass(self, prediction, timestamp, source_data=None):
        """
        Converts OpenDR Category into Classification2D message with class label, confidence, timestamp and corresponding input
        :param prediction: classification prediction
        :type prediction: engine.target.Category
        :param timestamp: time stamp for header message
        :type timestamp: str
        :param source_data: corresponding input or None
        :return classification
        :rtype: vision_msgs.msg.Classification2D
        """
        classification = Classification2D()
        classification.header = Header()
        classification.header.stamp = timestamp

        result = ObjectHypothesis()
        result.id = str(prediction.data)
        result.score = prediction.confidence
        classification.results.append(result)
        if source_data is not None:
            classification.source_img = source_data
        return classification<|MERGE_RESOLUTION|>--- conflicted
+++ resolved
@@ -17,14 +17,6 @@
 from opendr.engine.target import Pose, BoundingBox, BoundingBoxList, Category
 
 from cv_bridge import CvBridge
-<<<<<<< HEAD
-from std_msgs.msg import String, Header
-from sensor_msgs.msg import Image as ImageMsg
-from vision_msgs.msg import Detection2DArray, Detection2D, BoundingBox2D, ObjectHypothesis, ObjectHypothesisWithPose, \
-    Classification2D
-from geometry_msgs.msg import Pose2D
-from opendr_ros2_messages.msg import OpenDRPose2D, OpenDRPose2DKeypoint
-=======
 from std_msgs.msg import String, ColorRGBA, Header
 from sensor_msgs.msg import Image as ImageMsg
 from vision_msgs.msg import Detection2DArray, Detection2D, BoundingBox2D, ObjectHypothesis, ObjectHypothesisWithPose, \
@@ -32,7 +24,6 @@
 from shape_msgs.msg import Mesh, MeshTriangle
 from geometry_msgs.msg import Point, Pose2D
 from opendr_ros2_messages.msg import OpenDRPose2D, OpenDRPose2DKeypoint, OpenDRPose3D, OpenDRPose3DKeypoint
->>>>>>> 4be835c0
 
 
 class ROS2Bridge:
@@ -407,8 +398,6 @@
         result.data = category.description
         return result
 
-<<<<<<< HEAD
-=======
     def from_rosarray_to_timeseries(self, ros_array, dim1, dim2):
         """
         Converts ROS2 array into OpenDR Timeseries object
@@ -439,7 +428,6 @@
         image = Image(np.asarray(cv_image, dtype=np.uint8))
         return image
 
->>>>>>> 4be835c0
     def from_category_to_rosclass(self, prediction, timestamp, source_data=None):
         """
         Converts OpenDR Category into Classification2D message with class label, confidence, timestamp and corresponding input
