# OpenDR Perception Package

This package contains ROS2 nodes related to the perception package of OpenDR.

---

## Prerequisites

Before you can run any of the toolkit's ROS2 nodes, some prerequisites need to be fulfilled:
1. First of all, you need to [set up the required packages and build your workspace.](../../README.md#first-time-setup)
2. _(Optional for nodes with [RGB input](#rgb-input-nodes))_ 

    For basic usage and testing, all the toolkit's ROS2 nodes that use RGB images are set up to expect input from a basic webcam using the default package `usb_cam` which is installed with OpenDR. You can run the webcam node in a new terminal:
    ```shell
    ros2 run usb_cam usb_cam_node_exe
    ```
    By default, the USB cam node publishes images on `/image_raw` and the RGB input nodes subscribe to this topic if not provided with an input topic argument. 
    As explained for each node below, you can modify the topics via arguments, so if you use any other node responsible for publishing images, **make sure to change the input topic accordingly.**

3. _(Optional for nodes with [audio input](#audio-input) or [audiovisual input](#rgb--audio-input))_
    
    For basic usage and testing, the toolkit's ROS2 nodes that use audio as input are set up to expect input from a basic audio device using the default package `audio_common`  which is installed with OpenDR. You can run the audio node in a new terminal:
    ```shell
    ros2 run audio_capture audio_capture_node
    ```
    By default, the audio capture node publishes audio data on `/audio` and the audio input nodes subscribe to this topic if not provided with an input topic argument. 
    As explained for each node below, you can modify the topics via arguments, so if you use any other node responsible for publishing audio, **make sure to change the input topic accordingly.**

---

## Notes

- ### Display output images with rqt_image_view
    For any node that outputs images, `rqt_image_view` can be used to display them by running the following command:
    ```shell
    ros2 run rqt_image_view rqt_image_view &
    ```
    A window will appear, where the topic that you want to view can be selected from the drop-down menu on the top-left area of the window.
    Refer to each node's documentation below to find out the default output image topic, where applicable, and select it on the drop-down menu of rqt_image_view.

- ### Echo node output
    All OpenDR nodes publish some kind of detection message, which can be echoed by running the following command:
    ```shell
    ros2 topic echo /opendr/topic_name
    ```
    You can find out the default topic name for each node, in its documentation below.

- ### Increase performance by disabling output
    Optionally, nodes can be modified via command line arguments, which are presented for each node separately below.
    Generally, arguments give the option to change the input and output topics, the device the node runs on (CPU or GPU), etc.
    When a node publishes on several topics, where applicable, a user can opt to disable one or more of the outputs by providing `None` in the corresponding output topic.
    This disables publishing on that topic, forgoing some operations in the node, which might increase its performance.

    _An example would be to disable the output annotated image topic in a node when visualization is not needed and only use the detection message in another node, thus eliminating the OpenCV operations._

- ### Logging the node performance in the console
   OpenDR provides the utility [performance node](#performance-ros2-node) to log performance messages in the console for the running node.
   You can set the `performance_topic` of the node you are using and also run the performance node to get the time it takes for the
   node to process a single input and its average speed expressed in frames per second.

- ### An example diagram of OpenDR nodes running
    ![Face Detection ROS2 node running diagram](../../images/opendr_node_diagram.png)
    - On the left, the `usb_cam` node can be seen, which is using a system camera to publish images on the `/image_raw` topic.
    - In the middle, OpenDR's face detection node is running taking as input the published image. By default, the node has its input topic set to `/image_raw`.
    - To the right the two output topics of the face detection node can be seen.
    The bottom topic `/opendr/image_faces_annotated` is the annotated image which can be easily viewed with `rqt_image_view` as explained earlier.
    The other topic `/opendr/faces` is the detection message which contains the detected faces' detailed information.
    This message can be easily viewed by running `ros2 topic echo /opendr/faces` in a terminal.

<!-- - ### Other notes -->

----

## RGB input nodes

### Pose Estimation ROS2 Node

You can find the pose estimation ROS2 node python script [here](./opendr_perception/pose_estimation_node.py) to inspect the code and modify it as you wish to fit your needs.
The node makes use of the toolkit's [pose estimation tool](../../../../src/opendr/perception/pose_estimation/lightweight_open_pose/lightweight_open_pose_learner.py) whose documentation can be found [here](../../../../docs/reference/lightweight-open-pose.md).
The node publishes the detected poses in [OpenDR's 2D pose message format](../opendr_interface/msg/OpenDRPose2D.msg), which saves a list of [OpenDR's keypoint message format](../opendr_interface/msg/OpenDRPose2DKeypoint.msg).

#### Instructions for basic usage:

1. Start the node responsible for publishing images. If you have a USB camera, then you can use the `usb_cam_node` as explained in the [prerequisites above](#prerequisites).

2. You are then ready to start the pose detection node:
    ```shell
    ros2 run opendr_perception pose_estimation
    ```
    The following optional arguments are available:
   - `-h, --help`: show a help message and exit
   - `-i or --input_rgb_image_topic INPUT_RGB_IMAGE_TOPIC`: topic name for input RGB image (default=`/image_raw`)
   - `-o or --output_rgb_image_topic OUTPUT_RGB_IMAGE_TOPIC`: topic name for output annotated RGB image, `None` to stop the node from publishing on this topic (default=`/opendr/image_pose_annotated`)
   - `-d or --detections_topic DETECTIONS_TOPIC`: topic name for detection messages, `None` to stop the node from publishing on this topic (default=`/opendr/poses`)
   - `--performance_topic PERFORMANCE_TOPIC`: topic name for performance messages (default=`None`, disabled)
   - `--device DEVICE`: Device to use, either `cpu` or `cuda`, falls back to `cpu` if GPU or CUDA is not found (default=`cuda`)
   - `--accelerate`: Acceleration flag that causes pose estimation to run faster but with less accuracy

3. Default output topics:
   - Output images: `/opendr/image_pose_annotated`
   - Detection messages: `/opendr/poses`

   For viewing the output, refer to the [notes above.](#notes)

### High Resolution Pose Estimation ROS2 Node

You can find the high resolution pose estimation ROS2 node python script [here](./opendr_perception/hr_pose_estimation_node.py) to inspect the code and modify it as you wish to fit your needs.
The node makes use of the toolkit's [high resolution pose estimation tool](../../../../src/opendr/perception/pose_estimation/hr_pose_estimation/high_resolution_learner.py) whose documentation can be found [here](../../../../docs/reference/high-resolution-pose-estimation.md).
The node publishes the detected poses in [OpenDR's 2D pose message format](../opendr_interface/msg/OpenDRPose2D.msg), which saves a list of [OpenDR's keypoint message format](../opendr_interface/msg/OpenDRPose2DKeypoint.msg).

#### Instructions for basic usage:

1. Start the node responsible for publishing images. If you have a USB camera, then you can use the `usb_cam_node` as explained in the [prerequisites above](#prerequisites).

2. You are then ready to start the high resolution pose detection node:
    ```shell
    ros2 run opendr_perception hr_pose_estimation
    ```
    The following optional arguments are available:
   - `-h, --help`: show a help message and exit
   - `-i or --input_rgb_image_topic INPUT_RGB_IMAGE_TOPIC`: topic name for input RGB image (default=`/image_raw`)
   - `-o or --output_rgb_image_topic OUTPUT_RGB_IMAGE_TOPIC`: topic name for output annotated RGB image, `None` to stop the node from publishing on this topic (default=`/opendr/image_pose_annotated`)
   - `-d or --detections_topic DETECTIONS_TOPIC`: topic name for detection messages, `None` to stop the node from publishing on this topic (default=`/opendr/poses`)
   - `--performance_topic PERFORMANCE_TOPIC`: topic name for performance messages (default=`None`, disabled)
   - `--device DEVICE`: Device to use, either `cpu` or `cuda`, falls back to `cpu` if GPU or CUDA is not found (default=`cuda`)
   - `--accelerate`: Acceleration flag that causes pose estimation to run faster but with less accuracy

3. Default output topics:
   - Output images: `/opendr/image_pose_annotated`
   - Detection messages: `/opendr/poses`

   For viewing the output, refer to the [notes above.](#notes)

### Fall Detection ROS2 Node

You can find the fall detection ROS2 node python script [here](./opendr_perception/fall_detection_node.py) to inspect the code and modify it as you wish to fit your needs.
The node makes use of the toolkit's [fall detection tool](../../../../src/opendr/perception/fall_detection/fall_detector_learner.py) whose documentation can be found [here](../../../../docs/reference/fall-detection.md).
Fall detection is rule-based and works on top of pose estimation.

This node normally runs on `detection mode` where it subscribes to a topic of OpenDR poses and detects whether the poses are fallen persons or not.
By providing an image topic the node runs on `visualization mode`. It also gets images, performs pose estimation internally and visualizes the output on an output image topic.
Note that when providing an image topic the node has significantly worse performance in terms of speed, due to running pose estimation internally.

- #### Instructions for basic usage in `detection mode`:

1. Start the node responsible for publishing poses. Refer to the [pose estimation node above](#pose-estimation-ros2-node).

2. You are then ready to start the fall detection node:

    ```shell
    ros2 run opendr_perception fall_detection
    ```
   The following optional arguments are available and relevant for running fall detection on pose messages only:
   - `-h or --help`: show a help message and exit
<<<<<<< HEAD
   - `-ip or --input_pose_topic INPUT_POSE_TOPIC`: topic name for input pose, `None` to stop the node from running detections on pose messages (default=`/opendr/poses`)
   - `-d or --detections_topic DETECTIONS_TOPIC`: topic name for detection messages (default=`/opendr/fallen`)
   - `--performance_topic PERFORMANCE_TOPIC`: topic name for performance messages, note that performance will be published to `PERFORMANCE_TOPIC/fallen` (default=`None`, disabled)

3. Detections are published on the `detections_topic`

- #### Instructions for `visualization mode`:

1. Start the node responsible for publishing images. If you have a USB camera, then you can use the `usb_cam_node` as explained in the [prerequisites above](#prerequisites).

2. You are then ready to start the fall detection node in `visualization mode`, which needs an input image topic to be provided:

    ```shell
    ros2 run opendr_perception fall_detection -ii /image_raw
    ```
    The following optional arguments are available and relevant for running fall detection on images. Note that the
`input_rgb_image_topic` is required for running in `visualization mode`:
   - `-h or --help`: show a help message and exit
   - `-ii or --input_rgb_image_topic INPUT_RGB_IMAGE_TOPIC`: topic name for input RGB image (default=`None`)
   - `-o or --output_rgb_image_topic OUTPUT_RGB_IMAGE_TOPIC`: topic name for output annotated RGB image (default=`/opendr/image_fallen_annotated`)
   - `-d or --detections_topic DETECTIONS_TOPIC`: topic name for detection messages (default=`/opendr/fallen`)
   - `--performance_topic PERFORMANCE_TOPIC`: topic name for performance messages, note that performance will be published to `PERFORMANCE_TOPIC/image` (default=`None`, disabled)
=======
   - `-i or --input_rgb_image_topic INPUT_RGB_IMAGE_TOPIC`: topic name for input RGB image (default=`/image_raw`)
   - `-o or --output_rgb_image_topic OUTPUT_RGB_IMAGE_TOPIC`: topic name for output annotated RGB image, `None` to stop the node from publishing on this topic (default=`/opendr/image_fallen_annotated`)
   - `-d or --detections_topic DETECTIONS_TOPIC`: topic name for detection messages, `None` to stop the node from publishing on this topic (default=`/opendr/fallen`)
   - `--performance_topic PERFORMANCE_TOPIC`: topic name for performance messages (default=`None`, disabled)
>>>>>>> bcb181cb
   - `--device DEVICE`: device to use, either `cpu` or `cuda`, falls back to `cpu` if GPU or CUDA is not found (default=`cuda`)
   - `--accelerate`: acceleration flag that causes pose estimation that runs internally to run faster but with less accuracy


- Default output topics:
  - Detection messages: `/opendr/fallen`
  - Output images: `/opendr/image_fallen_annotated`

  For viewing the output, refer to the [notes above.](#notes)

**Notes**

Note that when the node runs on the default `detection mode` it is significantly faster than when it is provided with an 
input image topic. However, pose estimation needs to be performed externally on another node which publishes poses.
When an input image topic is provided and the node runs in `visualization mode`, it runs pose estimation internally, and 
consequently it is recommended to only use it for testing purposes and not run other pose estimation nodes in parallel.
The node can run in both modes in parallel or only on one of the two. To run the node only on `visualization mode` provide
the argument `-ip None` to disable the `detection mode`. Detection messages on `detections_topic` are published in both modes.

### Wave Detection ROS2 Node

You can find the wave detection ROS2 node python script [here](./opendr_perception/wave_detection_node.py) to inspect the code and modify it as you wish to fit your needs.
The node is based on a [wave detection demo of the Lightweight OpenPose tool](../../../../projects/python/perception/pose_estimation/lightweight_open_pose/demos/wave_detection_demo.py).
Wave detection is rule-based and works on top of pose estimation.

This node normally runs on `detection mode` where it subscribes to a topic of OpenDR poses and detects whether the poses are waving or not.
By providing an image topic the node runs on `visualization mode`. It also gets images, performs pose estimation internally and visualizes the output on an output image topic.
Note that when providing an image topic the node has significantly worse performance in terms of speed, due to running pose estimation internally.

- #### Instructions for basic usage in `detection mode`:

1. Start the node responsible for publishing poses. Refer to the [pose estimation node above](#pose-estimation-ros2-node).

2. You are then ready to start the wave detection node:

    ```shell
    ros2 run opendr_perception wave_detection
    ```
    The following optional arguments are available and relevant for running fall detection on pose messages only:
   - `-h or --help`: show a help message and exit
   - `-ip or --input_pose_topic INPUT_POSE_TOPIC`: topic name for input pose, `None` to stop the node from running detections on pose messages (default=`/opendr/poses`)
   - `-d or --detections_topic DETECTIONS_TOPIC`: topic name for detection messages (default=`/opendr/wave`)
   - `--performance_topic PERFORMANCE_TOPIC`: topic name for performance messages, note that performance will be published to `PERFORMANCE_TOPIC/wave` (default=`None`, disabled)

3. Detections are published on the `detections_topic`

- #### Instructions for `visualization mode`:

1. Start the node responsible for publishing images. If you have a USB camera, then you can use the `usb_cam_node` as explained in the [prerequisites above](#prerequisites).

2. You are then ready to start the wave detection node in `visualization mode`, which needs an input image topic to be provided:

    ```shell
    ros2 run opendr_perception wave_detection -ii /image_raw
    ```
    The following optional arguments are available and relevant for running wave detection on images. Note that the
`input_rgb_image_topic` is required for running in `visualization mode`:
   - `-h or --help`: show a help message and exit
   - `-ii or --input_rgb_image_topic INPUT_RGB_IMAGE_TOPIC`: topic name for input RGB image (default=`None`)
   - `-o or --output_rgb_image_topic OUTPUT_RGB_IMAGE_TOPIC`: topic name for output annotated RGB image (default=`/opendr/image_wave_annotated`)
   - `-d or --detections_topic DETECTIONS_TOPIC`: topic name for detection messages (default=`/opendr/wave`)
   - `--performance_topic PERFORMANCE_TOPIC`: topic name for performance messages, note that performance will be published to `PERFORMANCE_TOPIC/image` (default=`None`, disabled)
   - `--device DEVICE`: device to use, either `cpu` or `cuda`, falls back to `cpu` if GPU or CUDA is not found (default=`cuda`)
   - `--accelerate`: acceleration flag that causes pose estimation that runs internally to run faster but with less accuracy

- Default output topics:
  - Detection messages: `/opendr/wave`
  - Output images: `/opendr/image_wave_annotated`

  For viewing the output, refer to the [notes above.](#notes)

**Notes**

Note that when the node runs on the default `detection mode` it is significantly faster than when it is provided with an 
input image topic. However, pose estimation needs to be performed externally on another node which publishes poses.
When an input image topic is provided and the node runs in `visualization mode`, it runs pose estimation internally, and 
consequently it is recommended to only use it for testing purposes and not run other pose estimation nodes in parallel.
The node can run in both modes in parallel or only on one of the two. To run the node only on `visualization mode` provide
the argument `-ip None` to disable the `detection mode`. Detection messages on `detections_topic` are published in both modes.

### Face Detection ROS2 Node

The face detection ROS2 node supports both the ResNet and MobileNet versions, the latter of which performs masked face detection as well.

You can find the face detection ROS2 node python script [here](./opendr_perception/face_detection_retinaface_node.py) to inspect the code and modify it as you wish to fit your needs.
The node makes use of the toolkit's [face detection tool](../../../../src/opendr/perception/object_detection_2d/retinaface/retinaface_learner.py) whose documentation can be found [here](../../../../docs/reference/face-detection-2d-retinaface.md).

#### Instructions for basic usage:

1. Start the node responsible for publishing images. If you have a USB camera, then you can use the `usb_cam_node` as explained in the [prerequisites above](#prerequisites).

2. You are then ready to start the face detection node

    ```shell
    ros2 run opendr_perception face_detection_retinaface
    ```
    The following optional arguments are available:
   - `-h or --help`: show a help message and exit
   - `-i or --input_rgb_image_topic INPUT_RGB_IMAGE_TOPIC`: topic name for input RGB image (default=`/image_raw`)
   - `-o or --output_rgb_image_topic OUTPUT_RGB_IMAGE_TOPIC`: topic name for output annotated RGB image, `None` to stop the node from publishing on this topic (default=`/opendr/image_faces_annotated`)
   - `-d or --detections_topic DETECTIONS_TOPIC`: topic name for detection messages, `None` to stop the node from publishing on this topic (default=`/opendr/faces`)
   - `--performance_topic PERFORMANCE_TOPIC`: topic name for performance messages (default=`None`, disabled)
   - `--device DEVICE`: device to use, either `cpu` or `cuda`, falls back to `cpu` if GPU or CUDA is not found (default=`cuda`)
   - `--backbone BACKBONE`: retinaface backbone, options are either `mnet` or `resnet`, where `mnet` detects masked faces as well (default=`resnet`)

3. Default output topics:
   - Output images: `/opendr/image_faces_annotated`
   - Detection messages: `/opendr/faces`

   For viewing the output, refer to the [notes above.](#notes)

### Face Recognition ROS2 Node

You can find the face recognition ROS2 node python script [here](./opendr_perception/face_recognition_node.py) to inspect the code and modify it as you wish to fit your needs.
The node makes use of the toolkit's [face recognition tool](../../../../src/opendr/perception/face_recognition/face_recognition_learner.py) whose documentation can be found [here](../../../../docs/reference/face-recognition.md).

#### Instructions for basic usage:

1. Start the node responsible for publishing images. If you have a USB camera, then you can use the `usb_cam_node` as explained in the [prerequisites above](#prerequisites).

2. You are then ready to start the face recognition node:

    ```shell
    ros2 run opendr_perception face_recognition
    ```
    The following optional arguments are available:
   - `-h or --help`: show a help message and exit
   - `-i or --input_rgb_image_topic INPUT_RGB_IMAGE_TOPIC`: topic name for input RGB image (default=`/image_raw`)
   - `-o or --output_rgb_image_topic OUTPUT_RGB_IMAGE_TOPIC`: topic name for output annotated RGB image, `None` to stop the node from publishing on this topic (default=`/opendr/image_face_reco_annotated`)
   - `-d or --detections_topic DETECTIONS_TOPIC`: topic name for detection messages, `None` to stop the node from publishing on this topic (default=`/opendr/face_recognition`)
   - `-id or --detections_id_topic DETECTIONS_ID_TOPIC`: topic name for detection ID messages, `None` to stop the node from publishing on this topic (default=`/opendr/face_recognition_id`)
   - `--performance_topic PERFORMANCE_TOPIC`: topic name for performance messages (default=`None`, disabled)
   - `--device DEVICE`: device to use, either `cpu` or `cuda`, falls back to `cpu` if GPU or CUDA is not found (default=`cuda`)
   - `--backbone BACKBONE`: backbone network (default=`mobilefacenet`)
   - `--dataset_path DATASET_PATH`: path of the directory where the images of the faces to be recognized are stored (default=`./database`)

3. Default output topics:
   - Output images: `/opendr/image_face_reco_annotated`
   - Detection messages: `/opendr/face_recognition` and `/opendr/face_recognition_id`

   For viewing the output, refer to the [notes above.](#notes)

**Notes**

Reference images should be placed in a defined structure like:
- imgs
    - ID1
      - image1
      - image2
    - ID2
    - ID3
    - ...

The default dataset path is `./database`. Please use the `--database_path ./your/path/` argument to define a custom one.
Τhe name of the sub-folder, e.g. ID1, will be published under `/opendr/face_recognition_id`.

The database entry and the returned confidence is published under the topic name `/opendr/face_recognition`, and the human-readable ID
under `/opendr/face_recognition_id`.

### 2D Object Detection ROS2 Nodes

For 2D object detection, there are several ROS2 nodes implemented using various algorithms. The generic object detectors are SSD, YOLOv3, YOLOv5, CenterNet, Nanodet and DETR.

You can find the 2D object detection ROS2 node python scripts here:
[SSD node](./opendr_perception/object_detection_2d_ssd_node.py), [YOLOv3 node](./opendr_perception/object_detection_2d_yolov3_node.py), [YOLOv5 node](./opendr_perception/object_detection_2d_yolov5_node.py), [CenterNet node](./opendr_perception/object_detection_2d_centernet_node.py), [Nanodet node](./opendr_perception/object_detection_2d_nanodet_node.py) and [DETR node](./opendr_perception/object_detection_2d_detr_node.py),
where you can inspect the code and modify it as you wish to fit your needs.
The nodes makes use of the toolkit's various 2D object detection tools:
[SSD tool](../../../../src/opendr/perception/object_detection_2d/ssd/ssd_learner.py), [YOLOv3 tool](../../../../src/opendr/perception/object_detection_2d/yolov3/yolov3_learner.py), [YOLOv5 tool](../../../../src/opendr/perception/object_detection_2d/yolov5/yolov5_learner.py),
[CenterNet tool](../../../../src/opendr/perception/object_detection_2d/centernet/centernet_learner.py), [Nanodet tool](../../../../src/opendr/perception/object_detection_2d/nanodet/nanodet_learner.py), [DETR tool](../../../../src/opendr/perception/object_detection_2d/detr/detr_learner.py),
whose documentation can be found here:
[SSD docs](../../../../docs/reference/object-detection-2d-ssd.md), [YOLOv3 docs](../../../../docs/reference/object-detection-2d-yolov3.md), [YOLOv5 docs](../../../../docs/reference/object-detection-2d-yolov5.md),
[CenterNet docs](../../../../docs/reference/object-detection-2d-centernet.md), [Nanodet docs](../../../../docs/reference/nanodet.md), [DETR docs](../../../../docs/reference/detr.md).

#### Instructions for basic usage:

1. Start the node responsible for publishing images. If you have a USB camera, then you can use the `usb_cam_node` as explained in the [prerequisites above](#prerequisites).

2. You are then ready to start a 2D object detector node:
   1. SSD node
      ```shell
      ros2 run opendr_perception object_detection_2d_ssd
      ```
      The following optional arguments are available for the SSD node:
      - `--backbone BACKBONE`: Backbone network (default=`vgg16_atrous`)
      - `--nms_type NMS_TYPE`: Non-Maximum Suppression type options are `default`, `seq2seq-nms`, `soft-nms`, `fast-nms`, `cluster-nms` (default=`default`)

   2. YOLOv3 node
      ```shell
      ros2 run opendr_perception object_detection_2d_yolov3
      ```
      The following optional argument is available for the YOLOv3 node:
      - `--backbone BACKBONE`: Backbone network (default=`darknet53`)

   3. YOLOv5 node
      ```shell
      ros2 run opendr_perception object_detection_2d_yolov5
      ```
      The following optional argument is available for the YOLOv5 node:
      - `--model_name MODEL_NAME`: Network architecture, options are `yolov5s`, `yolov5n`, `yolov5m`, `yolov5l`, `yolov5x`, `yolov5n6`, `yolov5s6`, `yolov5m6`, `yolov5l6`, `custom` (default=`yolov5s`)

   4. CenterNet node
      ```shell
      ros2 run opendr_perception object_detection_2d_centernet
      ```
      The following optional argument is available for the CenterNet node:
      - `--backbone BACKBONE`: Backbone network (default=`resnet50_v1b`)

   5. Nanodet node
      ```shell
      ros2 run opendr_perception object_detection_2d_nanodet
      ```
      The following optional argument is available for the Nanodet node:
      - `--model Model`: Model that config file will be used (default=`plus_m_1.5x_416`)

   6. DETR node
      ```shell
      ros2 run opendr_perception object_detection_2d_detr
      ```

   The following optional arguments are available for all nodes above:
   - `-h or --help`: show a help message and exit
   - `-i or --input_rgb_image_topic INPUT_RGB_IMAGE_TOPIC`: topic name for input RGB image (default=`/image_raw`)
   - `-o or --output_rgb_image_topic OUTPUT_RGB_IMAGE_TOPIC`: topic name for output annotated RGB image, `None` to stop the node from publishing on this topic (default=`/opendr/image_objects_annotated`)
   - `-d or --detections_topic DETECTIONS_TOPIC`: topic name for detection messages, `None` to stop the node from publishing on this topic (default=`/opendr/objects`)
   - `--performance_topic PERFORMANCE_TOPIC`: topic name for performance messages (default=`None`, disabled)
   - `--device DEVICE`: Device to use, either `cpu` or `cuda`, falls back to `cpu` if GPU or CUDA is not found (default=`cuda`)

3. Default output topics:
   - Output images: `/opendr/image_objects_annotated`
   - Detection messages: `/opendr/objects`

   For viewing the output, refer to the [notes above.](#notes)

### 2D Single Object Tracking ROS2 Node

You can find the single object tracking 2D ROS2 node python script [here](./opendr_perception/object_tracking_2d_siamrpn_node.py) to inspect the code and modify it as you wish to fit your needs.
The node makes use of the toolkit's [single object tracking 2D SiamRPN tool](../../../../src/opendr/perception/object_tracking_2d/siamrpn/siamrpn_learner.py) whose documentation can be found [here](../../../../docs/reference/object-tracking-2d-siamrpn.md).

#### Instructions for basic usage:

1. Start the node responsible for publishing images. If you have a USB camera, then you can use the `usb_cam_node` as explained in the [prerequisites above](#prerequisites).

2. You are then ready to start the single object tracking 2D node:

    ```shell
    ros2 run opendr_perception object_tracking_2d_siamrpn
    ```

    The following optional arguments are available:
   - `-h or --help`: show a help message and exit
   - `-i or --input_rgb_image_topic INPUT_RGB_IMAGE_TOPIC` : listen to RGB images on this topic (default=`/image_raw`)
   - `-o or --output_rgb_image_topic OUTPUT_RGB_IMAGE_TOPIC`: topic name for output annotated RGB image, `None` to stop the node from publishing on this topic (default=`/opendr/image_tracking_annotated`)
   - `-t or --tracker_topic TRACKER_TOPIC`: topic name for tracker messages, `None` to stop the node from publishing on this topic (default=`/opendr/tracked_object`)
   - `--performance_topic PERFORMANCE_TOPIC`: topic name for performance messages (default=`None`, disabled)
   - `--device DEVICE`: Device to use, either `cpu` or `cuda`, falls back to `cpu` if GPU or CUDA is not found (default=`cuda`)

3. Default output topics:
   - Output images: `/opendr/image_tracking_annotated`
   - Detection messages: `/opendr/tracked_object`

   For viewing the output, refer to the [notes above.](#notes)

**Notes**

To initialize this node it is required to provide a bounding box of an object to track.
This is achieved by initializing one of the toolkit's 2D object detectors (YOLOv3) and running object detection once on the input.
Afterwards, **the detected bounding box that is closest to the center of the image** is used to initialize the tracker. 
Feel free to modify the node to initialize it in a different way that matches your use case.

### 2D Object Tracking ROS2 Nodes

For 2D object tracking, there two ROS2 nodes provided, one using Deep Sort and one using FairMOT which use either pretrained models, or custom trained models.
The predicted tracking annotations are split into two topics with detections and tracking IDs. Additionally, an annotated image is generated.

You can find the 2D object detection ROS2 node python scripts here: [Deep Sort node](./opendr_perception/object_tracking_2d_deep_sort_node.py) and [FairMOT node](./opendr_perception/object_tracking_2d_fair_mot_node.py)
where you can inspect the code and modify it as you wish to fit your needs.
The nodes makes use of the toolkit's [object tracking 2D - Deep Sort tool](../../../../src/opendr/perception/object_tracking_2d/deep_sort/object_tracking_2d_deep_sort_learner.py)
and [object tracking 2D - FairMOT tool](../../../../src/opendr/perception/object_tracking_2d/fair_mot/object_tracking_2d_fair_mot_learner.py)
whose documentation can be found here: [Deep Sort docs](../../../../docs/reference/object-tracking-2d-deep-sort.md), [FairMOT docs](../../../../docs/reference/object-tracking-2d-fair-mot.md).

#### Instructions for basic usage:

1. Start the node responsible for publishing images. If you have a USB camera, then you can use the `usb_cam_node` as explained in the [prerequisites above](#prerequisites).

2. You are then ready to start a 2D object tracking node:
   1. Deep Sort node
      ```shell
      ros2 run opendr_perception object_tracking_2d_deep_sort
      ```
      The following optional argument is available for the Deep Sort node:
      - `-n --model_name MODEL_NAME`: name of the trained model (default=`deep_sort`)
   2. FairMOT node
      ```shell
      ros2 run opendr_perception object_tracking_2d_fair_mot
      ```
      The following optional argument is available for the FairMOT node:
      - `-n --model_name MODEL_NAME`: name of the trained model (default=`fairmot_dla34`)

    The following optional arguments are available for both nodes:
   - `-h or --help`: show a help message and exit
   - `-i or --input_rgb_image_topic INPUT_RGB_IMAGE_TOPIC`: topic name for input RGB image (default=`/image_raw`)
   - `-o or --output_rgb_image_topic OUTPUT_RGB_IMAGE_TOPIC`: topic name for output annotated RGB image, `None` to stop the node from publishing on this topic (default=`/opendr/image_objects_annotated`)
   - `-d or --detections_topic DETECTIONS_TOPIC`: topic name for detection messages, `None` to stop the node from publishing on this topic (default=`/opendr/objects`)
   - `-t or --tracking_id_topic TRACKING_ID_TOPIC`: topic name for tracking ID messages, `None` to stop the node from publishing on this topic (default=`/opendr/objects_tracking_id`)
   - `--performance_topic PERFORMANCE_TOPIC`: topic name for performance messages (default=`None`, disabled)
   - `--device DEVICE`: device to use, either `cpu` or `cuda`, falls back to `cpu` if GPU or CUDA is not found (default=`cuda`)
   - `-td --temp_dir TEMP_DIR`: path to a temporary directory with models (default=`temp`)

3. Default output topics:
   - Output images: `/opendr/image_objects_annotated`
   - Detection messages: `/opendr/objects`
   - Tracking ID messages: `/opendr/objects_tracking_id`

   For viewing the output, refer to the [notes above.](#notes)

**Notes**

An [image dataset node](#image-dataset-ros2-node) is also provided to be used along these nodes.
Make sure to change the default input topic of the tracking node if you are not using the USB cam node.

### Vision Based Panoptic Segmentation ROS2 Node

A ROS node for performing panoptic segmentation on a specified RGB image stream using the [EfficientPS](../../../../src/opendr/perception/panoptic_segmentation/README.md#efficientps-efficient-panoptic-segmentation) network.

You can find the vision based panoptic segmentation (EfficientPS) ROS node python script [here](./opendr_perception/panoptic_segmentation_efficient_ps_node.py) to inspect the code and modify it as you wish to fit your needs.
The node makes use of the toolkit's [panoptic segmentation tool](../../../../src/opendr/perception/panoptic_segmentation/efficient_ps/efficient_ps_learner.py) whose documentation can be found [here](../../../../docs/reference/efficient-ps.md)
and additional information about EfficientPS [here](../../../../src/opendr/perception/panoptic_segmentation/README.md).

#### Instructions for basic usage:

1. Start the node responsible for publishing images. If you have a USB camera, then you can use the `usb_cam_node` as explained in the [prerequisites above](#prerequisites).

2. You are then ready to start the panoptic segmentation node:

    ```shell
    ros2 run opendr_perception panoptic_segmentation_efficient_ps
    ```

    The following optional arguments are available:
   - `-h, --help`: show a help message and exit
   - `-i or --input_rgb_image_topic INPUT_RGB_IMAGE_TOPIC` : listen to RGB images on this topic (default=`/usb_cam/image_raw`)
   - `--checkpoint CHECKPOINT` : download pretrained models [cityscapes, kitti] or load from the provided path (default=`cityscapes`)
   - `-oh or --output_heatmap_topic OUTPUT_RGB_IMAGE_TOPIC`: publish the semantic and instance maps on this topic as `OUTPUT_HEATMAP_TOPIC/semantic` and `OUTPUT_HEATMAP_TOPIC/instance` (default=`/opendr/panoptic`)
   - `-ov or --output_rgb_image_topic OUTPUT_RGB_IMAGE_TOPIC`: publish the panoptic segmentation map as an RGB image on `VISUALIZATION_TOPIC` or a more detailed overview if using the `--detailed_visualization` flag (default=`/opendr/panoptic/rgb_visualization`)
   - `--detailed_visualization`: generate a combined overview of the input RGB image and the semantic, instance, and panoptic segmentation maps and publish it on `OUTPUT_RGB_IMAGE_TOPIC` (default=deactivated)
   - `--performance_topic PERFORMANCE_TOPIC`: topic name for performance messages (default=`None`, disabled)

3. Default output topics:
   - Output images: `/opendr/panoptic/semantic`, `/opendr/panoptic/instance`, `/opendr/panoptic/rgb_visualization`
   - Detection messages: `/opendr/panoptic/semantic`, `/opendr/panoptic/instance`

   For viewing the output, refer to the [notes above.](#notes)

### Semantic Segmentation ROS2 Node

You can find the semantic segmentation ROS2 node python script [here](./opendr_perception/semantic_segmentation_bisenet_node.py) to inspect the code and modify it as you wish to fit your needs.
The node makes use of the toolkit's [semantic segmentation tool](../../../../src/opendr/perception/semantic_segmentation/bisenet/bisenet_learner.py) whose documentation can be found [here](../../../../docs/reference/semantic-segmentation.md).

#### Instructions for basic usage:

1. Start the node responsible for publishing images. If you have a USB camera, then you can use the `usb_cam_node` as explained in the [prerequisites above](#prerequisites).

2. You are then ready to start the semantic segmentation node:

    ```shell
    ros2 run opendr_perception semantic_segmentation_bisenet
    ```
    The following optional arguments are available:
   - `-h or --help`: show a help message and exit
   - `-i or --input_rgb_image_topic INPUT_RGB_IMAGE_TOPIC`: topic name for input RGB image (default=`/image_raw`)
   - `-o or --output_heatmap_topic OUTPUT_HEATMAP_TOPIC`: topic to which we are publishing the heatmap in the form of a ROS2 image containing class IDs, `None` to stop the node from publishing on this topic (default=`/opendr/heatmap`)
   - `-ov or --output_rgb_image_topic OUTPUT_RGB_IMAGE_TOPIC`: topic to which we are publishing the heatmap image blended with the input image and a class legend for visualization purposes, `None` to stop the node from publishing on this topic (default=`/opendr/heatmap_visualization`)
   - `--performance_topic PERFORMANCE_TOPIC`: topic name for performance messages (default=`None`, disabled)
   - `--device DEVICE`: device to use, either `cpu` or `cuda`, falls back to `cpu` if GPU or CUDA is not found (default=`cuda`)

3. Default output topics:
   - Output images: `/opendr/heatmap`, `/opendr/heatmap_visualization`
   - Detection messages: `/opendr/heatmap`

   For viewing the output, refer to the [notes above.](#notes)

**Notes**

On the table below you can find the detectable classes and their corresponding IDs:

| Class  | Bicyclist | Building | Car | Column Pole | Fence | Pedestrian | Road | Sidewalk | Sign Symbol | Sky | Tree | Unknown |
|--------|-----------|----------|-----|-------------|-------|------------|------|----------|-------------|-----|------|---------|
| **ID** | 0         | 1        | 2   | 3           | 4     | 5          | 6    | 7        | 8           | 9   | 10   | 11      |

### Binary High Resolution ROS2 Node

You can find the binary high resolution ROS2 node python script [here](./opendr_perception/binary_high_resolution_node.py) to inspect the code and modify it as you wish to fit your needs.
The node makes use of the toolkit's [binary high resolution tool](../../../../src/opendr/perception/binary_high_resolution/binary_high_resolution_learner.py) whose documentation can be found [here](../../../../docs/reference/binary_high_resolution.md).

#### Instructions for basic usage:

0. Before running this node it is required to train a model for a specific binary classification task. 
   Refer to the tool's [documentation](../../../../docs/reference/binary_high_resolution.md) for more information.
   To test the node out, run [train_eval_demo.py](../../../python/perception/binary_high_resolution/train_eval_demo.py)
   to download the test dataset provided and to train a test model. 
   You would then need to move the model folder in `opendr_ws_2` so the node can load it using the default `model_path` argument.

1. Start the node responsible for publishing images. If you have a USB camera, then you can use the `usb_cam_node` as explained in the [prerequisites above](#prerequisites).

2. You are then ready to start the binary high resolution node:

    ```shell
    ros2 run opendr_perception binary_high_resolution
    ```
    The following optional arguments are available:
   - `-h or --help`: show a help message and exit
   - `-i or --input_rgb_image_topic INPUT_RGB_IMAGE_TOPIC`: topic name for input RGB image (default=`/image_raw`)
   - `-o or --output_heatmap_topic OUTPUT_HEATMAP_TOPIC`: topic to which we are publishing the heatmap in the form of a ROS2 image containing class IDs, `None` to stop the node from publishing on this topic (default=`/opendr/binary_hr_heatmap`)
   - `-ov or --output_rgb_image_topic OUTPUT_RGB_IMAGE_TOPIC`: topic to which we are publishing the heatmap image blended with the input image and a class legend for visualization purposes, `None` to stop the node from publishing on this topic (default=`/opendr/binary_hr_heatmap_visualization`)
   - `-m or --model_path MODEL_PATH`: path to the directory of the trained model (default=`test_model`)
   - `-a or --architecture ARCHITECTURE`: architecture used for the trained model, either `VGG_720p` or `VGG_1080p` (default=`VGG_720p`)
   - `--performance_topic PERFORMANCE_TOPIC`: topic name for performance messages (default=`None`, disabled)
   - `--device DEVICE`: device to use, either `cpu` or `cuda`, falls back to `cpu` if GPU or CUDA is not found (default=`cuda`)

3. Default output topics:
   - Output images: `/opendr/binary_hr_heatmap`, `/opendr/binary_hr_heatmap_visualization`
   - Detection messages: `/opendr/binary_hr_heatmap`

   For viewing the output, refer to the [notes above.](#notes)

### Image-based Facial Emotion Estimation ROS2 Node

You can find the image-based facial emotion estimation ROS2 node python script [here](./opendr_perception/facial_emotion_estimation_node.py) to inspect the code and modify it as you wish to fit your needs.
The node makes use of the toolkit's image-based facial emotion estimation tool which can be found [here](../../../../src/opendr/perception/facial_expression_recognition/image_based_facial_emotion_estimation/facial_emotion_learner.py)
whose documentation can be found [here](../../../../docs/reference/image_based_facial_emotion_estimation.md).

#### Instructions for basic usage:

1. Start the node responsible for publishing images. If you have a USB camera, then you can use the `usb_cam_node` as explained in the [prerequisites above](#prerequisites).

2. You are then ready to start the image-based facial emotion estimation node:

    ```shell
    ros2 run opendr_perception facial_emotion_estimation
    ```
    The following optional arguments are available:
   - `-h or --help`: show a help message and exit
   - `-i or --input_rgb_image_topic INPUT_RGB_IMAGE_TOPIC`: topic name for input RGB image (default=`/image_raw`)
   - `-o or --output_rgb_image_topic OUTPUT_RGB_IMAGE_TOPIC`: topic name for output annotated RGB image, `None` to stop the node from publishing on this topic (default=`/opendr/image_emotion_estimation_annotated`)
   - `-e or --output_emotions_topic OUTPUT_EMOTIONS_TOPIC`: topic to which we are publishing the facial emotion results, `None` to stop the node from publishing on this topic (default=`"/opendr/facial_emotion_estimation"`)
   - `-m or --output_emotions_description_topic OUTPUT_EMOTIONS_DESCRIPTION_TOPIC`: topic to which we are publishing the description of the estimated facial emotion, `None` to stop the node from publishing on this topic (default=`/opendr/facial_emotion_estimation_description`)
   - `--performance_topic PERFORMANCE_TOPIC`: topic name for performance messages (default=`None`, disabled)
   - `--device DEVICE`: device to use, either `cpu` or `cuda`, falls back to `cpu` if GPU or CUDA is not found (default=`cuda`)

3. Default output topics:
   - Output images: `/opendr/image_emotion_estimation_annotated`
   - Detection messages: `/opendr/facial_emotion_estimation`, `/opendr/facial_emotion_estimation_description`

   For viewing the output, refer to the [notes above.](#notes)

**Notes**

This node requires the detection of a face first. This is achieved by including of the toolkit's face detector and running face detection on the input.
Afterwards, the detected bounding box of the face is cropped and fed into the facial emotion estimator. 
Feel free to modify the node to detect faces in a different way that matches your use case.

### Landmark-based Facial Expression Recognition ROS2 Node

A ROS2 node for performing landmark-based facial expression recognition using a trained model on AFEW, CK+ or Oulu-CASIA datasets.
OpenDR does not include a pretrained model, so one should be provided by the user.
An alternative would be to use the [image-based facial expression estimation node](#image-based-facial-emotion-estimation-ros2-node) provided by the toolkit.

You can find the landmark-based facial expression recognition ROS2 node python script [here](./opendr_perception/landmark_based_facial_expression_recognition_node.py) to inspect the code and modify it as you wish to fit your needs.
The node makes use of the toolkit's landmark-based facial expression recognition tool which can be found [here](../../../../src/opendr/perception/facial_expression_recognition/landmark_based_facial_expression_recognition/progressive_spatio_temporal_bln_learner.py)
whose documentation can be found [here](../../../../docs/reference/landmark-based-facial-expression-recognition.md).

#### Instructions for basic usage:

1. Start the node responsible for publishing images. If you have a USB camera, then you can use the `usb_cam_node` as explained in the [prerequisites above](#prerequisites).

2. You are then ready to start the landmark-based facial expression recognition node:

    ```shell
    ros2 run opendr_perception landmark_based_facial_expression_recognition
    ```
    The following optional arguments are available:
   - `-h or --help`: show a help message and exit
   - `-i or --input_rgb_image_topic INPUT_RGB_IMAGE_TOPIC`: topic name for input RGB image (default=`/image_raw`)
   - `-o or --output_category_topic OUTPUT_CATEGORY_TOPIC`: topic to which we are publishing the recognized facial expression category info, `None` to stop the node from publishing on this topic (default=`"/opendr/landmark_expression_recognition"`)
   - `-d or --output_category_description_topic OUTPUT_CATEGORY_DESCRIPTION_TOPIC`: topic to which we are publishing the description of the recognized facial expression, `None` to stop the node from publishing on this topic (default=`/opendr/landmark_expression_recognition_description`)
   - `--performance_topic PERFORMANCE_TOPIC`: topic name for performance messages (default=`None`, disabled)
   - `--device DEVICE`: device to use, either `cpu` or `cuda`, falls back to `cpu` if GPU or CUDA is not found (default=`cuda`)
   - `--model`: architecture to use for facial expression recognition, options are `pstbln_ck+`, `pstbln_casia`, `pstbln_afew` (default=`pstbln_afew`)
   - `-s or --shape_predictor SHAPE_PREDICTOR`: shape predictor (landmark_extractor) to use (default=`./predictor_path`)

3. Default output topics:
   - Detection messages: `/opendr/landmark_expression_recognition`, `/opendr/landmark_expression_recognition_description`

   For viewing the output, refer to the [notes above.](#notes)

### Skeleton-based Human Action Recognition ROS2 Nodes

A ROS2 node for performing skeleton-based human action recognition is provided, one using either ST-GCN or PST-GCN models pretrained on NTU-RGBD-60 dataset.
Another ROS2 node for performing continual skeleton-based human action recognition is provided, using the CoSTGCN method. 
The human body poses of the image are first extracted by the lightweight OpenPose method which is implemented in the toolkit, and they are passed to the skeleton-based action recognition methods to be categorized.

You can find the skeleton-based human action recognition ROS2 node python script [here](./opendr_perception/skeleton_based_action_recognition_node.py) 
and the continual skeleton-based human action recognition ROS2 node python script [here](./opendr_perception/continual_skeleton_based_action_recognition_node.py) to inspect the code and modify it as you wish to fit your needs.
The latter makes use of the toolkit's skeleton-based human action recognition tool which can be found [here for ST-GCN](../../../../src/opendr/perception/skeleton_based_action_recognition/spatio_temporal_gcn_learner.py)
and [here for PST-GCN](../../../../src/opendr/perception/skeleton_based_action_recognition/progressive_spatio_temporal_gcn_learner.py) and the former makes use
of the toolkit's continual skeleton-based human action recognition tool which can be found [here](../../../../src/opendr/perception/skeleton_based_action_recognition/continual_stgcn_learner.py).
Their documentation can be found [here](../../../../docs/reference/skeleton-based-action-recognition.md).

#### Instructions for basic usage:

1. Start the node responsible for publishing images. If you have a USB camera, then you can use the `usb_cam_node` as explained in the [prerequisites above](#prerequisites).

2. You are then ready to start the skeleton-based human action recognition node:
   1. Skeleton-based action recognition node
      ```shell
      ros2 run opendr_perception skeleton_based_action_recognition_node.py
      ```
      The following optional argument is available for the skeleton-based action recognition node:
      - `--model` MODEL: model to use, options are `stgcn` or `pstgcn`, (default=`stgcn`)
      - `-c or --output_category_topic OUTPUT_CATEGORY_TOPIC`: topic name for recognized action category, `None` to stop the node from publishing on this topic (default=`"/opendr/skeleton_recognized_action"`)
      - `-d or --output_category_description_topic OUTPUT_CATEGORY_DESCRIPTION_TOPIC`: topic name for description of the recognized action category, `None` to stop the node from publishing on this topic (default=`/opendr/skeleton_recognized_action_description`)

   2. Continual skeleton-based action recognition node
      ```shell
      ros2 run opendr_perception continual_skeleton_based_action_recognition_node.py
      ```
      The following optional argument is available for the continual skeleton-based action recognition node:
      - `--model` MODEL: model to use, options are `costgcn`, (default=`costgcn`)
      - `-c or --output_category_topic OUTPUT_CATEGORY_TOPIC`: topic name for recognized action category, `None` to stop the node from publishing on this topic (default=`"/opendr/continual_skeleton_recognized_action"`)
      - `-d or --output_category_description_topic OUTPUT_CATEGORY_DESCRIPTION_TOPIC`: topic name for description of the recognized action category, `None` to stop the node from publishing on this topic (default=`/opendr/continual_skeleton_recognized_action_description`)

    The following optional arguments are available for all nodes:
   - `-h or --help`: show a help message and exit
   - `-i or --input_rgb_image_topic INPUT_RGB_IMAGE_TOPIC`: topic name for input RGB image (default=`/usb_cam/image_raw`)
   - `-o or --output_rgb_image_topic OUTPUT_RGB_IMAGE_TOPIC`: topic name for output pose-annotated RGB image, `None` to stop the node from publishing on this topic (default=`/opendr/image_pose_annotated`)
   - `-p or --pose_annotations_topic POSE_ANNOTATIONS_TOPIC`: topic name for pose annotations, `None` to stop the node from publishing on this topic (default=`/opendr/poses`)
   - `--performance_topic PERFORMANCE_TOPIC`: topic name for performance messages (default=`None`, disabled)
   - `--device DEVICE`: device to use, either `cpu` or `cuda`, falls back to `cpu` if GPU or CUDA is not found (default=`cuda`)

3. Default output topics:
   1. Skeleton-based action recognition node:
      - Detection messages: `/opendr/skeleton_based_action_recognition`, `/opendr/skeleton_based_action_recognition_description`, `/opendr/poses`
      - Output images: `/opendr/image_pose_annotated`
   2. Continual skeleton-based action recognition node:
      - Detection messages: `/opendr/continual_skeleton_recognized_action`, `/opendr/continual_skeleton_recognized_action_description`, `/opendr/poses`
      - Output images: `/opendr/image_pose_annotated`

      For viewing the output, refer to the [notes above.](#notes)

### Video Human Activity Recognition ROS2 Node

A ROS2 node for performing human activity recognition using either CoX3D or X3D models pretrained on Kinetics400.

You can find the video human activity recognition ROS2 node python script [here](./opendr_perception/video_activity_recognition_node.py) to inspect the code and modify it as you wish to fit your needs.
The node makes use of the toolkit's video human activity recognition tools which can be found [here for CoX3D](../../../../src/opendr/perception/activity_recognition/cox3d/cox3d_learner.py) and
[here for X3D](../../../../src/opendr/perception/activity_recognition/x3d/x3d_learner.py) whose documentation can be found [here](../../../../docs/reference/activity-recognition.md).

#### Instructions for basic usage:

1. Start the node responsible for publishing images. If you have a USB camera, then you can use the `usb_cam_node` as explained in the [prerequisites above](#prerequisites).

2. You are then ready to start the video human activity recognition node:

    ```shell
    ros2 run opendr_perception video_activity_recognition
    ```
    The following optional arguments are available:
   - `-h or --help`: show a help message and exit
   - `-i or --input_rgb_image_topic INPUT_RGB_IMAGE_TOPIC`: topic name for input RGB image (default=`/image_raw`)
   - `-o or --output_category_topic OUTPUT_CATEGORY_TOPIC`: topic to which we are publishing the recognized activity, `None` to stop the node from publishing on this topic (default=`"/opendr/human_activity_recognition"`)
   - `-od or --output_category_description_topic OUTPUT_CATEGORY_DESCRIPTION_TOPIC`: topic to which we are publishing the ID of the recognized action, `None` to stop the node from publishing on this topic (default=`/opendr/human_activity_recognition_description`)
   - `--performance_topic PERFORMANCE_TOPIC`: topic name for performance messages (default=`None`, disabled)
   - `--model`: architecture to use for human activity recognition, options are `cox3d-s`, `cox3d-m`, `cox3d-l`, `x3d-xs`, `x3d-s`, `x3d-m`, or `x3d-l` (default=`cox3d-m`)
   - `--device DEVICE`: device to use, either `cpu` or `cuda`, falls back to `cpu` if GPU or CUDA is not found (default=`cuda`)

3. Default output topics:
   - Detection messages: `/opendr/human_activity_recognition`, `/opendr/human_activity_recognition_description`

   For viewing the output, refer to the [notes above.](#notes)

**Notes**

You can find the corresponding IDs regarding activity recognition [here](https://github.com/opendr-eu/opendr/blob/master/src/opendr/perception/activity_recognition/datasets/kinetics400_classes.csv).

## RGB + Infrared input

### 2D Object Detection GEM ROS2 Node

You can find the object detection 2D GEM ROS2 node python script [here](./opendr_perception/object_detection_2d_gem_node.py) to inspect the code and modify it as you wish to fit your needs.
The node makes use of the toolkit's [object detection 2D GEM tool](../../../../src/opendr/perception/object_detection_2d/gem/gem_learner.py)
whose documentation can be found [here](../../../../docs/reference/gem.md).

#### Instructions for basic usage:

1. First one needs to find points in the color and infrared images that correspond, in order to find the homography matrix that allows to correct for the difference in perspective between the infrared and the RGB camera.
   These points can be selected using a [utility tool](../../../../src/opendr/perception/object_detection_2d/utils/get_color_infra_alignment.py) that is provided in the toolkit.

2. Pass the points you have found as *pts_color* and *pts_infra* arguments to the [ROS2 GEM node](./opendr_perception/object_detection_2d_gem.py).

3. Start the node responsible for publishing images. If you have a RealSense camera, then you can use the corresponding node (assuming you have installed [realsense2_camera](http://wiki.ros.org/realsense2_camera)):

   ```shell
   roslaunch realsense2_camera rs_camera.launch enable_color:=true enable_infra:=true enable_depth:=false enable_sync:=true infra_width:=640 infra_height:=480
   ```

4. You are then ready to start the object detection 2d GEM node:

    ```shell
    ros2 run opendr_perception object_detection_2d_gem
    ```
    The following optional arguments are available:
   - `-h or --help`: show a help message and exit
   - `-ic or --input_rgb_image_topic INPUT_RGB_IMAGE_TOPIC`: topic name for input RGB image (default=`/camera/color/image_raw`)
   - `-ii or --input_infra_image_topic INPUT_INFRA_IMAGE_TOPIC`: topic name for input infrared image (default=`/camera/infra/image_raw`)
   - `-oc or --output_rgb_image_topic OUTPUT_RGB_IMAGE_TOPIC`: topic name for output annotated RGB image, `None` to stop the node from publishing on this topic (default=`/opendr/rgb_image_objects_annotated`)
   - `-oi or --output_infra_image_topic OUTPUT_INFRA_IMAGE_TOPIC`: topic name for output annotated infrared image, `None` to stop the node from publishing on this topic (default=`/opendr/infra_image_objects_annotated`)
   - `-d or --detections_topic DETECTIONS_TOPIC`: topic name for detection messages, `None` to stop the node from publishing on this topic (default=`/opendr/objects`)
   - `--performance_topic PERFORMANCE_TOPIC`: topic name for performance messages (default=`None`, disabled)
   - `--device DEVICE`: device to use, either `cpu` or `cuda`, falls back to `cpu` if GPU or CUDA is not found (default=`cuda`)

5. Default output topics:
   - Output RGB images: `/opendr/rgb_image_objects_annotated`
   - Output infrared images: `/opendr/infra_image_objects_annotated`
   - Detection messages: `/opendr/objects`

   For viewing the output, refer to the [notes above.](#notes)

----
## RGBD input

### RGBD Hand Gesture Recognition ROS2 Node
A ROS2 node for performing hand gesture recognition using a MobileNetv2 model trained on HANDS dataset.
The node has been tested with Kinectv2 for depth data acquisition with the following drivers: https://github.com/OpenKinect/libfreenect2 and https://github.com/code-iai/iai_kinect2.

You can find the RGBD hand gesture recognition ROS2 node python script [here](./opendr_perception/rgbd_hand_gesture_recognition_node.py) to inspect the code and modify it as you wish to fit your needs.
The node makes use of the toolkit's [hand gesture recognition tool](../../../../src/opendr/perception/multimodal_human_centric/rgbd_hand_gesture_learner/rgbd_hand_gesture_learner.py)
whose documentation can be found [here](../../../../docs/reference/rgbd-hand-gesture-learner.md).

#### Instructions for basic usage:

1. Start the node responsible for publishing images from an RGBD camera. Remember to modify the input topics using the arguments in step 2 if needed.

2. You are then ready to start the hand gesture recognition node:
    ```shell
    ros2 run opendr_perception rgbd_hand_gesture_recognition
    ```
    The following optional arguments are available:
   - `-h or --help`: show a help message and exit
   - `-ic or --input_rgb_image_topic INPUT_RGB_IMAGE_TOPIC`: topic name for input RGB image (default=`/kinect2/qhd/image_color_rect`)
   - `-id or --input_depth_image_topic INPUT_DEPTH_IMAGE_TOPIC`: topic name for input depth image (default=`/kinect2/qhd/image_depth_rect`)
   - `-o or --output_gestures_topic OUTPUT_GESTURES_TOPIC`: topic name for predicted gesture class (default=`/opendr/gestures`)
   - `--performance_topic PERFORMANCE_TOPIC`: topic name for performance messages (default=`None`, disabled)
   - `--device DEVICE`: device to use, either `cpu` or `cuda`, falls back to `cpu` if GPU or CUDA is not found (default=`cuda`)

3. Default output topics:
   - Detection messages:`/opendr/gestures`

   For viewing the output, refer to the [notes above.](#notes)

----
## RGB + Audio input

### Audiovisual Emotion Recognition ROS2 Node

You can find the audiovisual emotion recognition ROS2 node python script [here](./opendr_perception/audiovisual_emotion_recognition_node.py) to inspect the code and modify it as you wish to fit your needs.
The node makes use of the toolkit's [audiovisual emotion recognition tool](../../../../src/opendr/perception/multimodal_human_centric/audiovisual_emotion_learner/avlearner.py),
whose documentation can be found [here](../../../../docs/reference/audiovisual-emotion-recognition-learner.md).

#### Instructions for basic usage:

1. Start the node responsible for publishing images. If you have a USB camera, then you can use the `usb_cam_node` as explained in the [prerequisites above](#prerequisites).
2. Start the node responsible for publishing audio. If you have an audio capture device, then you can use the `audio_capture_node` as explained in the [prerequisites above](#prerequisites).
3. You are then ready to start the audiovisual emotion recognition node

    ```shell
    ros2 run opendr_perception audiovisual_emotion_recognition
    ```
    The following optional arguments are available:
   - `-h or --help`: show a help message and exit
   - `-iv or --input_video_topic INPUT_VIDEO_TOPIC`: topic name for input video, expects detected face of size 224x224 (default=`/image_raw`)
   - `-ia or --input_audio_topic INPUT_AUDIO_TOPIC`: topic name for input audio (default=`/audio`)
   - `-o or --output_emotions_topic OUTPUT_EMOTIONS_TOPIC`: topic to which we are publishing the predicted emotion (default=`/opendr/audiovisual_emotion`)
   - `--performance_topic PERFORMANCE_TOPIC`: topic name for performance messages (default=`None`, disabled)
   - `--buffer_size BUFFER_SIZE`: length of audio and video in seconds, (default=`3.6`)
   - `--model_path MODEL_PATH`: if given, the pretrained model will be loaded from the specified local path, otherwise it will be downloaded from an OpenDR FTP server

4. Default output topics:
   - Detection messages: `/opendr/audiovisual_emotion`

   For viewing the output, refer to the [notes above.](#notes)

----
## Audio input

### Speech Command Recognition ROS2 Node

A ROS2 node for recognizing speech commands from an audio stream using MatchboxNet, EdgeSpeechNets or Quadratic SelfONN models, pretrained on the Google Speech Commands dataset.

You can find the speech command recognition ROS2 node python script [here](./opendr_perception/speech_command_recognition_node.py) to inspect the code and modify it as you wish to fit your needs.
The node makes use of the toolkit's speech command recognition tools:
[EdgeSpeechNets tool](../../../../src/opendr/perception/speech_recognition/edgespeechnets/edgespeechnets_learner.py), [MatchboxNet tool](../../../../src/opendr/perception/speech_recognition/matchboxnet/matchboxnet_learner.py), [Quadratic SelfONN tool](../../../../src/opendr/perception/speech_recognition/quadraticselfonn/quadraticselfonn_learner.py)
whose documentation can be found here:
[EdgeSpeechNet docs](../../../../docs/reference/edgespeechnets.md), [MatchboxNet docs](../../../../docs/reference/matchboxnet.md), [Quadratic SelfONN docs](../../../../docs/reference/quadratic-selfonn.md).

#### Instructions for basic usage:

1. Start the node responsible for publishing audio. If you have an audio capture device, then you can use the `audio_capture_node` as explained in the [prerequisites above](#prerequisites).

2. You are then ready to start the speech command recognition node

    ```shell
    ros2 run opendr_perception speech_command_recognition
    ```
    The following optional arguments are available:
   - `-h or --help`: show a help message and exit
   - `-i or --input_audio_topic INPUT_AUDIO_TOPIC`: topic name for input audio (default=`/audio`)
   - `-o or --output_speech_command_topic OUTPUT_SPEECH_COMMAND_TOPIC`: topic name for speech command output (default=`/opendr/speech_recognition`)
   - `--performance_topic PERFORMANCE_TOPIC`: topic name for performance messages (default=`None`, disabled)
   - `--buffer_size BUFFER_SIZE`: set the size of the audio buffer (expected command duration) in seconds (default=`1.5`)
   - `--model MODEL`: the model to use, choices are `matchboxnet`, `edgespeechnets` or `quad_selfonn` (default=`matchboxnet`)
   - `--model_path MODEL_PATH`: if given, the pretrained model will be loaded from the specified local path, otherwise it will be downloaded from an OpenDR FTP server

3. Default output topics:
   - Detection messages, class id and confidence: `/opendr/speech_recognition`

   For viewing the output, refer to the [notes above.](#notes)

**Notes**

EdgeSpeechNets currently does not have a pretrained model available for download, only local files may be used.

----
## Point cloud input

### 3D Object Detection Voxel ROS2 Node

A ROS2 node for performing 3D object detection Voxel using PointPillars or TANet methods with either pretrained models on KITTI dataset, or custom trained models.

You can find the 3D object detection Voxel ROS2 node python script [here](./opendr_perception/object_detection_3d_voxel_node.py) to inspect the code and modify it as you wish to fit your needs.
The node makes use of the toolkit's [3D object detection Voxel tool](../../../../src/opendr/perception/object_detection_3d/voxel_object_detection_3d/voxel_object_detection_3d_learner.py)
whose documentation can be found [here](../../../../docs/reference/voxel-object-detection-3d.md).

#### Instructions for basic usage:

1. Start the node responsible for publishing point clouds. OpenDR provides a [point cloud dataset node](#point-cloud-dataset-ros2-node) for convenience.

2. You are then ready to start the 3D object detection node:

    ```shell
    ros2 run opendr_perception object_detection_3d_voxel
    ```
    The following optional arguments are available:
   - `-h or --help`: show a help message and exit
   - `-i or --input_point_cloud_topic INPUT_POINT_CLOUD_TOPIC`: point cloud topic provided by either a point_cloud_dataset_node or any other 3D point cloud node (default=`/opendr/dataset_point_cloud`)
   - `-d or --detections_topic DETECTIONS_TOPIC`: topic name for detection messages (default=`/opendr/objects3d`)
   - `--performance_topic PERFORMANCE_TOPIC`: topic name for performance messages (default=`None`, disabled)
   - `--device DEVICE`: device to use, either `cpu` or `cuda`, falls back to `cpu` if GPU or CUDA is not found (default=`cuda`)
   - `-n or --model_name MODEL_NAME`: name of the trained model (default=`tanet_car_xyres_16`)
   - `-c or --model_config_path MODEL_CONFIG_PATH`: path to a model .proto config (default=`../../src/opendr/perception/object_detection3d/voxel_object_detection_3d/second_detector/configs/tanet/car/xyres_16.proto`)

3. Default output topics:
   - Detection messages: `/opendr/objects3d`

   For viewing the output, refer to the [notes above.](#notes)

### 3D Object Tracking AB3DMOT ROS2 Node

A ROS2 node for performing 3D object tracking using AB3DMOT stateless method.
This is a detection-based method, and therefore the 3D object detector is needed to provide detections, which then will be used to make associations and generate tracking ids.
The predicted tracking annotations are split into two topics with detections and tracking IDs.

You can find the 3D object tracking AB3DMOT ROS2 node python script [here](./opendr_perception/object_tracking_3d_ab3dmot_node.py) to inspect the code and modify it as you wish to fit your needs.
The node makes use of the toolkit's [3D object tracking AB3DMOT tool](../../../../src/opendr/perception/object_tracking_3d/ab3dmot/object_tracking_3d_ab3dmot_learner.py)
whose documentation can be found [here](../../../../docs/reference/object-tracking-3d-ab3dmot.md).

#### Instructions for basic usage:

1. Start the node responsible for publishing point clouds. OpenDR provides a [point cloud dataset node](#point-cloud-dataset-ros2-node) for convenience.

2. You are then ready to start the 3D object tracking node:

    ```shell
    ros2 run opendr_perception object_tracking_3d_ab3dmot
    ```
    The following optional arguments are available:
   - `-h or --help`: show a help message and exit
   - `-i or --input_point_cloud_topic INPUT_POINT_CLOUD_TOPIC`: point cloud topic provided by either a point_cloud_dataset_node or any other 3D point cloud node (default=`/opendr/dataset_point_cloud`)
   - `-d or --detections_topic DETECTIONS_TOPIC`: topic name for detection messages, `None` to stop the node from publishing on this topic (default=`/opendr/objects3d`)
   - `-t or --tracking3d_id_topic TRACKING3D_ID_TOPIC`: topic name for output tracking IDs with the same element count as in detection topic, `None` to stop the node from publishing on this topic (default=`/opendr/objects_tracking_id`)
   - `--performance_topic PERFORMANCE_TOPIC`: topic name for performance messages (default=`None`, disabled)
   - `--device DEVICE`: device to use, either `cpu` or `cuda`, falls back to `cpu` if GPU or CUDA is not found (default=`cuda`)
   - `-dn or --detector_model_name DETECTOR_MODEL_NAME`: name of the trained model (default=`tanet_car_xyres_16`)
   - `-dc or --detector_model_config_path DETECTOR_MODEL_CONFIG_PATH`: path to a model .proto config (default=`../../src/opendr/perception/object_detection3d/voxel_object_detection_3d/second_detector/configs/tanet/car/xyres_16.proto`)

3. Default output topics:
   - Detection messages: `/opendr/objects3d`
   - Tracking ID messages: `/opendr/objects_tracking_id`

   For viewing the output, refer to the [notes above.](#notes)


### LiDAR Based Panoptic Segmentation ROS2 Node
A ROS node for performing panoptic segmentation on a specified pointcloud stream using the [EfficientLPS](../../../../src/opendr/perception/panoptic_segmentation/README.md#efficientlps-efficient-lidar-panoptic-segmentation) network.

You can find the lidar based panoptic segmentation ROS node python script [here](./opendr_perception/panoptic_segmentation_efficient_lps_node.py). You can further also find the point cloud 2 publisher ROS node python script [here](./opendr_perception/point_cloud_2_publisher_node.py), and more explanation [here](#point-cloud-2-publisher-ros-node).You can inspect the codes and make changes as you wish to fit your needs.
The EfficientLPS node makes use of the toolkit's [panoptic segmentation tool](../../../../src/opendr/perception/panoptic_segmentation/efficient_lps/efficient_lps_learner.py) whose documentation can be found [here](../../../../docs/reference/efficient-lps.md)
and additional information about EfficientLPS [here](../../../../src/opendr/perception/panoptic_segmentation/README.md).

#### Instructions for basic usage:

1.  First one needs to download SemanticKITTI dataset into POINTCLOUD_LOCATION as it is described in the [Panoptic Segmentation Datasets](../../../../src/opendr/perception/panoptic_segmentation/datasets/README.md). Then, once the SPLIT type is specified (train, test or "valid", default "valid"), the point **Point Cloud 2 Publisher** can be started using the following line:

- ```shell
  ros2 run opendr_perception point_cloud_2_publisher -d POINTCLOUD_LOCATION -s SPLIT
  ```
2. After starting the **PointCloud2 Publisher**, one can start **EfficientLPS Node** using the following line:

- ```shell
  ros2 run opendr_perception panoptic_segmentation_efficient_lps /opendr/dataset_point_cloud2
  ```

  The following optional arguments are available:
   - `-h, --help`: show a help message and exit
   - `-i or --input_point_cloud_2_topic INPUT_POINTCLOUD2_TOPIC` : Point Cloud 2 topic provided by either a point_cloud_2_publisher_node or any other 3D Point Cloud 2 Node (default=`/opendr/dataset_point_cloud2`)
   - `--performance_topic PERFORMANCE_TOPIC`: topic name for performance messages (default=`None`, disabled)
   - `-c or --checkpoint CHECKPOINT` : download pretrained models [semantickitti] or load from the provided path (default=`semantickitti`)
   - `-o or --output_heatmap_pointcloud_topic OUTPUT_HEATMAP_POINTCLOUD_TOPIC`: publish the 3D heatmap pointcloud on `OUTPUT_HEATMAP_POINTCLOUD_TOPIC` (default=`/opendr/panoptic`)
 
3. Default output topics:
   - Detection messages: `/opendr/panoptic`


----
## Biosignal input

### Heart Anomaly Detection ROS2 Node

A ROS2 node for performing heart anomaly (atrial fibrillation) detection from ECG data using GRU or ANBOF models trained on AF dataset.

You can find the heart anomaly detection ROS2 node python script [here](./opendr_perception/heart_anomaly_detection_node.py) to inspect the code and modify it as you wish to fit your needs.
The node makes use of the toolkit's heart anomaly detection tools: [ANBOF tool](../../../../src/opendr/perception/heart_anomaly_detection/attention_neural_bag_of_feature/attention_neural_bag_of_feature_learner.py) and
[GRU tool](../../../../src/opendr/perception/heart_anomaly_detection/gated_recurrent_unit/gated_recurrent_unit_learner.py), whose documentation can be found here:
[ANBOF docs](../../../../docs/reference/attention-neural-bag-of-feature-learner.md) and [GRU docs](../../../../docs/reference/gated-recurrent-unit-learner.md).

#### Instructions for basic usage:

1. Start the node responsible for publishing ECG data.

2. You are then ready to start the heart anomaly detection node:

    ```shell
    ros2 run opendr_perception heart_anomaly_detection
    ```
    The following optional arguments are available:
   - `-h or --help`: show a help message and exit
   - `-i or --input_ecg_topic INPUT_ECG_TOPIC`: topic name for input ECG data (default=`/ecg/ecg`)
   - `-o or --output_heart_anomaly_topic OUTPUT_HEART_ANOMALY_TOPIC`: topic name for heart anomaly detection (default=`/opendr/heart_anomaly`)
   - `--performance_topic PERFORMANCE_TOPIC`: topic name for performance messages (default=`None`, disabled)
   - `--device DEVICE`: device to use, either `cpu` or `cuda`, falls back to `cpu` if GPU or CUDA is not found (default=`cuda`)
   - `--model MODEL`: the model to use, choices are `anbof` or `gru` (default=`anbof`)

3. Default output topics:
   - Detection messages: `/opendr/heart_anomaly`

   For viewing the output, refer to the [notes above.](#notes)

----
## Dataset ROS2 Nodes

The dataset nodes can be used to publish data from the disk, which is useful to test the functionality without the use of a sensor.
Dataset nodes use a provided `DatasetIterator` object that returns a `(Data, Target)` pair.
If the type of the `Data` object is correct, the node will transform it into a corresponding ROS2 message object and publish it to a desired topic.
The OpenDR toolkit currently provides two such nodes, an image dataset node and a point cloud dataset node.

### Image Dataset ROS2 Node

The image dataset node downloads a `nano_MOT20` dataset from OpenDR's FTP server and uses it to publish data to the ROS2 topic,
which is intended to be used with the [2D object tracking nodes](#2d-object-tracking-ros2-nodes).

You can create an instance of this node with any `DatasetIterator` object that returns `(Image, Target)` as elements,
to use alongside other nodes and datasets.
You can inspect [the node](./opendr_perception/image_dataset_node.py) and modify it to your needs for other image datasets.

To get an image from a dataset on the disk, you can start a `image_dataset.py` node as:
```shell
ros2 run opendr_perception image_dataset
```
The following optional arguments are available:
   - `-h or --help`: show a help message and exit
   - `-o or --output_rgb_image_topic`: topic name to publish the data (default=`/opendr/dataset_image`)
   - `-f or --fps FPS`: data fps (default=`10`)
   - `-d or --dataset_path DATASET_PATH`: path to a dataset (default=`/MOT`)
   - `-ks or --mot20_subsets_path MOT20_SUBSETS_PATH`: path to MOT20 subsets (default=`../../src/opendr/perception/object_tracking_2d/datasets/splits/nano_mot20.train`)

### Point Cloud Dataset ROS2 Node

The point cloud dataset node downloads a `nano_KITTI` dataset from OpenDR's FTP server and uses it to publish data to the ROS2 topic,
which is intended to be used with the [3D object detection node](#3d-object-detection-voxel-ros2-node),
as well as the [3D object tracking node](#3d-object-tracking-ab3dmot-ros2-node).

You can create an instance of this node with any `DatasetIterator` object that returns `(PointCloud, Target)` as elements,
to use alongside other nodes and datasets.
You can inspect [the node](./opendr_perception/point_cloud_dataset_node.py) and modify it to your needs for other point cloud datasets.

To get a point cloud from a dataset on the disk, you can start a `point_cloud_dataset.py` node as:
```shell
ros2 run opendr_perception point_cloud_dataset
```
The following optional arguments are available:
   - `-h or --help`: show a help message and exit
   - `-o or --output_point_cloud_topic`: topic name to publish the data (default=`/opendr/dataset_point_cloud`)
   - `-f or --fps FPS`: data fps (default=`10`)
   - `-d or --dataset_path DATASET_PATH`: path to a dataset, if it does not exist, nano KITTI dataset will be downloaded there (default=`/KITTI/opendr_nano_kitti`)
   - `-ks or --kitti_subsets_path KITTI_SUBSETS_PATH`: path to KITTI subsets, used only if a KITTI dataset is downloaded (default=`../../src/opendr/perception/object_detection_3d/datasets/nano_kitti_subsets`)

### Point Cloud 2 Publisher ROS2 Node

The point cloud 2 dataset publisher, publishes point cloud 2 messages from pre-downloaded dataset SemanticKITTI. It is currently being used by the ROS node [LiDAR Based Panoptic Segmentation ROS Node](#lidar-based-panoptic-segmentation-ros-node).

You can create an instance of this node with any `DatasetIterator` object that returns `(PointCloud, Target)` as elements,
to use alongside other nodes and datasets.
You can inspect [the node](./opendr_perception/point_cloud_2_publisher_node.py) and modify it to your needs for other point cloud datasets.

To get a point cloud from a dataset on the disk, you can start a `point_cloud_2_publisher_node.py` node as:
```shell
ros2 run opendr_perception point_cloud_2_publisher
```
The following optional arguments are available:
   - `-h or --help`: show a help message and exit
   - `-d or --dataset_path DATASET_PATH`: path of the SemanticKITTI dataset to publish the point cloud 2 message (default=`./datasets/semantickitti`)
   - `-s or --split SPLIT`: split of the dataset to use, only (train, valid, test) are available (default=`valid`)
   - `-o or --output_point_cloud_2_topic OUTPUT_POINT_CLOUD_2_TOPIC`: topic name to publish the data (default=`/opendr/dataset_point_cloud2`)
   - `-t or --test_data`: Add this argument if you want to only test this node with the test data available in our server

----
## Utility ROS2 Nodes

### Performance ROS2 Node

The performance node is used to subscribe to the optional performance topic of a running node and log its performance in terms of the time it
took to process a single input and produce output and in terms of frames per second. It uses a modifiable rolling window to calculate the average FPS.

You can inspect [the node](./opendr_perception/performance_node.py) and modify it to your needs.

#### Instructions for basic usage:

1. Start the node you want to benchmark as usual but also set the optional argument `--performance_topic` to, for example, `/opendr/performance`
2. Start the performance node:
    ```shell
    ros2 run opendr_perception performance
    ```
    The following optional arguments are available:
   - `-h or --help`: show a help message and exit
   - `-i or --input_performance_topic INPUT_PERFORMANCE_TOPIC`: topic name for input performance data (default=`/opendr/performance`)
   - `-w or --window WINDOW`: the window to use in number of frames to calculate the running average FPS (default=`20`)

Note that the `input_performance_topic` of the performance node must match the `performance_topic` of the running node.
Also note that the running node should properly get input and produce output to publish performance messages for the performance node to use.<|MERGE_RESOLUTION|>--- conflicted
+++ resolved
@@ -152,7 +152,6 @@
     ```
    The following optional arguments are available and relevant for running fall detection on pose messages only:
    - `-h or --help`: show a help message and exit
-<<<<<<< HEAD
    - `-ip or --input_pose_topic INPUT_POSE_TOPIC`: topic name for input pose, `None` to stop the node from running detections on pose messages (default=`/opendr/poses`)
    - `-d or --detections_topic DETECTIONS_TOPIC`: topic name for detection messages (default=`/opendr/fallen`)
    - `--performance_topic PERFORMANCE_TOPIC`: topic name for performance messages, note that performance will be published to `PERFORMANCE_TOPIC/fallen` (default=`None`, disabled)
@@ -175,12 +174,6 @@
    - `-o or --output_rgb_image_topic OUTPUT_RGB_IMAGE_TOPIC`: topic name for output annotated RGB image (default=`/opendr/image_fallen_annotated`)
    - `-d or --detections_topic DETECTIONS_TOPIC`: topic name for detection messages (default=`/opendr/fallen`)
    - `--performance_topic PERFORMANCE_TOPIC`: topic name for performance messages, note that performance will be published to `PERFORMANCE_TOPIC/image` (default=`None`, disabled)
-=======
-   - `-i or --input_rgb_image_topic INPUT_RGB_IMAGE_TOPIC`: topic name for input RGB image (default=`/image_raw`)
-   - `-o or --output_rgb_image_topic OUTPUT_RGB_IMAGE_TOPIC`: topic name for output annotated RGB image, `None` to stop the node from publishing on this topic (default=`/opendr/image_fallen_annotated`)
-   - `-d or --detections_topic DETECTIONS_TOPIC`: topic name for detection messages, `None` to stop the node from publishing on this topic (default=`/opendr/fallen`)
-   - `--performance_topic PERFORMANCE_TOPIC`: topic name for performance messages (default=`None`, disabled)
->>>>>>> bcb181cb
    - `--device DEVICE`: device to use, either `cpu` or `cuda`, falls back to `cpu` if GPU or CUDA is not found (default=`cuda`)
    - `--accelerate`: acceleration flag that causes pose estimation that runs internally to run faster but with less accuracy
 
