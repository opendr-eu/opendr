--- conflicted
+++ resolved
@@ -36,11 +36,7 @@
     def __init__(
         self,
         detector: Learner,
-<<<<<<< HEAD
-        input_rgb_image_topic="/usb_cam/image_raw",
-=======
         input_rgb_image_topic="image_raw",
->>>>>>> f915282a
         output_detection_topic="/opendr/deep_sort_detection",
         output_tracking_id_topic="/opendr/deep_sort_tracking_id",
         output_rgb_image_topic="/opendr/deep_sort_image_annotated",
