--- conflicted
+++ resolved
@@ -31,13 +31,10 @@
             'face_recognition = opendr_perception.face_recognition_node:main',
             'fall_detection = opendr_perception.fall_detection_node:main',
             'video_activity_recognition = opendr_perception.video_activity_recognition_node:main',
-<<<<<<< HEAD
             'audiovisual_emotion_recognition = opendr_perception.audiovisual_emotion_recognition_node:main',
-=======
             'speech_command_recognition = opendr_perception.speech_command_recognition_node:main',
             'heart_anomaly_detection = opendr_perception.heart_anomaly_detection_node:main',
             'rgbd_hand_gestures_recognition = opendr_perception.rgbd_hand_gesture_recognition_node:main',
->>>>>>> 4be835c0
         ],
     },
 )