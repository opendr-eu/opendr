--- conflicted
+++ resolved
@@ -50,12 +50,9 @@
             opendr_perception.landmark_based_facial_expression_recognition_node:main',
             'facial_emotion_estimation = opendr_perception.facial_emotion_estimation_node:main',
             'skeleton_based_action_recognition = opendr_perception.skeleton_based_action_recognition_node:main',
-<<<<<<< HEAD
             'binary_high_resolution = opendr_perception.binary_high_resolution_node:main',
-=======
             'continual_skeleton_based_action_recognition = \
             opendr_perception.continual_skeleton_based_action_recognition_node:main',
->>>>>>> c3b03953
         ],
     },
 )