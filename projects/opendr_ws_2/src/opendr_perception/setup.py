--- conflicted
+++ resolved
@@ -27,13 +27,10 @@
             'object_detection_2d_ssd = opendr_perception.object_detection_2d_ssd_node:main',
             'face_detection_retinaface = opendr_perception.face_detection_retinaface_node:main',
             'semantic_segmentation_bisenet = opendr_perception.semantic_segmentation_bisenet_node:main',
-<<<<<<< HEAD
             'panoptic_segmentation = opendr_perception.panoptic_segmentation_efficient_ps:main',
-=======
->>>>>>> a0165cd4
             'face_recognition = opendr_perception.face_recognition_node:main',
             'fall_detection = opendr_perception.fall_detection_node:main',
-            'video_activity_recognition = opendr_perception.video_activity_recognition_node:main'
+            'video_activity_recognition = opendr_perception.video_activity_recognition_node:main',
         ],
     },
 )