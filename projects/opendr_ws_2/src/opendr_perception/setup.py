from setuptools import setup

package_name = 'opendr_perception'

setup(
    name=package_name,
    version='1.0.0',
    packages=[package_name],
    data_files=[
        ('share/ament_index/resource_index/packages',
            ['resource/' + package_name]),
        ('share/' + package_name, ['package.xml']),
    ],
    install_requires=['setuptools'],
    zip_safe=True,
    maintainer='OpenDR Project Coordinator',
    maintainer_email='tefas@csd.auth.gr',
    description='OpenDR ROS2 nodes for the perception package',
    license='Apache License v2.0',
    tests_require=['pytest'],
    entry_points={
        'console_scripts': [
            'pose_estimation = opendr_perception.pose_estimation_node:main',
            'object_detection_2d_centernet = opendr_perception.object_detection_2d_centernet_node:main',
            'object_detection_2d_detr = opendr_perception.object_detection_2d_detr_node:main',
            'object_detection_2d_yolov3 = opendr_perception.object_detection_2d_yolov3_node:main',
            'object_detection_2d_ssd = opendr_perception.object_detection_2d_ssd_node:main',
            'face_detection_retinaface = opendr_perception.face_detection_retinaface_node:main',
            'semantic_segmentation_bisenet = opendr_perception.semantic_segmentation_bisenet_node:main',
            'panoptic_segmentation = opendr_perception.panoptic_segmentation_efficient_ps:main',
            'face_recognition = opendr_perception.face_recognition_node:main',
            'fall_detection = opendr_perception.fall_detection_node:main',
            'video_activity_recognition = opendr_perception.video_activity_recognition_node:main',
<<<<<<< HEAD
            'heart_anomaly_detection = opendr_perception.heart_anomaly_detection_node:main',
=======
            'rgbd_hand_gestures_recognition = opendr_perception.rgbd_hand_gesture_recognition_node:main',
>>>>>>> b1cb2ed3
        ],
    },
)<|MERGE_RESOLUTION|>--- conflicted
+++ resolved
@@ -31,11 +31,8 @@
             'face_recognition = opendr_perception.face_recognition_node:main',
             'fall_detection = opendr_perception.fall_detection_node:main',
             'video_activity_recognition = opendr_perception.video_activity_recognition_node:main',
-<<<<<<< HEAD
             'heart_anomaly_detection = opendr_perception.heart_anomaly_detection_node:main',
-=======
             'rgbd_hand_gestures_recognition = opendr_perception.rgbd_hand_gesture_recognition_node:main',
->>>>>>> b1cb2ed3
         ],
     },
 )