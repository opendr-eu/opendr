--- conflicted
+++ resolved
@@ -35,12 +35,9 @@
             'speech_command_recognition = opendr_perception.speech_command_recognition_node:main',
             'heart_anomaly_detection = opendr_perception.heart_anomaly_detection_node:main',
             'rgbd_hand_gestures_recognition = opendr_perception.rgbd_hand_gesture_recognition_node:main',
-<<<<<<< HEAD
             'landmark_based_facial_expression_recognition = \
             opendr_perception.landmark_based_facial_expression_recognition_node:main',
-=======
             'skeleton_based_action_recognition = opendr_perception.skeleton_based_action_recognition_node:main',
->>>>>>> ceec8c62
         ],
     },
 )