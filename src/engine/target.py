--- conflicted
+++ resolved
@@ -23,6 +23,7 @@
 
     Classes that are only used either for ground truth annotations or algorithm outputs must inherit this class.
     """
+
     def __init__(self):
         pass
 
@@ -37,6 +38,7 @@
     All the classes should implement the corresponding setter/getter functions to ensure that the necessary
     type checking is performed (if there is no other technical obstacle to this, e.g., negative performance impact).
     """
+
     def __init__(self):
         super().__init__()
         self.data = None
@@ -50,6 +52,7 @@
     A keypoint is a list with two coordinates [x, y], which gives the x, y position of the
     keypoints on the image.
     """
+
     def __init__(self, keypoint, confidence=None):
         super().__init__()
         self.data = keypoint
@@ -88,23 +91,6 @@
         return out_string
 
 
-<<<<<<< HEAD
-class SpeechCommand(Target):
-    """
-    This target is used for speech command recognition. Contains the predicted class or ground truth
-    and optionally the prediction confidence.
-    """
-    def __init__(self, prediction, confidence=None):
-        super().__init__()
-        self.data = prediction
-        self.confidence = confidence
-
-    def __str__(self):
-        if self.confidence is not None:
-            return f"Class {self.data} speech command with confidence {self.confidence}"
-        else:
-            return f"Class {self.data} speech command"
-=======
 class BoundingBox3D(Target):
     """
     This target is used for 3D Object Detection.
@@ -113,17 +99,18 @@
     truncation (truncated) and occlusion (occluded) levels, the name of an object (name) and
     observation angle of an object (alpha).
     """
+
     def __init__(
-        self,
-        name,
-        truncated,
-        occluded,
-        alpha,
-        bbox2d,
-        dimensions,
-        location,
-        rotation_y,
-        score=0,
+            self,
+            name,
+            truncated,
+            occluded,
+            alpha,
+            bbox2d,
+            dimensions,
+            location,
+            rotation_y,
+            score=0,
     ):
         super().__init__()
         self.data = {
@@ -139,7 +126,6 @@
         self.confidence = score
 
     def kitti(self):
-
         result = {}
 
         result["name"] = np.array([self.data["name"]])
@@ -169,9 +155,10 @@
     truncation (truncated) and occlusion (occluded) levels, the name of an object (name) and
     observation angle of an object (alpha).
     """
+
     def __init__(
-        self,
-        bounding_boxes_3d
+            self,
+            bounding_boxes_3d
     ):
         super().__init__()
         self.data = bounding_boxes_3d
@@ -252,4 +239,21 @@
 
     def __str__(self):
         return str(self.kitti())
->>>>>>> 5ee6a646
+
+
+class SpeechCommand(Target):
+    """
+    This target is used for speech command recognition. Contains the predicted class or ground truth
+    and optionally the prediction confidence.
+    """
+
+    def __init__(self, prediction, confidence=None):
+        super().__init__()
+        self.data = prediction
+        self.confidence = confidence
+
+    def __str__(self):
+        if self.confidence is not None:
+            return f"Class {self.data} speech command with confidence {self.confidence}"
+        else:
+            return f"Class {self.data} speech command"