# Copyright 2020 Aristotle University of Thessaloniki
#
# Licensed under the Apache License, Version 2.0 (the "License");
# you may not use this file except in compliance with the License.
# You may obtain a copy of the License at
#
#     http://www.apache.org/licenses/LICENSE-2.0
#
# Unless required by applicable law or agreed to in writing, software
# distributed under the License is distributed on an "AS IS" BASIS,
# WITHOUT WARRANTIES OR CONDITIONS OF ANY KIND, either express or implied.
# See the License for the specific language governing permissions and
# limitations under the License.

import numpy as np


class BaseTarget:
    """
    Root BaseTarget class has been created to allow for setting the hierarchy of different targets.
    Classes that inherit from BaseTarget can be used either as outputs of an algorithm or as ground
    truth annotations, but there is no guarantee that this is always possible, i.e. that both options are possible.

    Classes that are only used either for ground truth annotations or algorithm outputs must inherit this class.
    """

    def __init__(self):
        pass


class Target(BaseTarget):
    """
    Classes inheriting from the Target class always guarantee that they can be used for both cases, outputs and
    ground truth annotations.
    Therefore, classes that are only used to provide ground truth annotations
    must inherit from BaseTarget instead of Target. To allow representing different types of
    targets, this class serves as the basis for the more specialized forms of targets.
    All the classes should implement the corresponding setter/getter functions to ensure that the necessary
    type checking is performed (if there is no other technical obstacle to this, e.g., negative performance impact).
    """

    def __init__(self):
        super().__init__()
        self.data = None
        self.confidence = None
        self.action = None


class Keypoint(Target):
    """
    This target is used for keypoint detection in pose estimation, body part detection, etc.
    A keypoint is a list with two coordinates [x, y], which gives the x, y position of the
    keypoints on the image.
    """

    def __init__(self, keypoint, confidence=None):
        super().__init__()
        self.data = keypoint
        self.confidence = confidence

    def __str__(self):
        return str(self.data)


class Pose(Target):
    """
    This target is used for pose estimation. It contains a list of Keypoints.
    Refer to kpt_names for keypoint naming.
    """
    num_kpts = 18
    kpt_names = ['nose', 'neck',
                 'r_sho', 'r_elb', 'r_wri', 'l_sho', 'l_elb', 'l_wri',
                 'r_hip', 'r_knee', 'r_ank', 'l_hip', 'l_knee', 'l_ank',
                 'r_eye', 'l_eye',
                 'r_ear', 'l_ear']
    last_id = -1

    def __init__(self, keypoints, confidence):
        super().__init__()
        self.data = keypoints
        self.confidence = confidence
        self.id = None

    def __str__(self):
        """Matches kpt_names and keypoints x,y to get the best human-readable format for pose."""

        out_string = ""
        # noinspection PyUnresolvedReferences
        for name, kpt in zip(Pose.kpt_names, self.data.tolist()):
            out_string += name + ": " + str(kpt) + "\n"
        return out_string


class BoundingBox3D(Target):
    """
    This target is used for 3D Object Detection and Tracking.
    A bounding box is described by its location (x, y, z), dimensions (w, h, d) and rotation (along vertical y axis).
    Additional fields are used to describe confidence (score), 2D projection of the box on camera image (bbox2d),
    truncation (truncated) and occlusion (occluded) levels, the name of an object (name) and
    observation angle of an object (alpha).
    """

    def __init__(
            self,
            name,
            truncated,
            occluded,
            alpha,
            bbox2d,
            dimensions,
            location,
            rotation_y,
            score=0,
    ):
        super().__init__()
        self.data = {
            "name": name,
            "truncated": truncated,
            "occluded": occluded,
            "alpha": alpha,
            "bbox2d": bbox2d,
            "dimensions": dimensions,
            "location": location,
            "rotation_y": rotation_y,
        }
        self.confidence = score

    def kitti(self):
        result = {}

        result["name"] = np.array([self.data["name"]])
        result["truncated"] = np.array([self.data["truncated"]])
        result["occluded"] = np.array([self.data["occluded"]])
        result["alpha"] = np.array([self.data["alpha"]])
        result["bbox"] = np.array([self.data["bbox2d"]])
        result["dimensions"] = np.array([self.data["dimensions"]])
        result["location"] = np.array([self.data["location"]])
        result["rotation_y"] = np.array([self.data["rotation_y"]])
        result["score"] = np.array([self.confidence])

        return result

    @property
    def name(self):
        return self.data["name"]

    @property
    def truncated(self):
        return self.data["truncated"]

    @property
    def occluded(self):
        return self.data["occluded"]

    @property
    def alpha(self):
        return self.data["alpha"]

    @property
    def bbox2d(self):
        return self.data["bbox2d"]

    @property
    def dimensions(self):
        return self.data["dimensions"]

    @property
    def location(self):
        return self.data["location"]

    @property
    def rotation_y(self):
        return self.data["rotation_y"]

    def __repr__(self):
        return "BoundingBox3D " + str(self)

    def __str__(self):
        return str(self.kitti())


class BoundingBox3DList(Target):
    """
    This target is used for 3D Object Detection. It contains a list of BoundingBox3D targets.
    A bounding box is described by its location (x, y, z), dimensions (l, h, w) and rotation (along vertical (y) axis).
    Additional fields are used to describe confidence (score), 2D projection of the box on camera image (bbox2d),
    truncation (truncated) and occlusion (occluded) levels, the name of an object (name) and
    observation angle of an object (alpha).
    """

    def __init__(
            self,
            bounding_boxes_3d
    ):
        super().__init__()
        self.data = bounding_boxes_3d
        self.confidence = np.mean([box.confidence for box in self.data])

    @staticmethod
    def from_kitti(boxes_kitti):

        count = len(boxes_kitti["name"])

        boxes3d = []

        for i in range(count):
            box3d = BoundingBox3D(
                boxes_kitti["name"][i],
                boxes_kitti["truncated"][i],
                boxes_kitti["occluded"][i],
                boxes_kitti["alpha"][i],
                boxes_kitti["bbox"][i],
                boxes_kitti["dimensions"][i],
                boxes_kitti["location"][i],
                boxes_kitti["rotation_y"][i],
                boxes_kitti["score"][i],
            )

            boxes3d.append(box3d)

        return BoundingBox3DList(boxes3d)

    def kitti(self):

        result = {
            "name": [],
            "truncated": [],
            "occluded": [],
            "alpha": [],
            "bbox": [],
            "dimensions": [],
            "location": [],
            "rotation_y": [],
            "score": [],
        }

        if len(self.data) == 0:
            return result
        elif len(self.data) == 1:
            return self.data[0].kitti()
        else:

            for box in self.data:
                result["name"].append(box.data["name"])
                result["truncated"].append(box.data["truncated"])
                result["occluded"].append(box.data["occluded"])
                result["alpha"].append(box.data["alpha"])
                result["bbox"].append(box.data["bbox2d"])
                result["dimensions"].append(box.data["dimensions"])
                result["location"].append(box.data["location"])
                result["rotation_y"].append(box.data["rotation_y"])
                result["score"].append(box.confidence)

            result["name"] = np.array(result["name"])
            result["truncated"] = np.array(result["truncated"])
            result["occluded"] = np.array(result["occluded"])
            result["alpha"] = np.array(result["alpha"])
            result["bbox"] = np.array(result["bbox"])
            result["dimensions"] = np.array(result["dimensions"])
            result["location"] = np.array(result["location"])
            result["rotation_y"] = np.array(result["rotation_y"])
            result["score"] = np.array(result["score"])

        return result

    @property
    def boxes(self):
        return self.data

    def __getitem__(self, idx):
        return self.boxes[idx]

    def __len__(self):
        return len(self.data)

    def __repr__(self):
        return "BoundingBox3DList " + str(self)

    def __str__(self):
        return str(self.kitti())


<<<<<<< HEAD
class TrackingBoundingBox3D(BoundingBox3D):
    """
    This target is used for 3D Object Tracking.
    A tracking bounding box is described by frame, id, its location (x, y, z),
    dimensions (w, h, d) and rotation (along vertical y axis).
    Additional fields are used to describe confidence (score), 2D projection of the box on camera image (bbox2d),
    truncation (truncated) and occlusion (occluded) levels, the name of an object (name) and
    observation angle of an object (alpha).
    """
    def __init__(
        self,
        name,
        truncated,
        occluded,
        alpha,
        bbox2d,
        dimensions,
        location,
        rotation_y,
        id,
        score=0,
        frame=-1,
    ):
        self.data = {
            "name": name,
            "truncated": truncated,
            "occluded": occluded,
            "alpha": alpha,
            "bbox2d": bbox2d,
            "dimensions": dimensions,
            "location": location,
            "rotation_y": rotation_y,
            "id": id,
            "frame": frame,
        }
        self.confidence = score

    def kitti(self, with_tracking_info=True):

        result = {}

        result["name"] = np.array([self.data["name"]])
        result["truncated"] = np.array([self.data["truncated"]])
        result["occluded"] = np.array([self.data["occluded"]])
        result["alpha"] = np.array([self.data["alpha"]])
        result["bbox"] = np.array([self.data["bbox2d"]])
        result["dimensions"] = np.array([self.data["dimensions"]])
        result["location"] = np.array([self.data["location"]])
        result["rotation_y"] = np.array([self.data["rotation_y"]])
        result["score"] = np.array([self.confidence])

        if with_tracking_info:
            result["id"] = np.array([self.data["id"]])
            result["frame"] = np.array([self.data["frame"]])

        return result

    @property
    def frame(self):
        return self.data["frame"]

    @property
    def id(self):
        return self.data["id"]

    def bounding_box_3d(self):
        return BoundingBox3D(
            self.name, self.truncated, self.occluded, self.alpha,
            self.bbox2d, self.dimensions, self.location, self.rotation_y,
            self.confidence
        )

    def __repr__(self):
        return "TrackingBoundingBox3D " + str(self)

    def __str__(self):
        return str(self.kitti(True))


class TrackingBoundingBox3DList(Target):
    """
    This target is used for 3D Object Tracking. It contains a list of TrackingBoundingBox3D targets.
    A tracking bounding box is described by frame, id, its location (x, y, z),
    dimensions (l, h, w) and rotation (along vertical (y) axis).
    Additional fields are used to describe confidence (score), 2D projection of the box on camera image (bbox2d),
    truncation (truncated) and occlusion (occluded) levels, the name of an object (name) and
    observation angle of an object (alpha).
    """
    def __init__(
        self,
        tracking_bounding_boxes_3d
    ):
        super().__init__()
        self.data = tracking_bounding_boxes_3d
        self.confidence = np.mean([box.confidence for box in self.data])

    @staticmethod
    def from_kitti(boxes_kitti, ids, frames=None):

        count = len(boxes_kitti["name"])

        if frames is None:
            frames = [-1] * count

        tracking_boxes_3d = []

        for i in range(count):
            box3d = TrackingBoundingBox3D(
                boxes_kitti["name"][i],
                boxes_kitti["truncated"][i],
                boxes_kitti["occluded"][i],
                boxes_kitti["alpha"][i],
                boxes_kitti["bbox"][i],
                boxes_kitti["dimensions"][i],
                boxes_kitti["location"][i],
                boxes_kitti["rotation_y"][i],
                ids[count],
                boxes_kitti["score"][i],
                frames[count],
            )

            tracking_boxes_3d.append(box3d)

        return TrackingBoundingBox3DList(tracking_boxes_3d)

    def kitti(self, with_tracking_info=True):

        result = {
            "name": [],
            "truncated": [],
            "occluded": [],
            "alpha": [],
            "bbox": [],
            "dimensions": [],
            "location": [],
            "rotation_y": [],
            "score": [],
        }

        if with_tracking_info:
            result["id"] = []
            result["frame"] = []

        if len(self.data) == 0:
            return result
        elif len(self.data) == 1:
            return self.data[0].kitti()
        else:

            for box in self.data:
                result["name"].append(box.data["name"])
                result["truncated"].append(box.data["truncated"])
                result["occluded"].append(box.data["occluded"])
                result["alpha"].append(box.data["alpha"])
                result["bbox"].append(box.data["bbox2d"])
                result["dimensions"].append(box.data["dimensions"])
                result["location"].append(box.data["location"])
                result["rotation_y"].append(box.data["rotation_y"])
                result["score"].append(box.confidence)

                if with_tracking_info:
                    result["id"].append(box.data["id"])
                    result["frame"].append(box.data["frame"])

            result["name"] = np.array(result["name"])
            result["truncated"] = np.array(result["truncated"])
            result["occluded"] = np.array(result["occluded"])
            result["alpha"] = np.array(result["alpha"])
            result["bbox"] = np.array(result["bbox"])
            result["dimensions"] = np.array(result["dimensions"])
            result["location"] = np.array(result["location"])
            result["rotation_y"] = np.array(result["rotation_y"])
            result["score"] = np.array(result["score"])

            if with_tracking_info:
                result["id"] = np.array(result["id"])
                result["frame"] = np.array(result["frame"])

        return result

    @property
    def boxes(self):
        return self.data

    def bounding_box_3d_list(self):
        return BoundingBox3DList([box.bounding_box_3d() for box in self.data])

    def __getitem__(self, idx):
        return self.boxes[idx]

    def __len__(self):
        return len(self.data)

    def __repr__(self):
        return "TrackingBoundingBox3DList " + str(self)

    def __str__(self):
        return str(self.kitti(True))
=======
class SpeechCommand(Target):
    """
    This target is used for speech command recognition. Contains the predicted class or ground truth
    and optionally the prediction confidence.
    """

    def __init__(self, prediction, confidence=None):
        super().__init__()
        self.data = prediction
        self.confidence = confidence

    def __str__(self):
        if self.confidence is not None:
            return f"Class {self.data} speech command with confidence {self.confidence}"
        else:
            return f"Class {self.data} speech command"
>>>>>>> 283a306a
<|MERGE_RESOLUTION|>--- conflicted
+++ resolved
@@ -280,7 +280,6 @@
         return str(self.kitti())
 
 
-<<<<<<< HEAD
 class TrackingBoundingBox3D(BoundingBox3D):
     """
     This target is used for 3D Object Tracking.
@@ -479,7 +478,8 @@
 
     def __str__(self):
         return str(self.kitti(True))
-=======
+
+
 class SpeechCommand(Target):
     """
     This target is used for speech command recognition. Contains the predicted class or ground truth
@@ -495,5 +495,4 @@
         if self.confidence is not None:
             return f"Class {self.data} speech command with confidence {self.confidence}"
         else:
-            return f"Class {self.data} speech command"
->>>>>>> 283a306a
+            return f"Class {self.data} speech command"