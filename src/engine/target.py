# Copyright 2020 Aristotle University of Thessaloniki
#
# Licensed under the Apache License, Version 2.0 (the "License");
# you may not use this file except in compliance with the License.
# You may obtain a copy of the License at
#
#     http://www.apache.org/licenses/LICENSE-2.0
#
# Unless required by applicable law or agreed to in writing, software
# distributed under the License is distributed on an "AS IS" BASIS,
# WITHOUT WARRANTIES OR CONDITIONS OF ANY KIND, either express or implied.
# See the License for the specific language governing permissions and
# limitations under the License.

import numpy as np


class BaseTarget:
    """
    Root BaseTarget class has been created to allow for setting the hierarchy of different targets.
    Classes that inherit from BaseTarget can be used either as outputs of an algorithm or as ground
    truth annotations, but there is no guarantee that this is always possible, i.e. that both options are possible.

    Classes that are only used either for ground truth annotations or algorithm outputs must inherit this class.
    """

    def __init__(self):
        pass


class Target(BaseTarget):
    """
    Classes inheriting from the Target class always guarantee that they can be used for both cases, outputs and
    ground truth annotations.
    Therefore, classes that are only used to provide ground truth annotations
    must inherit from BaseTarget instead of Target. To allow representing different types of
    targets, this class serves as the basis for the more specialized forms of targets.
    All the classes should implement the corresponding setter/getter functions to ensure that the necessary
    type checking is performed (if there is no other technical obstacle to this, e.g., negative performance impact).
    """

    def __init__(self):
        super().__init__()
        self.data = None
        self.confidence = None
        self.action = None


class Keypoint(Target):
    """
    This target is used for keypoint detection in pose estimation, body part detection, etc.
    A keypoint is a list with two coordinates [x, y], which gives the x, y position of the
    keypoints on the image.
    """

    def __init__(self, keypoint, confidence=None):
        super().__init__()
        self.data = keypoint
        self.confidence = confidence

    def __str__(self):
        return str(self.data)


class Pose(Target):
    """
    This target is used for pose estimation. It contains a list of Keypoints.
    Refer to kpt_names for keypoint naming.
    """
    num_kpts = 18
    kpt_names = ['nose', 'neck',
                 'r_sho', 'r_elb', 'r_wri', 'l_sho', 'l_elb', 'l_wri',
                 'r_hip', 'r_knee', 'r_ank', 'l_hip', 'l_knee', 'l_ank',
                 'r_eye', 'l_eye',
                 'r_ear', 'l_ear']
    last_id = -1

    def __init__(self, keypoints, confidence):
        super().__init__()
        self.data = keypoints
        self.confidence = confidence
        self.id = None

    def __str__(self):
        """Matches kpt_names and keypoints x,y to get the best human-readable format for pose."""

        out_string = ""
        # noinspection PyUnresolvedReferences
        for name, kpt in zip(Pose.kpt_names, self.data.tolist()):
            out_string += name + ": " + str(kpt) + "\n"
        return out_string


class BoundingBox3D(Target):
    """
    This target is used for 3D Object Detection and Tracking.
    A bounding box is described by its location (x, y, z), dimensions (w, h, d) and rotation (along vertical y axis).
    Additional fields are used to describe confidence (score), 2D projection of the box on camera image (bbox2d),
    truncation (truncated) and occlusion (occluded) levels, the name of an object (name) and
    observation angle of an object (alpha).
    """

    def __init__(
            self,
            name,
            truncated,
            occluded,
            alpha,
            bbox2d,
            dimensions,
            location,
            rotation_y,
            score=0,
    ):
        super().__init__()
        self.data = {
            "name": name,
            "truncated": truncated,
            "occluded": occluded,
            "alpha": alpha,
            "bbox2d": bbox2d,
            "dimensions": dimensions,
            "location": location,
            "rotation_y": rotation_y,
        }
        self.confidence = score

    def kitti(self):
        result = {}

        result["name"] = np.array([self.data["name"]])
        result["truncated"] = np.array([self.data["truncated"]])
        result["occluded"] = np.array([self.data["occluded"]])
        result["alpha"] = np.array([self.data["alpha"]])
        result["bbox"] = np.array([self.data["bbox2d"]])
        result["dimensions"] = np.array([self.data["dimensions"]])
        result["location"] = np.array([self.data["location"]])
        result["rotation_y"] = np.array([self.data["rotation_y"]])
        result["score"] = np.array([self.confidence])

        return result

    @property
    def name(self):
        return self.data["name"]

    @property
    def truncated(self):
        return self.data["truncated"]

    @property
    def occluded(self):
        return self.data["occluded"]

    @property
    def alpha(self):
        return self.data["alpha"]

    @property
    def bbox2d(self):
        return self.data["bbox2d"]

    @property
    def dimensions(self):
        return self.data["dimensions"]

    @property
    def location(self):
        return self.data["location"]

    @property
    def rotation_y(self):
        return self.data["rotation_y"]

    def __repr__(self):
        return "BoundingBox3D " + str(self)

    def __str__(self):
        return str(self.kitti())


class BoundingBox3DList(Target):
    """
    This target is used for 3D Object Detection. It contains a list of BoundingBox3D targets.
    A bounding box is described by its location (x, y, z), dimensions (l, h, w) and rotation (along vertical (y) axis).
    Additional fields are used to describe confidence (score), 2D projection of the box on camera image (bbox2d),
    truncation (truncated) and occlusion (occluded) levels, the name of an object (name) and
    observation angle of an object (alpha).
    """

    def __init__(
            self,
            bounding_boxes_3d
    ):
        super().__init__()
        self.data = bounding_boxes_3d
        self.confidence = np.mean([box.confidence for box in self.data])

    @staticmethod
    def from_kitti(boxes_kitti):

        count = len(boxes_kitti["name"])

        boxes3d = []

        for i in range(count):
            box3d = BoundingBox3D(
                boxes_kitti["name"][i],
                boxes_kitti["truncated"][i],
                boxes_kitti["occluded"][i],
                boxes_kitti["alpha"][i],
                boxes_kitti["bbox"][i],
                boxes_kitti["dimensions"][i],
                boxes_kitti["location"][i],
                boxes_kitti["rotation_y"][i],
                boxes_kitti["score"][i],
            )

            boxes3d.append(box3d)

        return BoundingBox3DList(boxes3d)

    def kitti(self):

        result = {
            "name": [],
            "truncated": [],
            "occluded": [],
            "alpha": [],
            "bbox": [],
            "dimensions": [],
            "location": [],
            "rotation_y": [],
            "score": [],
        }

        if len(self.data) == 0:
            return result
        elif len(self.data) == 1:
            return self.data[0].kitti()
        else:

            for box in self.data:
                result["name"].append(box.data["name"])
                result["truncated"].append(box.data["truncated"])
                result["occluded"].append(box.data["occluded"])
                result["alpha"].append(box.data["alpha"])
                result["bbox"].append(box.data["bbox2d"])
                result["dimensions"].append(box.data["dimensions"])
                result["location"].append(box.data["location"])
                result["rotation_y"].append(box.data["rotation_y"])
                result["score"].append(box.confidence)

            result["name"] = np.array(result["name"])
            result["truncated"] = np.array(result["truncated"])
            result["occluded"] = np.array(result["occluded"])
            result["alpha"] = np.array(result["alpha"])
            result["bbox"] = np.array(result["bbox"])
            result["dimensions"] = np.array(result["dimensions"])
            result["location"] = np.array(result["location"])
            result["rotation_y"] = np.array(result["rotation_y"])
            result["score"] = np.array(result["score"])

        return result

    @property
    def boxes(self):
        return self.data

    def __getitem__(self, idx):
        return self.boxes[idx]

    def __len__(self):
        return len(self.data)

    def __repr__(self):
        return "BoundingBox3DList " + str(self)

    def __str__(self):
        return str(self.kitti())


<<<<<<< HEAD
class TrackingAnnotation3D(BoundingBox3D):
    """
    This target is used for 3D Object Tracking.
    A tracking bounding box is described by frame, id, its location (x, y, z),
    dimensions (w, h, d) and rotation (along vertical y axis).
    Additional fields are used to describe confidence (score), 2D projection of the box on camera image (bbox2d),
    truncation (truncated) and occlusion (occluded) levels, the name of an object (name) and
    observation angle of an object (alpha).
=======
class BoundingBox(Target):
    """
    This target is used for 2D Object Detection.
    A bounding box is described by the left-top corner and its width and height.
>>>>>>> d67ce478
    """
    def __init__(
        self,
        name,
<<<<<<< HEAD
        truncated,
        occluded,
        alpha,
        bbox2d,
        dimensions,
        location,
        rotation_y,
        id,
        score=0,
        frame=-1,
    ):
        self.data = {
            "name": name,
            "truncated": truncated,
            "occluded": occluded,
            "alpha": alpha,
            "bbox2d": bbox2d,
            "dimensions": dimensions,
            "location": location,
            "rotation_y": rotation_y,
            "id": id,
            "frame": frame,
        }
        self.confidence = score

    def kitti(self, with_tracking_info=True):

        result = {}

        result["name"] = np.array([self.data["name"]])
        result["truncated"] = np.array([self.data["truncated"]])
        result["occluded"] = np.array([self.data["occluded"]])
        result["alpha"] = np.array([self.data["alpha"]])
        result["bbox"] = np.array([self.data["bbox2d"]])
        result["dimensions"] = np.array([self.data["dimensions"]])
        result["location"] = np.array([self.data["location"]])
        result["rotation_y"] = np.array([self.data["rotation_y"]])
        result["score"] = np.array([self.confidence])

        if with_tracking_info:
            result["id"] = np.array([self.data["id"]])
            result["frame"] = np.array([self.data["frame"]])
=======
        left,
        top,
        width,
        height,
        score=0,
    ):
        super().__init__()
        self.name = name
        self.left = left
        self.top = top
        self.width = width
        self.height = height
        self.confidence = score

    def mot(self, with_confidence=True, frame=-1):

        if with_confidence:
            result = np.array([
                self.frame,
                self.left,
                self.top,
                self.width,
                self.height,
                self.confidence,
            ], dtype=np.float32)
        else:
            result = np.array([
                self.frame,
                self.left,
                self.top,
                self.width,
                self.height,
            ], dtype=np.float32)

        return result

    def __repr__(self):
        return "BoundingBox " + str(self)

    def __str__(self):
        return str(self.mot())


class BoundingBoxList(Target):
    """
    This target is used for 2D Object Detection.
    A bounding box is described by the left-top corner and its width and height.
    """
    def __init__(
        self,
        boxes,
    ):
        super().__init__()
        self.data = boxes
        self.confidence = np.mean([box.confidence for box in self.data])

    def mot(self, with_confidence=True):

        result = np.array([
            box.mot(with_confidence) for box in self.data
        ])
>>>>>>> d67ce478

        return result

    @property
<<<<<<< HEAD
    def frame(self):
        return self.data["frame"]

    @property
    def id(self):
        return self.data["id"]

    def bounding_box_3d(self):
        return BoundingBox3D(
            self.name, self.truncated, self.occluded, self.alpha,
            self.bbox2d, self.dimensions, self.location, self.rotation_y,
            self.confidence
        )

    def __repr__(self):
        return "TrackingAnnotation3D " + str(self)

    def __str__(self):
        return str(self.kitti(True))


class TrackingAnnotation3DList(Target):
    """
    This target is used for 3D Object Tracking. It contains a list of TrackingAnnotation3D targets.
    A tracking bounding box is described by frame, id, its location (x, y, z),
    dimensions (l, h, w) and rotation (along vertical (y) axis).
    Additional fields are used to describe confidence (score), 2D projection of the box on camera image (bbox2d),
    truncation (truncated) and occlusion (occluded) levels, the name of an object (name) and
    observation angle of an object (alpha).
    """
    def __init__(
        self,
        tracking_bounding_boxes_3d
    ):
        super().__init__()
        self.data = tracking_bounding_boxes_3d
        self.confidence = np.mean([box.confidence for box in self.data])

    @staticmethod
    def from_kitti(boxes_kitti, ids, frames=None):

        count = len(boxes_kitti["name"])

        if frames is None:
            frames = [-1] * count

        tracking_boxes_3d = []

        for i in range(count):
            box3d = TrackingAnnotation3D(
                boxes_kitti["name"][i],
                boxes_kitti["truncated"][i],
                boxes_kitti["occluded"][i],
                boxes_kitti["alpha"][i],
                boxes_kitti["bbox"][i],
                boxes_kitti["dimensions"][i],
                boxes_kitti["location"][i],
                boxes_kitti["rotation_y"][i],
                ids[count],
                boxes_kitti["score"][i],
                frames[count],
            )

            tracking_boxes_3d.append(box3d)

        return TrackingAnnotation3DList(tracking_boxes_3d)

    def kitti(self, with_tracking_info=True):

        result = {
            "name": [],
            "truncated": [],
            "occluded": [],
            "alpha": [],
            "bbox": [],
            "dimensions": [],
            "location": [],
            "rotation_y": [],
            "score": [],
        }

        if with_tracking_info:
            result["id"] = []
            result["frame"] = []

        if len(self.data) == 0:
            return result
        elif len(self.data) == 1:
            return self.data[0].kitti()
        else:

            for box in self.data:
                result["name"].append(box.data["name"])
                result["truncated"].append(box.data["truncated"])
                result["occluded"].append(box.data["occluded"])
                result["alpha"].append(box.data["alpha"])
                result["bbox"].append(box.data["bbox2d"])
                result["dimensions"].append(box.data["dimensions"])
                result["location"].append(box.data["location"])
                result["rotation_y"].append(box.data["rotation_y"])
                result["score"].append(box.confidence)

                if with_tracking_info:
                    result["id"].append(box.data["id"])
                    result["frame"].append(box.data["frame"])

            result["name"] = np.array(result["name"])
            result["truncated"] = np.array(result["truncated"])
            result["occluded"] = np.array(result["occluded"])
            result["alpha"] = np.array(result["alpha"])
            result["bbox"] = np.array(result["bbox"])
            result["dimensions"] = np.array(result["dimensions"])
            result["location"] = np.array(result["location"])
            result["rotation_y"] = np.array(result["rotation_y"])
            result["score"] = np.array(result["score"])

            if with_tracking_info:
                result["id"] = np.array(result["id"])
                result["frame"] = np.array(result["frame"])

        return result

=======
    def boxes(self):
        return self.data

    def __getitem__(self, idx):
        return self.boxes[idx]

    def __len__(self):
        return len(self.data)

    def __repr__(self):
        return "BoundingBoxList " + str(self)

    def __str__(self):
        return str(self.mot())


class TrackingAnnotation(Target):
    """
    This target is used for 2D Object Tracking.
    A tracking bounding box is described by id, the left-top corner and its width and height.
    """
    def __init__(
        self,
        name,
        left,
        top,
        width,
        height,
        id,
        score=0,
        frame=-1,
    ):
        super().__init__()
        self.name = name
        self.left = left
        self.top = top
        self.width = width
        self.height = height
        self.id = id
        self.confidence = score
        self.frame = frame

    @staticmethod
    def from_mot(data):
        return TrackingAnnotation(
            data[2],
            data[3],
            data[4],
            data[5],
            data[1],
            data[6] if len(data) > 6 else 0,
            data[0],
        )

    def mot(self, with_confidence=True):

        if with_confidence:
            result = np.array([
                self.frame,
                self.id,
                self.left,
                self.top,
                self.width,
                self.height,
                self.confidence,
            ], dtype=np.float32)
        else:
            result = np.array([
                self.frame,
                self.id,
                self.left,
                self.top,
                self.width,
                self.height,
            ], dtype=np.float32)

        return result

    def boudning_box(self):
        return BoundingBox(self.left, self.top, self.width, self.height, self.confidence, self.frame)

    def __repr__(self):
        return "TrackingAnnotation " + str(self)

    def __str__(self):
        return str(self.mot())


class TrackingAnnotationList(Target):
    """
    This target is used for 2D Object Tracking.
    A bounding box is described by the left and top corners and its width and height.
    """
    def __init__(
        self,
        boxes,
    ):
        super().__init__()
        self.data = boxes
        self.confidence = np.mean([box.confidence for box in self.data])

    @staticmethod
    def from_mot(data):
        boxes = []
        for box in data:
            boxes.append(TrackingAnnotation.from_mot(box))

        return TrackingAnnotationList(boxes)

    def mot(self, with_confidence=True):

        result = np.array([
            box.mot(with_confidence) for box in self.data
        ])

        return result

    def boudning_box_list(self):
        return BoundingBoxList([box.boudning_box() for box in self.data])

>>>>>>> d67ce478
    @property
    def boxes(self):
        return self.data

<<<<<<< HEAD
    def bounding_box_3d_list(self):
        return BoundingBox3DList([box.bounding_box_3d() for box in self.data])

=======
>>>>>>> d67ce478
    def __getitem__(self, idx):
        return self.boxes[idx]

    def __len__(self):
        return len(self.data)

    def __repr__(self):
<<<<<<< HEAD
        return "TrackingAnnotation3DList " + str(self)

    def __str__(self):
        return str(self.kitti(True))
=======
        return "TrackingAnnotationList " + str(self)

    def __str__(self):
        return str(self.mot())
>>>>>>> d67ce478


class SpeechCommand(Target):
    """
    This target is used for speech command recognition. Contains the predicted class or ground truth
    and optionally the prediction confidence.
    """

    def __init__(self, prediction, confidence=None):
        super().__init__()
        self.data = prediction
        self.confidence = confidence

    def __str__(self):
        if self.confidence is not None:
            return f"Class {self.data} speech command with confidence {self.confidence}"
        else:
            return f"Class {self.data} speech command"<|MERGE_RESOLUTION|>--- conflicted
+++ resolved
@@ -91,6 +91,216 @@
         return out_string
 
 
+class BoundingBox(Target):
+    """
+    This target is used for 2D Object Detection.
+    A bounding box is described by the left-top corner and its width and height.
+    """
+    def __init__(
+        self,
+        name,
+        left,
+        top,
+        width,
+        height,
+        score=0,
+    ):
+        super().__init__()
+        self.name = name
+        self.left = left
+        self.top = top
+        self.width = width
+        self.height = height
+        self.confidence = score
+
+    def mot(self, with_confidence=True, frame=-1):
+
+        if with_confidence:
+            result = np.array([
+                self.frame,
+                self.left,
+                self.top,
+                self.width,
+                self.height,
+                self.confidence,
+            ], dtype=np.float32)
+        else:
+            result = np.array([
+                self.frame,
+                self.left,
+                self.top,
+                self.width,
+                self.height,
+            ], dtype=np.float32)
+
+        return result
+
+    def __repr__(self):
+        return "BoundingBox " + str(self)
+
+    def __str__(self):
+        return str(self.mot())
+
+
+class BoundingBoxList(Target):
+    """
+    This target is used for 2D Object Detection.
+    A bounding box is described by the left-top corner and its width and height.
+    """
+    def __init__(
+        self,
+        boxes,
+    ):
+        super().__init__()
+        self.data = boxes
+        self.confidence = np.mean([box.confidence for box in self.data])
+
+    def mot(self, with_confidence=True):
+
+        result = np.array([
+            box.mot(with_confidence) for box in self.data
+        ])
+
+        return result
+
+    @property
+    def boxes(self):
+        return self.data
+
+    def __getitem__(self, idx):
+        return self.boxes[idx]
+
+    def __len__(self):
+        return len(self.data)
+
+    def __repr__(self):
+        return "BoundingBoxList " + str(self)
+
+    def __str__(self):
+        return str(self.mot())
+
+
+class TrackingAnnotation(Target):
+    """
+    This target is used for 2D Object Tracking.
+    A tracking bounding box is described by id, the left-top corner and its width and height.
+    """
+    def __init__(
+        self,
+        name,
+        left,
+        top,
+        width,
+        height,
+        id,
+        score=0,
+        frame=-1,
+    ):
+        super().__init__()
+        self.name = name
+        self.left = left
+        self.top = top
+        self.width = width
+        self.height = height
+        self.id = id
+        self.confidence = score
+        self.frame = frame
+
+    @staticmethod
+    def from_mot(data):
+        return TrackingAnnotation(
+            data[2],
+            data[3],
+            data[4],
+            data[5],
+            data[1],
+            data[6] if len(data) > 6 else 0,
+            data[0],
+        )
+
+    def mot(self, with_confidence=True):
+
+        if with_confidence:
+            result = np.array([
+                self.frame,
+                self.id,
+                self.left,
+                self.top,
+                self.width,
+                self.height,
+                self.confidence,
+            ], dtype=np.float32)
+        else:
+            result = np.array([
+                self.frame,
+                self.id,
+                self.left,
+                self.top,
+                self.width,
+                self.height,
+            ], dtype=np.float32)
+
+        return result
+
+    def boudning_box(self):
+        return BoundingBox(self.left, self.top, self.width, self.height, self.confidence, self.frame)
+
+    def __repr__(self):
+        return "TrackingAnnotation " + str(self)
+
+    def __str__(self):
+        return str(self.mot())
+
+
+class TrackingAnnotationList(Target):
+    """
+    This target is used for 2D Object Tracking.
+    A bounding box is described by the left and top corners and its width and height.
+    """
+    def __init__(
+        self,
+        boxes,
+    ):
+        super().__init__()
+        self.data = boxes
+        self.confidence = np.mean([box.confidence for box in self.data])
+
+    @staticmethod
+    def from_mot(data):
+        boxes = []
+        for box in data:
+            boxes.append(TrackingAnnotation.from_mot(box))
+
+        return TrackingAnnotationList(boxes)
+
+    def mot(self, with_confidence=True):
+
+        result = np.array([
+            box.mot(with_confidence) for box in self.data
+        ])
+
+        return result
+
+    def boudning_box_list(self):
+        return BoundingBoxList([box.boudning_box() for box in self.data])
+
+    @property
+    def boxes(self):
+        return self.data
+
+    def __getitem__(self, idx):
+        return self.boxes[idx]
+
+    def __len__(self):
+        return len(self.data)
+
+    def __repr__(self):
+        return "TrackingAnnotationList " + str(self)
+
+    def __str__(self):
+        return str(self.mot())
+
+
 class BoundingBox3D(Target):
     """
     This target is used for 3D Object Detection and Tracking.
@@ -280,7 +490,6 @@
         return str(self.kitti())
 
 
-<<<<<<< HEAD
 class TrackingAnnotation3D(BoundingBox3D):
     """
     This target is used for 3D Object Tracking.
@@ -289,17 +498,10 @@
     Additional fields are used to describe confidence (score), 2D projection of the box on camera image (bbox2d),
     truncation (truncated) and occlusion (occluded) levels, the name of an object (name) and
     observation angle of an object (alpha).
-=======
-class BoundingBox(Target):
-    """
-    This target is used for 2D Object Detection.
-    A bounding box is described by the left-top corner and its width and height.
->>>>>>> d67ce478
     """
     def __init__(
         self,
         name,
-<<<<<<< HEAD
         truncated,
         occluded,
         alpha,
@@ -342,74 +544,10 @@
         if with_tracking_info:
             result["id"] = np.array([self.data["id"]])
             result["frame"] = np.array([self.data["frame"]])
-=======
-        left,
-        top,
-        width,
-        height,
-        score=0,
-    ):
-        super().__init__()
-        self.name = name
-        self.left = left
-        self.top = top
-        self.width = width
-        self.height = height
-        self.confidence = score
-
-    def mot(self, with_confidence=True, frame=-1):
-
-        if with_confidence:
-            result = np.array([
-                self.frame,
-                self.left,
-                self.top,
-                self.width,
-                self.height,
-                self.confidence,
-            ], dtype=np.float32)
-        else:
-            result = np.array([
-                self.frame,
-                self.left,
-                self.top,
-                self.width,
-                self.height,
-            ], dtype=np.float32)
 
         return result
 
-    def __repr__(self):
-        return "BoundingBox " + str(self)
-
-    def __str__(self):
-        return str(self.mot())
-
-
-class BoundingBoxList(Target):
-    """
-    This target is used for 2D Object Detection.
-    A bounding box is described by the left-top corner and its width and height.
-    """
-    def __init__(
-        self,
-        boxes,
-    ):
-        super().__init__()
-        self.data = boxes
-        self.confidence = np.mean([box.confidence for box in self.data])
-
-    def mot(self, with_confidence=True):
-
-        result = np.array([
-            box.mot(with_confidence) for box in self.data
-        ])
->>>>>>> d67ce478
-
-        return result
-
-    @property
-<<<<<<< HEAD
+    @property
     def frame(self):
         return self.data["frame"]
 
@@ -532,10 +670,13 @@
 
         return result
 
-=======
+    @property
     def boxes(self):
         return self.data
 
+    def bounding_box_3d_list(self):
+        return BoundingBox3DList([box.bounding_box_3d() for box in self.data])
+
     def __getitem__(self, idx):
         return self.boxes[idx]
 
@@ -543,145 +684,10 @@
         return len(self.data)
 
     def __repr__(self):
-        return "BoundingBoxList " + str(self)
-
-    def __str__(self):
-        return str(self.mot())
-
-
-class TrackingAnnotation(Target):
-    """
-    This target is used for 2D Object Tracking.
-    A tracking bounding box is described by id, the left-top corner and its width and height.
-    """
-    def __init__(
-        self,
-        name,
-        left,
-        top,
-        width,
-        height,
-        id,
-        score=0,
-        frame=-1,
-    ):
-        super().__init__()
-        self.name = name
-        self.left = left
-        self.top = top
-        self.width = width
-        self.height = height
-        self.id = id
-        self.confidence = score
-        self.frame = frame
-
-    @staticmethod
-    def from_mot(data):
-        return TrackingAnnotation(
-            data[2],
-            data[3],
-            data[4],
-            data[5],
-            data[1],
-            data[6] if len(data) > 6 else 0,
-            data[0],
-        )
-
-    def mot(self, with_confidence=True):
-
-        if with_confidence:
-            result = np.array([
-                self.frame,
-                self.id,
-                self.left,
-                self.top,
-                self.width,
-                self.height,
-                self.confidence,
-            ], dtype=np.float32)
-        else:
-            result = np.array([
-                self.frame,
-                self.id,
-                self.left,
-                self.top,
-                self.width,
-                self.height,
-            ], dtype=np.float32)
-
-        return result
-
-    def boudning_box(self):
-        return BoundingBox(self.left, self.top, self.width, self.height, self.confidence, self.frame)
-
-    def __repr__(self):
-        return "TrackingAnnotation " + str(self)
-
-    def __str__(self):
-        return str(self.mot())
-
-
-class TrackingAnnotationList(Target):
-    """
-    This target is used for 2D Object Tracking.
-    A bounding box is described by the left and top corners and its width and height.
-    """
-    def __init__(
-        self,
-        boxes,
-    ):
-        super().__init__()
-        self.data = boxes
-        self.confidence = np.mean([box.confidence for box in self.data])
-
-    @staticmethod
-    def from_mot(data):
-        boxes = []
-        for box in data:
-            boxes.append(TrackingAnnotation.from_mot(box))
-
-        return TrackingAnnotationList(boxes)
-
-    def mot(self, with_confidence=True):
-
-        result = np.array([
-            box.mot(with_confidence) for box in self.data
-        ])
-
-        return result
-
-    def boudning_box_list(self):
-        return BoundingBoxList([box.boudning_box() for box in self.data])
-
->>>>>>> d67ce478
-    @property
-    def boxes(self):
-        return self.data
-
-<<<<<<< HEAD
-    def bounding_box_3d_list(self):
-        return BoundingBox3DList([box.bounding_box_3d() for box in self.data])
-
-=======
->>>>>>> d67ce478
-    def __getitem__(self, idx):
-        return self.boxes[idx]
-
-    def __len__(self):
-        return len(self.data)
-
-    def __repr__(self):
-<<<<<<< HEAD
         return "TrackingAnnotation3DList " + str(self)
 
     def __str__(self):
         return str(self.kitti(True))
-=======
-        return "TrackingAnnotationList " + str(self)
-
-    def __str__(self):
-        return str(self.mot())
->>>>>>> d67ce478
 
 
 class SpeechCommand(Target):
