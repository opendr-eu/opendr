//
// Copyright 2020-2023 OpenDR European Project
//
// Licensed under the Apache License, Version 2.0 (the "License");
// you may not use this file except in compliance with the License.
// You may obtain a copy of the License at
//
//     http://www.apache.org/licenses/LICENSE-2.0
//
// Unless required by applicable law or agreed to in writing, software
// distributed under the License is distributed on an "AS IS" BASIS,
// WITHOUT WARRANTIES OR CONDITIONS OF ANY KIND, either express or implied.
// See the License for the specific language governing permissions and
// limitations under the License.

#include "opendr_utils.h"
#include "data.h"

#include <opencv2/core.hpp>
#include <opencv2/imgcodecs.hpp>
#include <opencv2/imgproc.hpp>
#include <opencv2/videoio.hpp>
#include <document.h>
#include <stringbuffer.h>
#include <writer.h>
#include <iostream>

<<<<<<< HEAD
const char *jsonGetKeyStringFromInferenceParams(const char *json, const char *key, const int index) {
  rapidjson::Document doc;
  doc.Parse(json);
  if ((!doc.IsObject()) || (!doc.HasMember("inference_params"))) {
    return "";
  }
  const rapidjson::Value &inferenceParams = doc["inference_params"];
  if ((!inferenceParams.IsObject()) || (!inferenceParams.HasMember(key))) {
    return "";
  }
  const rapidjson::Value &value = inferenceParams[key];
=======
#include <document.h>
#include <stringbuffer.h>
#include <writer.h>

const char *jsonGetStringFromKey(const char *json, const char *key, const int index) {
  rapidjson::Document doc;
  doc.Parse(json);
  if ((!doc.IsObject()) || (!doc.HasMember(key))) {
    return "";
  }
  const rapidjson::Value &value = doc[key];
>>>>>>> 8f4a4528
  if (value.IsArray()) {
    if (value.Size() <= index) {
      return "";
    }
<<<<<<< HEAD
    if (!value[index].IsFloat()) {
=======
    if (!value[index].IsString()) {
>>>>>>> 8f4a4528
      return "";
    }
    return value[index].GetString();
  }
<<<<<<< HEAD
  if (!value.IsFloat()) {
=======
  if (!value.IsString()) {
>>>>>>> 8f4a4528
    return "";
  }
  return value.GetString();
}

<<<<<<< HEAD
float jsonGetKeyFloatFromInferenceParams(const char *json, const char *key, const int index) {
  rapidjson::Document doc;
  doc.Parse(json);
  if ((!doc.IsObject()) || (!doc.HasMember("inference_params"))) {
    return 0.0f;
  }
  const rapidjson::Value &inferenceParams = doc["inference_params"];
  if ((!inferenceParams.IsObject()) || (!inferenceParams.HasMember(key))) {
    return 0.0f;
  }
  const rapidjson::Value &value = inferenceParams[key];
=======
float jsonGetFloatFromKey(const char *json, const char *key, const int index) {
  rapidjson::Document doc;
  doc.Parse(json);
  if ((!doc.IsObject()) || (!doc.HasMember(key))) {
    return 0.0f;
  }
  const rapidjson::Value &value = doc[key];
>>>>>>> 8f4a4528
  if (value.IsArray()) {
    if (value.Size() <= index) {
      return 0.0f;
    }
    if (!value[index].IsFloat()) {
      return 0.0f;
    }
<<<<<<< HEAD
    return value[index].GetFloat();
=======
    return value[index].IsFloat();
>>>>>>> 8f4a4528
  }
  if (!value.IsFloat()) {
    return 0.0f;
  }
  return value.GetFloat();
}

<<<<<<< HEAD
const char *jsonGetKeyString(const char *json, const char *key, const int index) {
  rapidjson::Document doc;
  doc.Parse(json);
  if ((!doc.IsObject()) || (!doc.HasMember(key))) {
    return "";
=======
int jsonGetBoolFromKey(const char *json, const char *key, const int index) {
  rapidjson::Document doc;
  doc.Parse(json);
  if ((!doc.IsObject()) || (!doc.HasMember(key))) {
    return -1;
>>>>>>> 8f4a4528
  }
  const rapidjson::Value &value = doc[key];
  if (value.IsArray()) {
    if (value.Size() <= index) {
<<<<<<< HEAD
=======
      return -1;
    }
    if (!value[index].IsBool()) {
      return -1;
    }
    return (value[index].GetBool() ? 0 : 1);
  }
  if (!value.IsBool()) {
    return -1;
  }
  return (value.GetBool() ? 0 : 1);
}

const char *jsonGetStringFromKeyInInferenceParams(const char *json, const char *key, const int index) {
  rapidjson::Document doc;
  doc.Parse(json);
  if ((!doc.IsObject()) || (!doc.HasMember("inference_params"))) {
    return "";
  }
  const rapidjson::Value &inferenceParams = doc["inference_params"];
  if ((!inferenceParams.IsObject()) || (!inferenceParams.HasMember(key))) {
    return "";
  }
  const rapidjson::Value &value = inferenceParams[key];
  if (value.IsArray()) {
    if (value.Size() <= index) {
>>>>>>> 8f4a4528
      return "";
    }
    if (!value[index].IsString()) {
      return "";
    }
    return value[index].GetString();
  }
  if (!value.IsString()) {
    return "";
  }
  return value.GetString();
}

<<<<<<< HEAD
float jsonGetKeyFloat(const char *json, const char *key, const int index) {
  rapidjson::Document doc;
  doc.Parse(json);
  if ((!doc.IsObject()) || (!doc.HasMember(key))) {
    return 0.0f;
  }
  const rapidjson::Value &value = doc[key];
=======
float jsonGetFloatFromKeyInInferenceParams(const char *json, const char *key, const int index) {
  rapidjson::Document doc;
  doc.Parse(json);
  if ((!doc.IsObject()) || (!doc.HasMember("inference_params"))) {
    return 0.0f;
  }
  const rapidjson::Value &inferenceParams = doc["inference_params"];
  if ((!inferenceParams.IsObject()) || (!inferenceParams.HasMember(key))) {
    return 0.0f;
  }
  const rapidjson::Value &value = inferenceParams[key];
>>>>>>> 8f4a4528
  if (value.IsArray()) {
    if (value.Size() <= index) {
      return 0.0f;
    }
    if (!value[index].IsFloat()) {
      return 0.0f;
    }
<<<<<<< HEAD
    return value[index].IsFloat();
=======
    return value[index].GetFloat();
>>>>>>> 8f4a4528
  }
  if (!value.IsFloat()) {
    return 0.0f;
  }
  return value.GetFloat();
}

<<<<<<< HEAD
void loadImage(const char *path, OpendrImageT *image) {
=======
int jsonGetBoolFromKeyInInferenceParams(const char *json, const char *key, const int index) {
  rapidjson::Document doc;
  doc.Parse(json);
  if ((!doc.IsObject()) || (!doc.HasMember("inference_params"))) {
    return -1;
  }
  const rapidjson::Value &inferenceParams = doc["inference_params"];
  if ((!inferenceParams.IsObject()) || (!inferenceParams.HasMember(key))) {
    return -1;
  }
  const rapidjson::Value &value = inferenceParams[key];
  if (value.IsArray()) {
    if (value.Size() <= index) {
      return -1;
    }
    if (!value[index].IsBool()) {
      return -1;
    }
    return (value[index].GetBool() ? 0 : 1);
  }
  if (!value.IsBool()) {
    return -1;
  }
  return (value.GetBool() ? 0 : 1);
}

void loadImage(const char *path, OpenDRImageT *image) {
>>>>>>> 8f4a4528
  cv::Mat opencvImage = cv::imread(path, cv::IMREAD_COLOR);
  if (opencvImage.empty()) {
    image->data = NULL;
  } else {
    image->data = new cv::Mat(opencvImage);
  }
}

<<<<<<< HEAD
//void loadImageFromPointer(void *src, OpendrImageT *image) {
//  cv::Mat *opencvImage = static_cast<cv::Mat *>(src);
//  std::cout<<"after cast\n";
//  if (opencvImage->empty()) {
//    image->data = NULL;
//  } else {
//    std::cout<<"before new\n";
//    image->data = src;
//    std::cout<<"after new\n";
//  }
//}

//void creatCamera(int cameraId, int width, int height, OpendrCameraT *camera) {
////  camera = (OpendrCameraT*)malloc(sizeof(OpendrCameraT));
//  camera->cap = new cv::VideoCapture(cameraId);
//  camera->cameraId = cameraId;
//  camera->width = width;
//  camera->height = height;
//}

//void freeCamera(OpendrCameraT *camera) {
//  cv::VideoCapture* capture = (cv::VideoCapture*)camera->cap;
//  capture->release();
//  free(camera);
//}

//void loadImageFromCapture(OpendrCameraT *camera, OpendrImageT *image) {
//  cv::VideoCapture* capture = (cv::VideoCapture*)camera->cap;
//
//  if (!capture->isOpened()) {
//    std::cerr << "Error: Unable to open the camera" << std::endl;
//    return;
//  }
//  capture->set(cv::CAP_PROP_FRAME_WIDTH,camera->width);
//  capture->set(cv::CAP_PROP_FRAME_HEIGHT,camera->height);
//
//  cv::Mat opencvImage;
//  *capture >> opencvImage;
//  if (opencvImage.empty()) {
//    image->data = NULL;
//  } else {
//    image->data = new cv::Mat(opencvImage);
//  }
//}

void freeImage(OpendrImageT *image) {
  if (image->data) {
    cv::Mat *opencvImage = static_cast<cv::Mat *>(image->data);
    delete opencvImage;
  }
}

void initDetectionsVector(OpendrDetectionVectorTargetT *detectionVector) {
  detectionVector->startingPointer = NULL;

  std::vector<OpendrDetectionTarget> detections;
  OpendrDetectionTargetT detection;

  detection.name = -1;
  detection.left = 0.0;
  detection.top = 0.0;
  detection.width = 0.0;
  detection.height = 0.0;
  detection.score = 0.0;

  detections.push_back(detection);

  loadDetectionsVector(detectionVector, detections.data(), static_cast<int>(detections.size()));
}

void loadDetectionsVector(OpendrDetectionVectorTargetT *detectionVector, OpendrDetectionTargetT *detection, int vectorSize) {
  freeDetectionsVector(detectionVector);

  detectionVector->size = vectorSize;
  int sizeOfOutput = (vectorSize) * sizeof(OpendrDetectionTargetT);
  detectionVector->startingPointer = static_cast<OpendrDetectionTargetT *>(malloc(sizeOfOutput));
  std::memcpy(detectionVector->startingPointer, detection, sizeOfOutput);
}

void freeDetectionsVector(OpendrDetectionVectorTargetT *detectionVector) {
  if (detectionVector->startingPointer != NULL)
    free(detectionVector->startingPointer);
=======
void freeImage(OpenDRImageT *image) {
  if (image->data) {
    cv::Mat *opencvImage = static_cast<cv::Mat *>(image->data);
    delete opencvImage;
  }
}

void initDetectionsVector(OpenDRDetectionVectorTargetT *vector) {
  vector->startingPointer = NULL;

  std::vector<OpenDRDetectionTarget> detections;
  OpenDRDetectionTargetT detection;

  detection.name = -1;
  detection.left = 0.0;
  detection.top = 0.0;
  detection.width = 0.0;
  detection.height = 0.0;
  detection.score = 0.0;

  detections.push_back(detection);

  loadDetectionsVector(vector, detections.data(), static_cast<int>(detections.size()));
}

void loadDetectionsVector(OpenDRDetectionVectorTargetT *vector, OpenDRDetectionTargetT *detectionPtr, int vectorSize) {
  freeDetectionsVector(vector);

  vector->size = vectorSize;
  int sizeOfOutput = (vectorSize) * sizeof(OpenDRDetectionTargetT);
  vector->startingPointer = static_cast<OpenDRDetectionTargetT *>(malloc(sizeOfOutput));
  std::memcpy(vector->startingPointer, detectionPtr, sizeOfOutput);
}

void freeDetectionsVector(OpenDRDetectionVectorTargetT *vector) {
  if (vector->startingPointer != NULL) {
    free(vector->startingPointer);
    vector->startingPointer = NULL;
  }
}

void initTensor(OpenDRTensorT *tensor) {
  tensor->batchSize = 0;
  tensor->frames = 0;
  tensor->channels = 0;
  tensor->width = 0;
  tensor->height = 0;
  tensor->data = NULL;
}

void loadTensor(OpenDRTensorT *tensor, void *tensorData, int batchSize, int frames, int channels, int width, int height) {
  freeTensor(tensor);

  tensor->batchSize = batchSize;
  tensor->frames = frames;
  tensor->channels = channels;
  tensor->width = width;
  tensor->height = height;

  int sizeOfData = (batchSize * frames * channels * width * height) * sizeof(float);
  tensor->data = static_cast<float *>(malloc(sizeOfData));
  std::memcpy(tensor->data, tensorData, sizeOfData);
}

void freeTensor(OpenDRTensorT *tensor) {
  if (tensor->data != NULL) {
    free(tensor->data);
    tensor->data = NULL;
  }
}

void initTensorVector(OpenDRTensorVectorT *vector) {
  vector->nTensors = 0;
  vector->batchSizes = NULL;
  vector->frames = NULL;
  vector->channels = NULL;
  vector->widths = NULL;
  vector->heights = NULL;
  vector->datas = NULL;
}

void loadTensorVector(OpenDRTensorVectorT *vector, OpenDRTensorT *tensorPtr, int nTensors) {
  freeTensorVector(vector);

  vector->nTensors = nTensors;
  int sizeOfDataShape = nTensors * sizeof(int);
  /* initialize arrays to hold size values for each tensor */
  vector->batchSizes = static_cast<int *>(malloc(sizeOfDataShape));
  vector->frames = static_cast<int *>(malloc(sizeOfDataShape));
  vector->channels = static_cast<int *>(malloc(sizeOfDataShape));
  vector->widths = static_cast<int *>(malloc(sizeOfDataShape));
  vector->heights = static_cast<int *>(malloc(sizeOfDataShape));

  /* initialize array to hold data values for all tensors */
  vector->datas = static_cast<float **>(malloc(nTensors * sizeof(float *)));

  /* copy size values */
  for (int i = 0; i < nTensors; i++) {
    (vector->batchSizes)[i] = tensorPtr[i].batchSize;
    (vector->frames)[i] = tensorPtr[i].frames;
    (vector->channels)[i] = tensorPtr[i].channels;
    (vector->widths)[i] = tensorPtr[i].width;
    (vector->heights)[i] = tensorPtr[i].height;

    /* copy data values by,
     * initialize a data pointer into a tensor,
     * copy the values,
     * set tensor data pointer to watch the memory pointer*/
    int sizeOfData = ((tensorPtr[i].batchSize) * (tensorPtr[i].frames) * (tensorPtr[i].channels) * (tensorPtr[i].width) *
                      (tensorPtr[i].height) * sizeof(float));
    float *memoryOfDataTensor = static_cast<float *>(malloc(sizeOfData));
    std::memcpy(memoryOfDataTensor, tensorPtr[i].data, sizeOfData);
    (vector->datas)[i] = memoryOfDataTensor;
  }
}

void freeTensorVector(OpenDRTensorVectorT *vector) {
  // free vector pointers
  if (vector->batchSizes != NULL) {
    free(vector->batchSizes);
    vector->batchSizes = NULL;
  }
  if (vector->frames != NULL) {
    free(vector->frames);
    vector->frames = NULL;
  }
  if (vector->channels != NULL) {
    free(vector->channels);
    vector->channels = NULL;
  }
  if (vector->widths != NULL) {
    free(vector->widths);
    vector->widths = NULL;
  }
  if (vector->heights != NULL) {
    free(vector->heights);
    vector->heights = NULL;
  }

  // free tensors data and vector memory
  if (vector->datas != NULL) {
    free(vector->datas);
    vector->datas = NULL;
  }

  // reset tensor vector values
  vector->nTensors = 0;
}

void iterTensorVector(OpenDRTensorT *tensor, OpenDRTensorVectorT *vector, int index) {
  loadTensor(tensor, static_cast<void *>((vector->datas)[index]), (vector->batchSizes)[index], (vector->frames)[index],
             (vector->channels)[index], (vector->widths)[index], (vector->heights)[index]);
>>>>>>> 8f4a4528
}<|MERGE_RESOLUTION|>--- conflicted
+++ resolved
@@ -19,14 +19,78 @@
 #include <opencv2/core.hpp>
 #include <opencv2/imgcodecs.hpp>
 #include <opencv2/imgproc.hpp>
-#include <opencv2/videoio.hpp>
+
 #include <document.h>
 #include <stringbuffer.h>
 #include <writer.h>
-#include <iostream>
-
-<<<<<<< HEAD
-const char *jsonGetKeyStringFromInferenceParams(const char *json, const char *key, const int index) {
+
+const char *jsonGetStringFromKey(const char *json, const char *key, const int index) {
+  rapidjson::Document doc;
+  doc.Parse(json);
+  if ((!doc.IsObject()) || (!doc.HasMember(key))) {
+    return "";
+  }
+  const rapidjson::Value &value = doc[key];
+  if (value.IsArray()) {
+    if (value.Size() <= index) {
+      return "";
+    }
+    if (!value[index].IsString()) {
+      return "";
+    }
+    return value[index].GetString();
+  }
+  if (!value.IsString()) {
+    return "";
+  }
+  return value.GetString();
+}
+
+float jsonGetFloatFromKey(const char *json, const char *key, const int index) {
+  rapidjson::Document doc;
+  doc.Parse(json);
+  if ((!doc.IsObject()) || (!doc.HasMember(key))) {
+    return 0.0f;
+  }
+  const rapidjson::Value &value = doc[key];
+  if (value.IsArray()) {
+    if (value.Size() <= index) {
+      return 0.0f;
+    }
+    if (!value[index].IsFloat()) {
+      return 0.0f;
+    }
+    return value[index].IsFloat();
+  }
+  if (!value.IsFloat()) {
+    return 0.0f;
+  }
+  return value.GetFloat();
+}
+
+int jsonGetBoolFromKey(const char *json, const char *key, const int index) {
+  rapidjson::Document doc;
+  doc.Parse(json);
+  if ((!doc.IsObject()) || (!doc.HasMember(key))) {
+    return -1;
+  }
+  const rapidjson::Value &value = doc[key];
+  if (value.IsArray()) {
+    if (value.Size() <= index) {
+      return -1;
+    }
+    if (!value[index].IsBool()) {
+      return -1;
+    }
+    return (value[index].GetBool() ? 0 : 1);
+  }
+  if (!value.IsBool()) {
+    return -1;
+  }
+  return (value.GetBool() ? 0 : 1);
+}
+
+const char *jsonGetStringFromKeyInInferenceParams(const char *json, const char *key, const int index) {
   rapidjson::Document doc;
   doc.Parse(json);
   if ((!doc.IsObject()) || (!doc.HasMember("inference_params"))) {
@@ -37,44 +101,22 @@
     return "";
   }
   const rapidjson::Value &value = inferenceParams[key];
-=======
-#include <document.h>
-#include <stringbuffer.h>
-#include <writer.h>
-
-const char *jsonGetStringFromKey(const char *json, const char *key, const int index) {
-  rapidjson::Document doc;
-  doc.Parse(json);
-  if ((!doc.IsObject()) || (!doc.HasMember(key))) {
-    return "";
-  }
-  const rapidjson::Value &value = doc[key];
->>>>>>> 8f4a4528
   if (value.IsArray()) {
     if (value.Size() <= index) {
       return "";
     }
-<<<<<<< HEAD
-    if (!value[index].IsFloat()) {
-=======
     if (!value[index].IsString()) {
->>>>>>> 8f4a4528
       return "";
     }
     return value[index].GetString();
   }
-<<<<<<< HEAD
-  if (!value.IsFloat()) {
-=======
   if (!value.IsString()) {
->>>>>>> 8f4a4528
     return "";
   }
   return value.GetString();
 }
 
-<<<<<<< HEAD
-float jsonGetKeyFloatFromInferenceParams(const char *json, const char *key, const int index) {
+float jsonGetFloatFromKeyInInferenceParams(const char *json, const char *key, const int index) {
   rapidjson::Document doc;
   doc.Parse(json);
   if ((!doc.IsObject()) || (!doc.HasMember("inference_params"))) {
@@ -85,15 +127,6 @@
     return 0.0f;
   }
   const rapidjson::Value &value = inferenceParams[key];
-=======
-float jsonGetFloatFromKey(const char *json, const char *key, const int index) {
-  rapidjson::Document doc;
-  doc.Parse(json);
-  if ((!doc.IsObject()) || (!doc.HasMember(key))) {
-    return 0.0f;
-  }
-  const rapidjson::Value &value = doc[key];
->>>>>>> 8f4a4528
   if (value.IsArray()) {
     if (value.Size() <= index) {
       return 0.0f;
@@ -101,11 +134,7 @@
     if (!value[index].IsFloat()) {
       return 0.0f;
     }
-<<<<<<< HEAD
     return value[index].GetFloat();
-=======
-    return value[index].IsFloat();
->>>>>>> 8f4a4528
   }
   if (!value.IsFloat()) {
     return 0.0f;
@@ -113,25 +142,19 @@
   return value.GetFloat();
 }
 
-<<<<<<< HEAD
-const char *jsonGetKeyString(const char *json, const char *key, const int index) {
-  rapidjson::Document doc;
-  doc.Parse(json);
-  if ((!doc.IsObject()) || (!doc.HasMember(key))) {
-    return "";
-=======
-int jsonGetBoolFromKey(const char *json, const char *key, const int index) {
-  rapidjson::Document doc;
-  doc.Parse(json);
-  if ((!doc.IsObject()) || (!doc.HasMember(key))) {
-    return -1;
->>>>>>> 8f4a4528
-  }
-  const rapidjson::Value &value = doc[key];
-  if (value.IsArray()) {
-    if (value.Size() <= index) {
-<<<<<<< HEAD
-=======
+int jsonGetBoolFromKeyInInferenceParams(const char *json, const char *key, const int index) {
+  rapidjson::Document doc;
+  doc.Parse(json);
+  if ((!doc.IsObject()) || (!doc.HasMember("inference_params"))) {
+    return -1;
+  }
+  const rapidjson::Value &inferenceParams = doc["inference_params"];
+  if ((!inferenceParams.IsObject()) || (!inferenceParams.HasMember(key))) {
+    return -1;
+  }
+  const rapidjson::Value &value = inferenceParams[key];
+  if (value.IsArray()) {
+    if (value.Size() <= index) {
       return -1;
     }
     if (!value[index].IsBool()) {
@@ -145,104 +168,7 @@
   return (value.GetBool() ? 0 : 1);
 }
 
-const char *jsonGetStringFromKeyInInferenceParams(const char *json, const char *key, const int index) {
-  rapidjson::Document doc;
-  doc.Parse(json);
-  if ((!doc.IsObject()) || (!doc.HasMember("inference_params"))) {
-    return "";
-  }
-  const rapidjson::Value &inferenceParams = doc["inference_params"];
-  if ((!inferenceParams.IsObject()) || (!inferenceParams.HasMember(key))) {
-    return "";
-  }
-  const rapidjson::Value &value = inferenceParams[key];
-  if (value.IsArray()) {
-    if (value.Size() <= index) {
->>>>>>> 8f4a4528
-      return "";
-    }
-    if (!value[index].IsString()) {
-      return "";
-    }
-    return value[index].GetString();
-  }
-  if (!value.IsString()) {
-    return "";
-  }
-  return value.GetString();
-}
-
-<<<<<<< HEAD
-float jsonGetKeyFloat(const char *json, const char *key, const int index) {
-  rapidjson::Document doc;
-  doc.Parse(json);
-  if ((!doc.IsObject()) || (!doc.HasMember(key))) {
-    return 0.0f;
-  }
-  const rapidjson::Value &value = doc[key];
-=======
-float jsonGetFloatFromKeyInInferenceParams(const char *json, const char *key, const int index) {
-  rapidjson::Document doc;
-  doc.Parse(json);
-  if ((!doc.IsObject()) || (!doc.HasMember("inference_params"))) {
-    return 0.0f;
-  }
-  const rapidjson::Value &inferenceParams = doc["inference_params"];
-  if ((!inferenceParams.IsObject()) || (!inferenceParams.HasMember(key))) {
-    return 0.0f;
-  }
-  const rapidjson::Value &value = inferenceParams[key];
->>>>>>> 8f4a4528
-  if (value.IsArray()) {
-    if (value.Size() <= index) {
-      return 0.0f;
-    }
-    if (!value[index].IsFloat()) {
-      return 0.0f;
-    }
-<<<<<<< HEAD
-    return value[index].IsFloat();
-=======
-    return value[index].GetFloat();
->>>>>>> 8f4a4528
-  }
-  if (!value.IsFloat()) {
-    return 0.0f;
-  }
-  return value.GetFloat();
-}
-
-<<<<<<< HEAD
-void loadImage(const char *path, OpendrImageT *image) {
-=======
-int jsonGetBoolFromKeyInInferenceParams(const char *json, const char *key, const int index) {
-  rapidjson::Document doc;
-  doc.Parse(json);
-  if ((!doc.IsObject()) || (!doc.HasMember("inference_params"))) {
-    return -1;
-  }
-  const rapidjson::Value &inferenceParams = doc["inference_params"];
-  if ((!inferenceParams.IsObject()) || (!inferenceParams.HasMember(key))) {
-    return -1;
-  }
-  const rapidjson::Value &value = inferenceParams[key];
-  if (value.IsArray()) {
-    if (value.Size() <= index) {
-      return -1;
-    }
-    if (!value[index].IsBool()) {
-      return -1;
-    }
-    return (value[index].GetBool() ? 0 : 1);
-  }
-  if (!value.IsBool()) {
-    return -1;
-  }
-  return (value.GetBool() ? 0 : 1);
-}
-
 void loadImage(const char *path, OpenDRImageT *image) {
->>>>>>> 8f4a4528
   cv::Mat opencvImage = cv::imread(path, cv::IMREAD_COLOR);
   if (opencvImage.empty()) {
     image->data = NULL;
@@ -251,90 +177,6 @@
   }
 }
 
-<<<<<<< HEAD
-//void loadImageFromPointer(void *src, OpendrImageT *image) {
-//  cv::Mat *opencvImage = static_cast<cv::Mat *>(src);
-//  std::cout<<"after cast\n";
-//  if (opencvImage->empty()) {
-//    image->data = NULL;
-//  } else {
-//    std::cout<<"before new\n";
-//    image->data = src;
-//    std::cout<<"after new\n";
-//  }
-//}
-
-//void creatCamera(int cameraId, int width, int height, OpendrCameraT *camera) {
-////  camera = (OpendrCameraT*)malloc(sizeof(OpendrCameraT));
-//  camera->cap = new cv::VideoCapture(cameraId);
-//  camera->cameraId = cameraId;
-//  camera->width = width;
-//  camera->height = height;
-//}
-
-//void freeCamera(OpendrCameraT *camera) {
-//  cv::VideoCapture* capture = (cv::VideoCapture*)camera->cap;
-//  capture->release();
-//  free(camera);
-//}
-
-//void loadImageFromCapture(OpendrCameraT *camera, OpendrImageT *image) {
-//  cv::VideoCapture* capture = (cv::VideoCapture*)camera->cap;
-//
-//  if (!capture->isOpened()) {
-//    std::cerr << "Error: Unable to open the camera" << std::endl;
-//    return;
-//  }
-//  capture->set(cv::CAP_PROP_FRAME_WIDTH,camera->width);
-//  capture->set(cv::CAP_PROP_FRAME_HEIGHT,camera->height);
-//
-//  cv::Mat opencvImage;
-//  *capture >> opencvImage;
-//  if (opencvImage.empty()) {
-//    image->data = NULL;
-//  } else {
-//    image->data = new cv::Mat(opencvImage);
-//  }
-//}
-
-void freeImage(OpendrImageT *image) {
-  if (image->data) {
-    cv::Mat *opencvImage = static_cast<cv::Mat *>(image->data);
-    delete opencvImage;
-  }
-}
-
-void initDetectionsVector(OpendrDetectionVectorTargetT *detectionVector) {
-  detectionVector->startingPointer = NULL;
-
-  std::vector<OpendrDetectionTarget> detections;
-  OpendrDetectionTargetT detection;
-
-  detection.name = -1;
-  detection.left = 0.0;
-  detection.top = 0.0;
-  detection.width = 0.0;
-  detection.height = 0.0;
-  detection.score = 0.0;
-
-  detections.push_back(detection);
-
-  loadDetectionsVector(detectionVector, detections.data(), static_cast<int>(detections.size()));
-}
-
-void loadDetectionsVector(OpendrDetectionVectorTargetT *detectionVector, OpendrDetectionTargetT *detection, int vectorSize) {
-  freeDetectionsVector(detectionVector);
-
-  detectionVector->size = vectorSize;
-  int sizeOfOutput = (vectorSize) * sizeof(OpendrDetectionTargetT);
-  detectionVector->startingPointer = static_cast<OpendrDetectionTargetT *>(malloc(sizeOfOutput));
-  std::memcpy(detectionVector->startingPointer, detection, sizeOfOutput);
-}
-
-void freeDetectionsVector(OpendrDetectionVectorTargetT *detectionVector) {
-  if (detectionVector->startingPointer != NULL)
-    free(detectionVector->startingPointer);
-=======
 void freeImage(OpenDRImageT *image) {
   if (image->data) {
     cv::Mat *opencvImage = static_cast<cv::Mat *>(image->data);
@@ -487,5 +329,4 @@
 void iterTensorVector(OpenDRTensorT *tensor, OpenDRTensorVectorT *vector, int index) {
   loadTensor(tensor, static_cast<void *>((vector->datas)[index]), (vector->batchSizes)[index], (vector->frames)[index],
              (vector->channels)[index], (vector->widths)[index], (vector->heights)[index]);
->>>>>>> 8f4a4528
 }