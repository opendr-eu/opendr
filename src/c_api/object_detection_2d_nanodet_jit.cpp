--- conflicted
+++ resolved
@@ -266,17 +266,10 @@
   return device;
 }
 
-<<<<<<< HEAD
-void loadNanodetModel(const char *modelPath, const char *modelName, const char *device, float scoreThreshold, int height, int width,
-                      NanodetModelT *model) {
-  // Initialize model
-  model->network == NULL;
-=======
 void loadNanodetModel(const char *modelPath, const char *modelName, const char *device, float scoreThreshold, int height,
                       int width, NanodetModelT *model) {
   // Initialize model
   model->network = NULL;
->>>>>>> e9d38012
   model->scoreThreshold = scoreThreshold;
   model->keepRatio = 0;
 
@@ -356,11 +349,7 @@
 }
 
 OpenDRDetectionVectorTargetT inferNanodet(NanodetModelT *model, OpenDRImageT *image) {
-<<<<<<< HEAD
-
-=======
   //
->>>>>>> e9d38012
   NanoDet *networkPTR = static_cast<NanoDet *>(model->network);
   OpenDRDetectionVectorTargetT detectionsVector;
   initDetectionsVector(&detectionsVector);
@@ -439,12 +428,7 @@
       if (x + labelSize.width > opencvImage->cols)
         x = opencvImage->cols - labelSize.width;
 
-<<<<<<< HEAD
-      cv::rectangle(*opencvImage, cv::Rect(cv::Point(x, y), cv::Size(labelSize.width, labelSize.height + baseLine)),
-                    color, -1);
-=======
       cv::rectangle(*opencvImage, cv::Rect(cv::Point(x, y), cv::Size(labelSize.width, labelSize.height + baseLine)), color, -1);
->>>>>>> e9d38012
       cv::putText(*opencvImage, text, cv::Point(x, y + labelSize.height), cv::FONT_HERSHEY_SIMPLEX, 0.4,
                   cv::Scalar(255, 255, 255));
     }
