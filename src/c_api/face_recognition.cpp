//
// Copyright 2020-2021 OpenDR project
//
// Licensed under the Apache License, Version 2.0 (the "License");
// you may not use this file except in compliance with the License.
// You may obtain a copy of the License at
//
//     http://www.apache.org/licenses/LICENSE-2.0
//
// Unless required by applicable law or agreed to in writing, software
// distributed under the License is distributed on an "AS IS" BASIS,
// WITHOUT WARRANTIES OR CONDITIONS OF ANY KIND, either express or implied.
// See the License for the specific language governing permissions and
// limitations under the License.

#include "face_recognition.h"
#include "target.h"

#include <assert.h>
#include <onnxruntime_cxx_api.h>
#include <boost/filesystem.hpp>
#include <cmath>
#include <cstring>
#include <filesystem>
#include <fstream>
#include <iostream>
#include <limits>
#include <vector>

#include <opencv2/core.hpp>
#include <opencv2/dnn/dnn.hpp>
#include <opencv2/highgui.hpp>
#include <opencv2/imgcodecs.hpp>
#include <opencv2/imgproc.hpp>
#include "opencv2/core/core_c.h"

/**
 * Helper function for preprocessing images before feeding them into the face recognition model.
 * This function follows the OpenDR's face recognition pre-processing pipeline, which includes the following:
 * a) resizing the image into resize_target x resize_target pixels and then taking a center crop of size model_input_size,
 * and b) normalizing the resulting values using mean_value and std_value
 * @param image image to be preprocesses
 * @param data pre-processed data in a flattened vector
 * @param resize_target target size for resizing
 * @param model_input_size size of the center crop (equals the size that the DL model expects)
 * @param mean_value value used for centering the input image
 * @param std_value value used for scaling the input image
 */
void preprocess_face_recognition(cv::Mat *image, std::vector<float> &data, int resize_target = 128, int model_input_size = 112,
                                 float mean_value = 0.5, float std_value = 0.5) {
  // Convert to RGB
  cv::Mat img;
  cv::cvtColor(*image, img, cv::COLOR_BGR2RGB);

  // Resize and then get a center crop
  cv::resize(img, img, cv::Size(resize_target, resize_target));
  int stride = (resize_target - model_input_size) / 2;
  cv::Rect myROI(stride, stride, resize_target - stride, resize_target - stride);
  img = img(myROI);

  // Scale to 0...1
  cv::Mat out_img;
  img.convertTo(out_img, CV_32FC3, 1 / 255.0);
  // Unfold the image into the appropriate format
  // This is certainly not the most efficient way to do this...
  // ... and is probably constantly leading to cache misses
  // ... but it works for now.
  for (unsigned int j = 0; j < model_input_size; ++j) {
    for (unsigned int k = 0; k < model_input_size; ++k) {
      cv::Vec3f cur_pixel = out_img.at<cv::Vec3f>(j, k);
      data[0 * model_input_size * model_input_size + j * model_input_size + k] = (cur_pixel[0] - mean_value) / std_value;
      data[1 * model_input_size * model_input_size + j * model_input_size + k] = (cur_pixel[1] - mean_value) / std_value;
      data[2 * model_input_size * model_input_size + j * model_input_size + k] = (cur_pixel[2] - mean_value) / std_value;
    }
  }
}

/**
 * Very simple helper function to parse OpenDR model files for face recognition
 * In the future this can be done at library level using a JSON-parser
 */
std::string json_get_key_string(std::string json, std::string key) {
  std::size_t start_idx = json.find(key);
  std::string value = json.substr(start_idx);
  value = value.substr(value.find(":") + 1);
  value = value.substr(0, value.find(","));
  value = value.substr(value.find("\"") + 1);
  value = value.substr(0, value.find("\""));
  return value;
}

void load_face_recognition_model(const char *model_path, face_recognition_model_t *model) {
  // Initialize model
  model->onnx_session = model->env = model->session_options = NULL;
  model->database = model->database_ids = NULL;
  model->person_names = NULL;
  model->threshold = 1;

  // Parse the model JSON file
  std::string model_json_path(model_path);
  std::size_t split_pos = model_json_path.find_last_of("/");
  split_pos = split_pos > 0 ? split_pos + 1 : 0;
  model_json_path = model_json_path + "/" + model_json_path.substr(split_pos) + ".json";

  std::ifstream in_stream(model_json_path);
  if (!in_stream.is_open()) {
    std::cerr << "Cannot open JSON model file" << std::endl;
    return;
  }

  std::string str;
  in_stream.seekg(0, std::ios::end);
  str.reserve(in_stream.tellg());
  in_stream.seekg(0, std::ios::beg);
  str.assign((std::istreambuf_iterator<char>(in_stream)), std::istreambuf_iterator<char>());

  std::string basepath = model_json_path.substr(0, split_pos);
  split_pos = basepath.find_last_of("/");
  split_pos = split_pos > 0 ? split_pos + 1 : 0;
  basepath = basepath.substr(0, split_pos);

  // Parse JSON
  std::string onnx_model_path = basepath + json_get_key_string(str, "model_paths");
  std::string model_format = json_get_key_string(str, "format");

  // Parse inference params
  std::string threshold = json_get_key_string(str, "threshold");
  ;
  if (!threshold.empty()) {
    model->threshold = std::stof(threshold);
  }

  // Proceed only if the model is in onnx format
  if (model_format != "onnx") {
    std::cerr << "Model not in ONNX format." << std::endl;
    return;
  }

  Ort::Env *env = new Ort::Env(ORT_LOGGING_LEVEL_WARNING, "opendr_env");

  Ort::SessionOptions *session_options = new Ort::SessionOptions;
  session_options->SetGraphOptimizationLevel(GraphOptimizationLevel::ORT_ENABLE_EXTENDED);

  Ort::Session *session = new Ort::Session(*env, onnx_model_path.c_str(), *session_options);

  model->env = env;
  model->onnx_session = session;
  model->session_options = session_options;

  // Should we pass these parameters through the model json file?
  model->model_size = 112;
  model->resize_size = 128;
  model->mean_value = 0.5;
  model->std_value = 0.5;
  model->output_size = 128;
}

void free_face_recognition_model(face_recognition_model_t *model) {
  if (model->onnx_session) {
    Ort::Session *session = static_cast<Ort::Session *>(model->onnx_session);
    delete session;
  }

  if (model->session_options) {
    Ort::SessionOptions *session_options = static_cast<Ort::SessionOptions *>(model->session_options);
    delete session_options;
  }

  if (model->env) {
    Ort::Env *env = static_cast<Ort::Env *>(model->env);
    delete env;
  }

  if (model->database_ids) {
    delete[] model->database_ids;
  }

  if (model->database) {
    cv::Mat *database = static_cast<cv::Mat *>(model->database);
    delete database;
  }

  if (model->person_names) {
    for (int i = 0; i < model->n_persons; i++)
      delete[] model->person_names[i];
    delete[] model->person_names;
  }
}

void ff_face_recognition(face_recognition_model_t *model, opendr_image_t *image, cv::Mat *features) {
  Ort::Session *session = static_cast<Ort::Session *>(model->onnx_session);
  if (!session) {
    std::cerr << "ONNX session not initialized." << std::endl;
    return;
  }

  // Prepare the input dimensions
  std::vector<int64_t> input_node_dims = {1, 3, model->model_size, model->model_size};
  size_t input_tensor_size = model->model_size * model->model_size * 3;

  // Get the input image and pre-process it
  std::vector<float> input_tensor_values(input_tensor_size);
  cv::Mat *opencv_image = static_cast<cv::Mat *>(image->data);
  if (!opencv_image) {
    std::cerr << "Cannot load image for inference." << std::endl;
    return;
  }

  preprocess_face_recognition(opencv_image, input_tensor_values, model->resize_size, model->model_size, model->mean_value,
                              model->std_value);

  // Setup input/output names
  Ort::AllocatorWithDefaultOptions allocator;
  std::vector<const char *> input_node_names = {"data"};
  std::vector<const char *> output_node_names = {"features"};

  // Setup the input tensor
  auto memory_info = Ort::MemoryInfo::CreateCpu(OrtArenaAllocator, OrtMemTypeDefault);
  Ort::Value input_tensor =
    Ort::Value::CreateTensor<float>(memory_info, input_tensor_values.data(), input_tensor_size, input_node_dims.data(), 4);
  assert(input_tensor.IsTensor());

  // Feed-forward the model
  auto output_tensors =
    session->Run(Ort::RunOptions{nullptr}, input_node_names.data(), &input_tensor, 1, output_node_names.data(), 1);
  assert(output_tensors.size() == 1 && output_tensors.front().IsTensor());

  // Get the results back
  float *floatarr = output_tensors.front().GetTensorMutableData<float>();
  cv::Mat cur_features(cv::Size(model->output_size, 1), CV_32F, floatarr);

  // Perform l2 normalizaton
  cv::Mat features_square = cur_features.mul(cur_features);
  float norm = sqrt(cv::sum(features_square)[0]);
  cur_features = cur_features / norm;
  memcpy(features->data, cur_features.data, sizeof(float) * model->output_size);
}

void build_database_face_recognition(const char *database_folder, const char *output_path, face_recognition_model_t *model) {
  using namespace boost::filesystem;

  std::vector<std::string> person_names;
  std::vector<int> database_ids;
  cv::Mat database(cv::Size(model->output_size, 0), CV_32F);

  path root_path(database_folder);
  if (!exists(root_path)) {
    std::cerr << "Database path does not exist." << std::endl;
    return;
  }

  int current_id = 0;
  for (auto person_path = directory_iterator(root_path); person_path != directory_iterator(); person_path++) {
    // For each person in the database
    if (is_directory(person_path->path())) {
      path cur_person_path(person_path->path());
      person_names.push_back(person_path->path().filename().string());

      for (auto cur_img_path = directory_iterator(cur_person_path); cur_img_path != directory_iterator(); cur_img_path++) {
        opendr_image_t image;
        load_image(cur_img_path->path().string().c_str(), &image);

        cv::Mat features(cv::Size(model->output_size, 1), CV_32F);
        ff_face_recognition(model, &image, &features);

        free_image(&image);
        database.push_back(features.clone());
        database_ids.push_back(current_id);
      }
      current_id++;
    } else {
      continue;
    }
  }

  if (current_id == 0) {
    std::cerr << "Cannot open database files." << std::endl;
    return;
  }

  // Make the array continuous
  cv::Mat database_out = database.clone();

  std::ofstream fout(output_path, std::ios::out | std::ios::binary);
  if (!fout.is_open()) {
    std::cerr << "Cannot open database file for writting." << std::endl;
    return;
  }

  // Write number of persons
  int n = person_names.size();

<<<<<<< HEAD
  fout.write((char *)(&n), sizeof(int));
  for (int i = 0; i < n; i++) {
    // Write the name of the person (along with its size)
    int name_length = person_names[i].size() + 1;
    fout.write((char *)(&name_length), sizeof(int));
=======
  fout.write(reinterpret_cast<char *>(&n), sizeof(int));
  for (int i = 0; i < n; i++) {
    // Write the name of the person (along with its size)
    int name_length = person_names[i].size() + 1;
    fout.write(reinterpret_cast<char *>(&name_length), sizeof(int));
>>>>>>> 3a9a119f
    fout.write(person_names[i].c_str(), name_length);
  }

  cv::Size s = database_out.size();

<<<<<<< HEAD
  fout.write((char *)(&s.height), sizeof(int));
  fout.write((char *)(&s.width), sizeof(int));
  fout.write((char *)database_out.data, sizeof(float) * s.height * s.width);
  fout.write((char *)(&database_ids[0]), sizeof(int) * s.height);
=======
  fout.write(reinterpret_cast<char *>(&s.height), sizeof(int));
  fout.write(reinterpret_cast<char *>(&s.width), sizeof(int));
  fout.write(reinterpret_cast<char *>(database_out.data), sizeof(float) * s.height * s.width);
  fout.write(reinterpret_cast<char *>(&database_ids[0]), sizeof(int) * s.height);
>>>>>>> 3a9a119f
  fout.flush();
  fout.close();
}

void load_database_face_recognition(const char *database_path, face_recognition_model_t *model) {
  model->database = NULL;
  model->database_ids = NULL;

  std::ifstream fin(database_path, std::ios::out | std::ios::binary);

  if (!fin.is_open()) {
    std::cerr << "Cannot load database file (check that file exists and you have created the database)." << std::endl;
    return;
  }
  int n;
<<<<<<< HEAD
  fin.read((char *)(&n), sizeof(int));
=======
  fin.read(reinterpret_cast<char *>(&n), sizeof(int));
>>>>>>> 3a9a119f
  char **person_names = new char *[n];

  for (int i = 0; i < n; i++) {
    person_names[i] = new char[512];
    // Read person name
    int name_length;
<<<<<<< HEAD
    fin.read((char *)(&name_length), sizeof(int));
=======
    fin.read(reinterpret_cast<char *>(&name_length), sizeof(int));
>>>>>>> 3a9a119f
    if (name_length > 512) {
      std::cerr << "Person name exceeds max number of characters (512)" << std::endl;
      return;
    }
    fin.read(person_names[i], name_length);
  }

  int height, width;
<<<<<<< HEAD
  fin.read((char *)(&height), sizeof(int));
  fin.read((char *)(&width), sizeof(int));

  float *database_buff = new float[height * width];
  int *features_ids = new int[height];
  fin.read((char *)(database_buff), sizeof(float) * height * width);
  fin.read((char *)(features_ids), sizeof(int) * height);
=======
  fin.read(reinterpret_cast<char *>(&height), sizeof(int));
  fin.read(reinterpret_cast<char *>(&width), sizeof(int));

  float *database_buff = new float[height * width];
  int *features_ids = new int[height];
  fin.read(reinterpret_cast<char *>(database_buff), sizeof(float) * height * width);
  fin.read(reinterpret_cast<char *>(features_ids), sizeof(int) * height);
>>>>>>> 3a9a119f

  fin.close();

  cv::Mat *database = new cv::Mat(cv::Size(width, height), CV_32F);
  memcpy(database->data, database_buff, sizeof(float) * width * height);
  delete[] database_buff;

  model->database = database;
  model->database_ids = features_ids;
  model->person_names = person_names;
  model->n_persons = n;
  model->n_features = height;
}

opendr_category_target_t infer_face_recognition(face_recognition_model_t *model, opendr_image_t *image) {
  cv::Mat features(cv::Size(model->output_size, 1), CV_32F);
  opendr_category_target_t target;
  target.data = -1;
  target.confidence = 0;

  // Get the feature vector for the current image
  ff_face_recognition(model, image, &features);

  if (!model->database) {
    std::cerr << "Database is not loaded!" << std::endl;
    return target;
  }
  cv::Mat *database = static_cast<cv::Mat *>(model->database);
  // Calculate the distance between the extracted feature vector and database features
  cv::Mat features_repeated;
  cv::repeat(features, model->n_features, 1, features_repeated);
  cv::Mat diff = features_repeated - *database;
  diff = diff.mul(diff);
  cv::Mat sq_dists;
  cv::reduce(diff, sq_dists, 1, CV_REDUCE_SUM, CV_32F);
  cv::Mat dists;
  cv::sqrt(sq_dists, dists);

  double min_dist, max_dist;
  cv::Point min_loc, max_loc;
  cv::minMaxLoc(dists, &min_dist, &max_dist, &min_loc, &max_loc);

  target.data = model->database_ids[min_loc.y];
  target.confidence = 1 - (min_dist / model->threshold);

  return target;
}

void decode_category_face_recognition(face_recognition_model_t *model, opendr_category_target_t category, char *person_name) {
  if (category.data >= model->n_persons)
    return;
  strcpy(person_name, model->person_names[category.data]);
}<|MERGE_RESOLUTION|>--- conflicted
+++ resolved
@@ -1,5 +1,4 @@
-//
-// Copyright 2020-2021 OpenDR project
+// Copyright 2020-2022 OpenDR European Project
 //
 // Licensed under the Apache License, Version 2.0 (the "License");
 // you may not use this file except in compliance with the License.
@@ -79,7 +78,7 @@
  * Very simple helper function to parse OpenDR model files for face recognition
  * In the future this can be done at library level using a JSON-parser
  */
-std::string json_get_key_string(std::string json, std::string key) {
+std::string json_get_key_string(std::string json, const std::string &key) {
   std::size_t start_idx = json.find(key);
   std::string value = json.substr(start_idx);
   value = value.substr(value.find(":") + 1);
@@ -290,35 +289,20 @@
   // Write number of persons
   int n = person_names.size();
 
-<<<<<<< HEAD
-  fout.write((char *)(&n), sizeof(int));
-  for (int i = 0; i < n; i++) {
-    // Write the name of the person (along with its size)
-    int name_length = person_names[i].size() + 1;
-    fout.write((char *)(&name_length), sizeof(int));
-=======
   fout.write(reinterpret_cast<char *>(&n), sizeof(int));
   for (int i = 0; i < n; i++) {
     // Write the name of the person (along with its size)
     int name_length = person_names[i].size() + 1;
     fout.write(reinterpret_cast<char *>(&name_length), sizeof(int));
->>>>>>> 3a9a119f
     fout.write(person_names[i].c_str(), name_length);
   }
 
   cv::Size s = database_out.size();
 
-<<<<<<< HEAD
-  fout.write((char *)(&s.height), sizeof(int));
-  fout.write((char *)(&s.width), sizeof(int));
-  fout.write((char *)database_out.data, sizeof(float) * s.height * s.width);
-  fout.write((char *)(&database_ids[0]), sizeof(int) * s.height);
-=======
   fout.write(reinterpret_cast<char *>(&s.height), sizeof(int));
   fout.write(reinterpret_cast<char *>(&s.width), sizeof(int));
   fout.write(reinterpret_cast<char *>(database_out.data), sizeof(float) * s.height * s.width);
   fout.write(reinterpret_cast<char *>(&database_ids[0]), sizeof(int) * s.height);
->>>>>>> 3a9a119f
   fout.flush();
   fout.close();
 }
@@ -334,22 +318,14 @@
     return;
   }
   int n;
-<<<<<<< HEAD
-  fin.read((char *)(&n), sizeof(int));
-=======
   fin.read(reinterpret_cast<char *>(&n), sizeof(int));
->>>>>>> 3a9a119f
   char **person_names = new char *[n];
 
   for (int i = 0; i < n; i++) {
     person_names[i] = new char[512];
     // Read person name
     int name_length;
-<<<<<<< HEAD
-    fin.read((char *)(&name_length), sizeof(int));
-=======
     fin.read(reinterpret_cast<char *>(&name_length), sizeof(int));
->>>>>>> 3a9a119f
     if (name_length > 512) {
       std::cerr << "Person name exceeds max number of characters (512)" << std::endl;
       return;
@@ -358,15 +334,6 @@
   }
 
   int height, width;
-<<<<<<< HEAD
-  fin.read((char *)(&height), sizeof(int));
-  fin.read((char *)(&width), sizeof(int));
-
-  float *database_buff = new float[height * width];
-  int *features_ids = new int[height];
-  fin.read((char *)(database_buff), sizeof(float) * height * width);
-  fin.read((char *)(features_ids), sizeof(int) * height);
-=======
   fin.read(reinterpret_cast<char *>(&height), sizeof(int));
   fin.read(reinterpret_cast<char *>(&width), sizeof(int));
 
@@ -374,7 +341,6 @@
   int *features_ids = new int[height];
   fin.read(reinterpret_cast<char *>(database_buff), sizeof(float) * height * width);
   fin.read(reinterpret_cast<char *>(features_ids), sizeof(int) * height);
->>>>>>> 3a9a119f
 
   fin.close();
 
