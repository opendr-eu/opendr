// Copyright 2020-2022 OpenDR European Project
//
// Licensed under the Apache License, Version 2.0 (the "License");
// you may not use this file except in compliance with the License.
// You may obtain a copy of the License at
//
//     http://www.apache.org/licenses/LICENSE-2.0
//
// Unless required by applicable law or agreed to in writing, software
// distributed under the License is distributed on an "AS IS" BASIS,
// WITHOUT WARRANTIES OR CONDITIONS OF ANY KIND, either express or implied.
// See the License for the specific language governing permissions and
// limitations under the License.

#include "face_recognition.h"
#include "target.h"

#include <assert.h>
#include <onnxruntime_cxx_api.h>
#include <boost/filesystem.hpp>
#include <cmath>
#include <cstring>
#include <filesystem>
#include <fstream>
#include <iostream>
#include <limits>
#include <vector>

#include <opencv2/core.hpp>
#include <opencv2/dnn/dnn.hpp>
#include <opencv2/highgui.hpp>
#include <opencv2/imgcodecs.hpp>
#include <opencv2/imgproc.hpp>
#include "opencv2/core/core_c.h"

/**
 * Helper function for preprocessing images before feeding them into the face recognition model.
 * This function follows the OpenDR's face recognition pre-processing pipeline, which includes the following:
 * a) resizing the image into resizeTarget x resizeTarget pixels and then taking a center crop of size modelInputSize,
 * and b) normalizing the resulting values using meanValue and stdValue
 * @param image image to be preprocesses
 * @param data pre-processed data in a flattened vector
 * @param resizeTarget target size for resizing
 * @param modelInputSize size of the center crop (equals the size that the DL model expects)
 * @param meanValue value used for centering the input image
 * @param stdValue value used for scaling the input image
 */
void preprocess_face_recognition(cv::Mat *image, std::vector<float> &data, int resizeTarget = 128, int modelInputSize = 112,
                                 float meanValue = 0.5, float stdValue = 0.5) {
  // Convert to RGB
  cv::Mat normalizedImage;
  cv::cvtColor(*image, normalizedImage, cv::COLOR_BGR2RGB);

  // Resize and then get a center crop
  cv::resize(normalizedImage, normalizedImage, cv::Size(resizeTarget, resizeTarget));
  int stride = (resizeTarget - modelInputSize) / 2;
  cv::Rect myRoi(stride, stride, resizeTarget - stride, resizeTarget - stride);
  normalizedImage = normalizedImage(myRoi);

  // Scale to 0...1
  cv::Mat outputImage;
  normalizedImage.convertTo(outputImage, CV_32FC3, 1 / 255.0);
  // Unfold the image into the appropriate format
  // This is certainly not the most efficient way to do this...
  // ... and is probably constantly leading to cache misses
  // ... but it works for now.
  for (unsigned int j = 0; j < modelInputSize; ++j) {
    for (unsigned int k = 0; k < modelInputSize; ++k) {
      cv::Vec3f currentPixel = outputImage.at<cv::Vec3f>(j, k);
      data[0 * modelInputSize * modelInputSize + j * modelInputSize + k] = (currentPixel[0] - meanValue) / stdValue;
      data[1 * modelInputSize * modelInputSize + j * modelInputSize + k] = (currentPixel[1] - meanValue) / stdValue;
      data[2 * modelInputSize * modelInputSize + j * modelInputSize + k] = (currentPixel[2] - meanValue) / stdValue;
    }
  }
}

void load_face_recognition_model(const char *modelPath, face_recognition_model_t *model) {
  // Initialize model
  model->onnx_session = model->env = model->session_options = NULL;
  model->database = model->database_ids = NULL;
  model->person_names = NULL;
  model->threshold = 1;

  // Parse the model JSON file
  std::string modelJsonPath(modelPath);
  std::size_t splitPosition = modelJsonPath.find_last_of("/");
  splitPosition = splitPosition > 0 ? splitPosition + 1 : 0;
  modelJsonPath = modelJsonPath + "/" + modelJsonPath.substr(splitPosition) + ".json";

  std::ifstream inStream(modelJsonPath);
  if (!inStream.is_open()) {
    std::cerr << "Cannot open JSON model file" << std::endl;
    return;
  }
  std::string str((std::istreambuf_iterator<char>(inStream)), std::istreambuf_iterator<char>());
  const char *json = str.c_str();

  std::string basePath = modelJsonPath.substr(0, splitPosition);
  splitPosition = basePath.find_last_of("/");
  splitPosition = splitPosition > 0 ? splitPosition + 1 : 0;
<<<<<<< HEAD
  basePath.resize(splitPosition);
=======
  if (splitPosition < basePath.size())
    basePath.resize(splitPosition);
>>>>>>> f4e276d5

  // Parse JSON
  std::string onnxModelPath = basePath + json_get_key_string(json, "model_paths", 0);
  std::string modelFormat = json_get_key_string(json, "format", 0);

  // Parse inference params
  float threshold = json_get_key_from_inference_params(json, "threshold", 0);
  model->threshold = threshold;

  // Proceed only if the model is in onnx format
  if (modelFormat != "onnx") {
    std::cerr << "Model not in ONNX format." << std::endl;
    return;
  }

  Ort::Env *env = new Ort::Env(ORT_LOGGING_LEVEL_WARNING, "opendr_env");

  Ort::SessionOptions *sessionOptions = new Ort::SessionOptions;
  sessionOptions->SetGraphOptimizationLevel(GraphOptimizationLevel::ORT_ENABLE_EXTENDED);

  Ort::Session *session = new Ort::Session(*env, onnxModelPath.c_str(), *sessionOptions);

  model->env = env;
  model->onnx_session = session;
  model->session_options = sessionOptions;

  // Should we pass these parameters through the model json file?
  model->model_size = 112;
  model->resize_size = 128;
  model->mean_value = 0.5;
  model->std_value = 0.5;
  model->output_size = 128;
}

void free_face_recognition_model(face_recognition_model_t *model) {
  if (model->onnx_session) {
    Ort::Session *session = static_cast<Ort::Session *>(model->onnx_session);
    delete session;
  }

  if (model->session_options) {
    Ort::SessionOptions *sessionOptions = static_cast<Ort::SessionOptions *>(model->session_options);
    delete sessionOptions;
  }

  if (model->env) {
    Ort::Env *env = static_cast<Ort::Env *>(model->env);
    delete env;
  }

  if (model->database_ids) {
    delete[] model->database_ids;
  }

  if (model->database) {
    cv::Mat *database = static_cast<cv::Mat *>(model->database);
    delete database;
  }

  if (model->person_names) {
    for (int i = 0; i < model->n_persons; i++)
      delete[] model->person_names[i];
    delete[] model->person_names;
  }
}

void ff_face_recognition(face_recognition_model_t *model, opendr_image_t *image, cv::Mat *features) {
  Ort::Session *session = static_cast<Ort::Session *>(model->onnx_session);
  if (!session) {
    std::cerr << "ONNX session not initialized." << std::endl;
    return;
  }

  // Prepare the input dimensions
  std::vector<int64_t> inputNodeDims = {1, 3, model->model_size, model->model_size};
  size_t inputTensorSize = model->model_size * model->model_size * 3;

  // Get the input image and pre-process it
  std::vector<float> inputTensorValues(inputTensorSize);
  cv::Mat *opencvImage = static_cast<cv::Mat *>(image->data);
  if (!opencvImage) {
    std::cerr << "Cannot load image for inference." << std::endl;
    return;
  }

  preprocess_face_recognition(opencvImage, inputTensorValues, model->resize_size, model->model_size, model->mean_value,
                              model->std_value);

  // Setup input/output names
  Ort::AllocatorWithDefaultOptions allocator;
  std::vector<const char *> inputNodeNames = {"data"};
  std::vector<const char *> outputNodeNames = {"features"};

  // Set up the input tensor
  auto memoryInfo = Ort::MemoryInfo::CreateCpu(OrtArenaAllocator, OrtMemTypeDefault);
  Ort::Value inputTensor =
    Ort::Value::CreateTensor<float>(memoryInfo, inputTensorValues.data(), inputTensorSize, inputNodeDims.data(), 4);
  assert(inputTensor.IsTensor());

  // Feed-forward the model
  auto outputTensors =
    session->Run(Ort::RunOptions{nullptr}, inputNodeNames.data(), &inputTensor, 1, outputNodeNames.data(), 1);
  assert(outputTensors.size() == 1 && outputTensors.front().IsTensor());

  // Get the results back
  float *tensorData = outputTensors.front().GetTensorMutableData<float>();
  cv::Mat currentFeatures(cv::Size(model->output_size, 1), CV_32F, tensorData);

  // Perform l2 normalizaton
  cv::Mat featuresSquare = currentFeatures.mul(currentFeatures);
  float normalizationValue = sqrt(cv::sum(featuresSquare)[0]);
  currentFeatures = currentFeatures / normalizationValue;
  memcpy(features->data, currentFeatures.data, sizeof(float) * model->output_size);
}

void build_database_face_recognition(const char *databaseFolder, const char *outputPath, face_recognition_model_t *model) {
  using namespace boost::filesystem;

  std::vector<std::string> personNames;
  std::vector<int> databaseIds;
  cv::Mat database(cv::Size(model->output_size, 0), CV_32F);

  path rootPath(databaseFolder);
  if (!exists(rootPath)) {
    std::cerr << "Database path does not exist." << std::endl;
    return;
  }

  int currentId = 0;
  for (auto personPath = directory_iterator(rootPath); personPath != directory_iterator(); personPath++) {
    // For each person in the database
    if (is_directory(personPath->path())) {
      path currentPersonPath(personPath->path());
      personNames.push_back(personPath->path().filename().string());

      for (auto currentImagePath = directory_iterator(currentPersonPath); currentImagePath != directory_iterator();
           currentImagePath++) {
        opendr_image_t image;
        load_image(currentImagePath->path().string().c_str(), &image);

        cv::Mat features(cv::Size(model->output_size, 1), CV_32F);
        ff_face_recognition(model, &image, &features);

        free_image(&image);
        database.push_back(features.clone());
        databaseIds.push_back(currentId);
      }
      currentId++;
    } else {
      continue;
    }
  }

  if (currentId == 0) {
    std::cerr << "Cannot open database files." << std::endl;
    return;
  }

  // Make the array continuous
  cv::Mat databaseOutput = database.clone();

  std::ofstream fout(outputPath, std::ios::out | std::ios::binary);
  if (!fout.is_open()) {
    std::cerr << "Cannot open database file for writting." << std::endl;
    return;
  }

  // Write number of persons
  int n = personNames.size();

  fout.write(reinterpret_cast<char *>(&n), sizeof(int));
  for (int i = 0; i < n; i++) {
    // Write the name of the person (along with its size)
    int nameLength = personNames[i].size() + 1;
    fout.write(reinterpret_cast<char *>(&nameLength), sizeof(int));
    fout.write(personNames[i].c_str(), nameLength);
  }

  cv::Size s = databaseOutput.size();

  fout.write(reinterpret_cast<char *>(&s.height), sizeof(int));
  fout.write(reinterpret_cast<char *>(&s.width), sizeof(int));
  fout.write(reinterpret_cast<char *>(databaseOutput.data), sizeof(float) * s.height * s.width);
  fout.write(reinterpret_cast<char *>(&databaseIds[0]), sizeof(int) * s.height);
  fout.flush();
  fout.close();
}

void load_database_face_recognition(const char *databasePath, face_recognition_model_t *model) {
  model->database = NULL;
  model->database_ids = NULL;

  std::ifstream fin(databasePath, std::ios::out | std::ios::binary);

  if (!fin.is_open()) {
    std::cerr << "Cannot load database file (check that file exists and you have created the database)." << std::endl;
    return;
  }
  int nPerson;
  fin.read(reinterpret_cast<char *>(&nPerson), sizeof(int));
  char **personNames = new char *[nPerson];

  for (int i = 0; i < nPerson; i++) {
    personNames[i] = new char[512];
    // Read person name
    int nameLength;
    fin.read(reinterpret_cast<char *>(&nameLength), sizeof(int));
    if (nameLength > 512) {
      std::cerr << "Person name exceeds max number of characters (512)" << std::endl;
      return;
    }
    fin.read(personNames[i], nameLength);
  }

  int height, width;
  fin.read(reinterpret_cast<char *>(&height), sizeof(int));
  fin.read(reinterpret_cast<char *>(&width), sizeof(int));

  float *databaseBuff = new float[height * width];
  int *featuresIds = new int[height];
  fin.read(reinterpret_cast<char *>(databaseBuff), sizeof(float) * height * width);
  fin.read(reinterpret_cast<char *>(featuresIds), sizeof(int) * height);

  fin.close();

  cv::Mat *database = new cv::Mat(cv::Size(width, height), CV_32F);
  memcpy(database->data, databaseBuff, sizeof(float) * width * height);
  delete[] databaseBuff;

  model->database = database;
  model->database_ids = featuresIds;
  model->person_names = personNames;
  model->n_persons = nPerson;
  model->n_features = height;
}

opendr_category_target_t infer_face_recognition(face_recognition_model_t *model, opendr_image_t *image) {
  cv::Mat features(cv::Size(model->output_size, 1), CV_32F);
  opendr_category_target_t target;
  target.data = -1;
  target.confidence = 0;

  // Get the feature vector for the current image
  ff_face_recognition(model, image, &features);

  if (!model->database) {
    std::cerr << "Database is not loaded!" << std::endl;
    return target;
  }
  cv::Mat *database = static_cast<cv::Mat *>(model->database);
  // Calculate the distance between the extracted feature vector and database features
  cv::Mat featuresRepeated;
  cv::repeat(features, model->n_features, 1, featuresRepeated);
  cv::Mat differences = featuresRepeated - *database;
  differences = differences.mul(differences);
  cv::Mat squareRootDistances;
  cv::reduce(differences, squareRootDistances, 1, CV_REDUCE_SUM, CV_32F);
  cv::Mat distances;
  cv::sqrt(squareRootDistances, distances);

  double minDistance, maxDistance;
  cv::Point minLoc, maxLoc;
  cv::minMaxLoc(distances, &minDistance, &maxDistance, &minLoc, &maxLoc);

  target.data = model->database_ids[minLoc.y];
  target.confidence = 1 - (minDistance / model->threshold);

  return target;
}

void decode_category_face_recognition(face_recognition_model_t *model, opendr_category_target_t category, char *personName) {
  if (category.data >= model->n_persons)
    return;
  strcpy(personName, model->person_names[category.data]);
}<|MERGE_RESOLUTION|>--- conflicted
+++ resolved
@@ -98,12 +98,8 @@
   std::string basePath = modelJsonPath.substr(0, splitPosition);
   splitPosition = basePath.find_last_of("/");
   splitPosition = splitPosition > 0 ? splitPosition + 1 : 0;
-<<<<<<< HEAD
-  basePath.resize(splitPosition);
-=======
   if (splitPosition < basePath.size())
     basePath.resize(splitPosition);
->>>>>>> f4e276d5
 
   // Parse JSON
   std::string onnxModelPath = basePath + json_get_key_string(json, "model_paths", 0);
