// Copyright 2020-2023 OpenDR European Project
//
// Licensed under the Apache License, Version 2.0 (the "License");
// you may not use this file except in compliance with the License.
// You may obtain a copy of the License at
//
//     http://www.apache.org/licenses/LICENSE-2.0
//
// Unless required by applicable law or agreed to in writing, software
// distributed under the License is distributed on an "AS IS" BASIS,
// WITHOUT WARRANTIES OR CONDITIONS OF ANY KIND, either express or implied.
// See the License for the specific language governing permissions and
// limitations under the License.

#include "face_recognition.h"
#include "target.h"

#include <assert.h>
#include <onnxruntime_cxx_api.h>
#include <boost/filesystem.hpp>
#include <cmath>
#include <cstring>
#include <fstream>
#include <iostream>
#include <limits>
#include <vector>

#include <opencv2/core.hpp>
#include <opencv2/dnn/dnn.hpp>
#include <opencv2/highgui.hpp>
#include <opencv2/imgcodecs.hpp>
#include <opencv2/imgproc.hpp>
#include "opencv2/core/core_c.h"

/**
 * Helper function for preprocessing images before feeding them into the face recognition model.
 * This function follows the OpenDR's face recognition pre-processing pipeline, which includes the following:
 * a) resizing the image into resizeTarget x resizeTarget pixels and then taking a center crop of size modelInputSize,
 * and b) normalizing the resulting values using meanValue and stdValue
 * @param image image to be preprocesses
 * @param data pre-processed data in a flattened vector
 * @param resizeTarget target size for resizing
 * @param modelInputSize size of the center crop (equals the size that the DL model expects)
 * @param meanValue value used for centering the input image
 * @param stdValue value used for scaling the input image
 */
<<<<<<< HEAD
void preprocess_face_recognition(cv::Mat *image, std::vector<float> &data, int resizeTarget = 128, int modelInputSize = 112,
                                 float meanValue = 0.5, float stdValue = 0.5) {
=======
void preprocessFaceRecognition(cv::Mat *image, std::vector<float> &data, int resizeTarget = 128, int modelInputSize = 112,
                               float meanValue = 0.5, float stdValue = 0.5) {
>>>>>>> 2a5e5f10
  // Convert to RGB
  cv::Mat normalizedImage;
  cv::cvtColor(*image, normalizedImage, cv::COLOR_BGR2RGB);

  // Resize and then get a center crop
<<<<<<< HEAD
  cv::resize(normalizedImage, normalizedImage, cv::Size(resizeTarget, resizeTarget));
  int stride = (resizeTarget - modelInputSize) / 2;
  cv::Rect myRoi(stride, stride, resizeTarget - stride, resizeTarget - stride);
  normalizedImage = normalizedImage(myRoi);

  // Scale to 0...1
  cv::Mat outputImage;
  normalizedImage.convertTo(outputImage, CV_32FC3, 1 / 255.0);
=======
  cv::resize(img, img, cv::Size(resizeTarget, resizeTarget));
  int stride = (resizeTarget - modelInputSize) / 2;
  cv::Rect myROI(stride, stride, resizeTarget - stride, resizeTarget - stride);
  img = img(myROI);

  // Scale to 0...1
  cv::Mat outImg;
  img.convertTo(outImg, CV_32FC3, 1 / 255.0);
>>>>>>> 2a5e5f10
  // Unfold the image into the appropriate format
  // This is certainly not the most efficient way to do this...
  // ... and is probably constantly leading to cache misses
  // ... but it works for now.
  for (unsigned int j = 0; j < modelInputSize; ++j) {
    for (unsigned int k = 0; k < modelInputSize; ++k) {
<<<<<<< HEAD
      cv::Vec3f currentPixel = outputImage.at<cv::Vec3f>(j, k);
      data[0 * modelInputSize * modelInputSize + j * modelInputSize + k] = (currentPixel[0] - meanValue) / stdValue;
      data[1 * modelInputSize * modelInputSize + j * modelInputSize + k] = (currentPixel[1] - meanValue) / stdValue;
      data[2 * modelInputSize * modelInputSize + j * modelInputSize + k] = (currentPixel[2] - meanValue) / stdValue;
    }
  }
}

void load_face_recognition_model(const char *modelPath, face_recognition_model_t *model) {
=======
      cv::Vec3f curPixel = outImg.at<cv::Vec3f>(j, k);
      data[0 * modelInputSize * modelInputSize + j * modelInputSize + k] = (curPixel[0] - meanValue) / stdValue;
      data[1 * modelInputSize * modelInputSize + j * modelInputSize + k] = (curPixel[0] - meanValue) / stdValue;
      data[2 * modelInputSize * modelInputSize + j * modelInputSize + k] = (curPixel[0] - meanValue) / stdValue;
    }
  }
}

void loadFaceRecognitionModel(const char *modelPath, FaceRecognitionModelT *model) {
>>>>>>> 2a5e5f10
  // Initialize model
  model->onnxSession = model->env = model->sessionOptions = NULL;
  model->database = model->databaseIds = NULL;
  model->personNames = NULL;
  model->threshold = 1;

  // Parse the model JSON file
  std::string modelJsonPath(modelPath);
<<<<<<< HEAD
  std::size_t splitPosition = modelJsonPath.find_last_of("/");
  splitPosition = splitPosition > 0 ? splitPosition + 1 : 0;
  modelJsonPath = modelJsonPath + "/" + modelJsonPath.substr(splitPosition) + ".json";
=======
  std::size_t splitPos = modelJsonPath.find_last_of("/");
  splitPos = splitPos > 0 ? splitPos + 1 : 0;
  modelJsonPath = modelJsonPath + "/" + modelJsonPath.substr(splitPos) + ".json";
>>>>>>> 2a5e5f10

  std::ifstream inStream(modelJsonPath);
  if (!inStream.is_open()) {
    std::cerr << "Cannot open JSON model file" << std::endl;
    return;
  }
  std::string str((std::istreambuf_iterator<char>(inStream)), std::istreambuf_iterator<char>());
  const char *json = str.c_str();

<<<<<<< HEAD
  std::string basePath = modelJsonPath.substr(0, splitPosition);
  splitPosition = basePath.find_last_of("/");
  splitPosition = splitPosition > 0 ? splitPosition + 1 : 0;
  if (splitPosition < basePath.size())
    basePath.resize(splitPosition);

  // Parse JSON
  std::string onnxModelPath = basePath + json_get_key_string(json, "model_paths", 0);
  std::string modelFormat = json_get_key_string(json, "format", 0);

  // Parse inference params
  float threshold = json_get_key_from_inference_params(json, "threshold", 0);
=======
  std::string basepath = modelJsonPath.substr(0, splitPos);
  splitPos = basepath.find_last_of("/");
  splitPos = splitPos > 0 ? splitPos + 1 : 0;
  if (splitPos < basepath.size())
    basepath.resize(splitPos);

  // Parse JSON
  std::string onnxModelPath = basepath + jsonGetKeyString(json, "model_paths", 0);
  std::string modelFormat = jsonGetKeyString(json, "format", 0);

  // Parse inference params
  float threshold = jsonGetKeyFromInferenceParams(json, "threshold", 0);
>>>>>>> 2a5e5f10
  model->threshold = threshold;

  // Proceed only if the model is in onnx format
  if (modelFormat != "onnx") {
    std::cerr << "Model not in ONNX format." << std::endl;
    return;
  }

  Ort::Env *env = new Ort::Env(ORT_LOGGING_LEVEL_WARNING, "opendr_env");

  Ort::SessionOptions *sessionOptions = new Ort::SessionOptions;
  sessionOptions->SetGraphOptimizationLevel(GraphOptimizationLevel::ORT_ENABLE_EXTENDED);

  Ort::Session *session = new Ort::Session(*env, onnxModelPath.c_str(), *sessionOptions);

  model->env = env;
<<<<<<< HEAD
  model->onnx_session = session;
  model->session_options = sessionOptions;
=======
  model->onnxSession = session;
  model->sessionOptions = sessionOptions;
>>>>>>> 2a5e5f10

  // Should we pass these parameters through the model json file?
  model->modelSize = 112;
  model->resizeSize = 128;
  model->meanValue = 0.5;
  model->stdValue = 0.5;
  model->outputSize = 128;
}

void freeFaceRecognitionModel(FaceRecognitionModelT *model) {
  if (model->onnxSession) {
    Ort::Session *session = static_cast<Ort::Session *>(model->onnxSession);
    delete session;
  }

<<<<<<< HEAD
  if (model->session_options) {
    Ort::SessionOptions *sessionOptions = static_cast<Ort::SessionOptions *>(model->session_options);
=======
  if (model->sessionOptions) {
    Ort::SessionOptions *sessionOptions = static_cast<Ort::SessionOptions *>(model->sessionOptions);
>>>>>>> 2a5e5f10
    delete sessionOptions;
  }

  if (model->env) {
    Ort::Env *env = static_cast<Ort::Env *>(model->env);
    delete env;
  }

  if (model->databaseIds) {
    delete[] model->databaseIds;
  }

  if (model->database) {
    cv::Mat *database = static_cast<cv::Mat *>(model->database);
    delete database;
  }

  if (model->personNames) {
    for (int i = 0; i < model->nPersons; i++)
      delete[] model->personNames[i];
    delete[] model->personNames;
  }
}

void ffFaceRecognition(FaceRecognitionModelT *model, OpendrImageT *image, cv::Mat *features) {
  Ort::Session *session = static_cast<Ort::Session *>(model->onnxSession);
  if (!session) {
    std::cerr << "ONNX session not initialized." << std::endl;
    return;
  }

  // Prepare the input dimensions
<<<<<<< HEAD
  std::vector<int64_t> inputNodeDims = {1, 3, model->model_size, model->model_size};
  size_t inputTensorSize = model->model_size * model->model_size * 3;
=======
  std::vector<int64_t> inputNodeDims = {1, 3, model->modelSize, model->modelSize};
  size_t inputTensorSize = model->modelSize * model->modelSize * 3;
>>>>>>> 2a5e5f10

  // Get the input image and pre-process it
  std::vector<float> inputTensorValues(inputTensorSize);
  cv::Mat *opencvImage = static_cast<cv::Mat *>(image->data);
  if (!opencvImage) {
    std::cerr << "Cannot load image for inference." << std::endl;
    return;
  }

<<<<<<< HEAD
  preprocess_face_recognition(opencvImage, inputTensorValues, model->resize_size, model->model_size, model->mean_value,
                              model->std_value);
=======
  preprocessFaceRecognition(opencvImage, inputTensorValues, model->resizeSize, model->modelSize, model->meanValue,
                            model->stdValue);
>>>>>>> 2a5e5f10

  // Setup input/output names
  Ort::AllocatorWithDefaultOptions allocator;
  std::vector<const char *> inputNodeNames = {"data"};
  std::vector<const char *> outputNodeNames = {"features"};

  // Set up the input tensor
  auto memoryInfo = Ort::MemoryInfo::CreateCpu(OrtArenaAllocator, OrtMemTypeDefault);
  Ort::Value inputTensor =
    Ort::Value::CreateTensor<float>(memoryInfo, inputTensorValues.data(), inputTensorSize, inputNodeDims.data(), 4);
  assert(inputTensor.IsTensor());

  // Feed-forward the model
  auto outputTensors =
    session->Run(Ort::RunOptions{nullptr}, inputNodeNames.data(), &inputTensor, 1, outputNodeNames.data(), 1);
  assert(outputTensors.size() == 1 && outputTensors.front().IsTensor());

  // Get the results back
<<<<<<< HEAD
  float *tensorData = outputTensors.front().GetTensorMutableData<float>();
  cv::Mat currentFeatures(cv::Size(model->output_size, 1), CV_32F, tensorData);

  // Perform l2 normalizaton
  cv::Mat featuresSquare = currentFeatures.mul(currentFeatures);
  float normalizationValue = sqrt(cv::sum(featuresSquare)[0]);
  currentFeatures = currentFeatures / normalizationValue;
  memcpy(features->data, currentFeatures.data, sizeof(float) * model->output_size);
}

void build_database_face_recognition(const char *databaseFolder, const char *outputPath, face_recognition_model_t *model) {
=======
  float *floatarr = outputTensors.front().GetTensorMutableData<float>();
  cv::Mat curFeatures(cv::Size(model->outputSize, 1), CV_32F, floatarr);

  // Perform l2 normalizaton
  cv::Mat featuresSquare = curFeatures.mul(curFeatures);
  float norm = sqrt(cv::sum(featuresSquare)[0]);
  curFeatures = curFeatures / norm;
  memcpy(features->data, curFeatures.data, sizeof(float) * model->outputSize);
}

void buildDatabaseFaceRecognition(const char *databaseFolder, const char *outputPath, FaceRecognitionModelT *model) {
>>>>>>> 2a5e5f10
  using namespace boost::filesystem;

  std::vector<std::string> personNames;
  std::vector<int> databaseIds;
<<<<<<< HEAD
  cv::Mat database(cv::Size(model->output_size, 0), CV_32F);
=======
  cv::Mat database(cv::Size(model->outputSize, 0), CV_32F);
>>>>>>> 2a5e5f10

  path rootPath(databaseFolder);
  if (!exists(rootPath)) {
    std::cerr << "Database path does not exist." << std::endl;
    return;
  }

  int currentId = 0;
  for (auto personPath = directory_iterator(rootPath); personPath != directory_iterator(); personPath++) {
    // For each person in the database
    if (is_directory(personPath->path())) {
<<<<<<< HEAD
      path currentPersonPath(personPath->path());
      personNames.push_back(personPath->path().filename().string());

      for (auto currentImagePath = directory_iterator(currentPersonPath); currentImagePath != directory_iterator();
           currentImagePath++) {
        opendr_image_t image;
        load_image(currentImagePath->path().string().c_str(), &image);
=======
      path curPersonPath(personPath->path());
      personNames.push_back(personPath->path().filename().string());

      for (auto curImgPath = directory_iterator(curPersonPath); curImgPath != directory_iterator(); curImgPath++) {
        OpendrImageT image;
        loadImage(curImgPath->path().string().c_str(), &image);
>>>>>>> 2a5e5f10

        cv::Mat features(cv::Size(model->outputSize, 1), CV_32F);
        ffFaceRecognition(model, &image, &features);

        freeImage(&image);
        database.push_back(features.clone());
        databaseIds.push_back(currentId);
      }
      currentId++;
    } else {
      continue;
    }
  }

  if (currentId == 0) {
    std::cerr << "Cannot open database files." << std::endl;
    return;
  }

  // Make the array continuous
<<<<<<< HEAD
  cv::Mat databaseOutput = database.clone();
=======
  cv::Mat databaseOut = database.clone();
>>>>>>> 2a5e5f10

  std::ofstream fout(outputPath, std::ios::out | std::ios::binary);
  if (!fout.is_open()) {
    std::cerr << "Cannot open database file for writting." << std::endl;
    return;
  }

  // Write number of persons
  int n = personNames.size();

  fout.write(reinterpret_cast<char *>(&n), sizeof(int));
  for (int i = 0; i < n; i++) {
    // Write the name of the person (along with its size)
    int nameLength = personNames[i].size() + 1;
    fout.write(reinterpret_cast<char *>(&nameLength), sizeof(int));
    fout.write(personNames[i].c_str(), nameLength);
  }

<<<<<<< HEAD
  cv::Size s = databaseOutput.size();

  fout.write(reinterpret_cast<char *>(&s.height), sizeof(int));
  fout.write(reinterpret_cast<char *>(&s.width), sizeof(int));
  fout.write(reinterpret_cast<char *>(databaseOutput.data), sizeof(float) * s.height * s.width);
=======
  cv::Size s = databaseOut.size();

  fout.write(reinterpret_cast<char *>(&s.height), sizeof(int));
  fout.write(reinterpret_cast<char *>(&s.width), sizeof(int));
  fout.write(reinterpret_cast<char *>(databaseOut.data), sizeof(float) * s.height * s.width);
>>>>>>> 2a5e5f10
  fout.write(reinterpret_cast<char *>(&databaseIds[0]), sizeof(int) * s.height);
  fout.flush();
  fout.close();
}

<<<<<<< HEAD
void load_database_face_recognition(const char *databasePath, face_recognition_model_t *model) {
=======
void loadDatabaseFaceRecognition(const char *databasePath, FaceRecognitionModelT *model) {
>>>>>>> 2a5e5f10
  model->database = NULL;
  model->databaseIds = NULL;

  std::ifstream fin(databasePath, std::ios::out | std::ios::binary);

  if (!fin.is_open()) {
    std::cerr << "Cannot load database file (check that file exists and you have created the database)." << std::endl;
    return;
  }
<<<<<<< HEAD
  int nPerson;
  fin.read(reinterpret_cast<char *>(&nPerson), sizeof(int));
  char **personNames = new char *[nPerson];

  for (int i = 0; i < nPerson; i++) {
=======
  int n;
  fin.read(reinterpret_cast<char *>(&n), sizeof(int));
  char **personNames = new char *[n];

  for (int i = 0; i < n; i++) {
>>>>>>> 2a5e5f10
    personNames[i] = new char[512];
    // Read person name
    int nameLength;
    fin.read(reinterpret_cast<char *>(&nameLength), sizeof(int));
    if (nameLength > 512) {
      std::cerr << "Person name exceeds max number of characters (512)" << std::endl;
      return;
    }
    fin.read(personNames[i], nameLength);
  }

  int height, width;
  fin.read(reinterpret_cast<char *>(&height), sizeof(int));
  fin.read(reinterpret_cast<char *>(&width), sizeof(int));

  float *databaseBuff = new float[height * width];
  int *featuresIds = new int[height];
  fin.read(reinterpret_cast<char *>(databaseBuff), sizeof(float) * height * width);
  fin.read(reinterpret_cast<char *>(featuresIds), sizeof(int) * height);

  fin.close();

  cv::Mat *database = new cv::Mat(cv::Size(width, height), CV_32F);
  memcpy(database->data, databaseBuff, sizeof(float) * width * height);
  delete[] databaseBuff;

  model->database = database;
<<<<<<< HEAD
  model->database_ids = featuresIds;
  model->person_names = personNames;
  model->n_persons = nPerson;
  model->n_features = height;
=======
  model->databaseIds = featuresIds;
  model->personNames = personNames;
  model->nPersons = n;
  model->nFeatures = height;
>>>>>>> 2a5e5f10
}

OpendrCategoryTargetT inferFaceRecognition(FaceRecognitionModelT *model, OpendrImageT *image) {
  cv::Mat features(cv::Size(model->outputSize, 1), CV_32F);
  OpendrCategoryTargetT target;
  target.data = -1;
  target.confidence = 0;

  // Get the feature vector for the current image
  ffFaceRecognition(model, image, &features);

  if (!model->database) {
    std::cerr << "Database is not loaded!" << std::endl;
    return target;
  }
  cv::Mat *database = static_cast<cv::Mat *>(model->database);
  // Calculate the distance between the extracted feature vector and database features
  cv::Mat featuresRepeated;
<<<<<<< HEAD
  cv::repeat(features, model->n_features, 1, featuresRepeated);
  cv::Mat differences = featuresRepeated - *database;
  differences = differences.mul(differences);
  cv::Mat squareRootDistances;
  cv::reduce(differences, squareRootDistances, 1, CV_REDUCE_SUM, CV_32F);
  cv::Mat distances;
  cv::sqrt(squareRootDistances, distances);

  double minDistance, maxDistance;
  cv::Point minLoc, maxLoc;
  cv::minMaxLoc(distances, &minDistance, &maxDistance, &minLoc, &maxLoc);

  target.data = model->database_ids[minLoc.y];
  target.confidence = 1 - (minDistance / model->threshold);
=======
  cv::repeat(features, model->nFeatures, 1, featuresRepeated);
  cv::Mat diff = featuresRepeated - *database;
  diff = diff.mul(diff);
  cv::Mat sqDists;
  cv::reduce(diff, sqDists, 1, CV_REDUCE_SUM, CV_32F);
  cv::Mat dists;
  cv::sqrt(sqDists, dists);

  double minDist, maxDist;
  cv::Point minLoc, maxLoc;
  cv::minMaxLoc(dists, &minDist, &maxDist, &minLoc, &maxLoc);

  target.data = model->databaseIds[minLoc.y];
  target.confidence = 1 - (minDist / model->threshold);
>>>>>>> 2a5e5f10

  return target;
}

<<<<<<< HEAD
void decode_category_face_recognition(face_recognition_model_t *model, opendr_category_target_t category, char *personName) {
  if (category.data >= model->n_persons)
    return;
  strcpy(personName, model->person_names[category.data]);
=======
void decodeCategoryFaceRecognition(FaceRecognitionModelT *model, OpendrCategoryTargetT category, char *personName) {
  if (category.data >= model->nPersons)
    return;
  strcpy(personName, model->personNames[category.data]);
>>>>>>> 2a5e5f10
}<|MERGE_RESOLUTION|>--- conflicted
+++ resolved
@@ -44,44 +44,27 @@
  * @param meanValue value used for centering the input image
  * @param stdValue value used for scaling the input image
  */
-<<<<<<< HEAD
-void preprocess_face_recognition(cv::Mat *image, std::vector<float> &data, int resizeTarget = 128, int modelInputSize = 112,
-                                 float meanValue = 0.5, float stdValue = 0.5) {
-=======
 void preprocessFaceRecognition(cv::Mat *image, std::vector<float> &data, int resizeTarget = 128, int modelInputSize = 112,
                                float meanValue = 0.5, float stdValue = 0.5) {
->>>>>>> 2a5e5f10
   // Convert to RGB
   cv::Mat normalizedImage;
   cv::cvtColor(*image, normalizedImage, cv::COLOR_BGR2RGB);
 
   // Resize and then get a center crop
-<<<<<<< HEAD
   cv::resize(normalizedImage, normalizedImage, cv::Size(resizeTarget, resizeTarget));
   int stride = (resizeTarget - modelInputSize) / 2;
-  cv::Rect myRoi(stride, stride, resizeTarget - stride, resizeTarget - stride);
-  normalizedImage = normalizedImage(myRoi);
+  cv::Rect myROI(stride, stride, resizeTarget - stride, resizeTarget - stride);
+  normalizedImage = normalizedImage(myROI);
 
   // Scale to 0...1
   cv::Mat outputImage;
   normalizedImage.convertTo(outputImage, CV_32FC3, 1 / 255.0);
-=======
-  cv::resize(img, img, cv::Size(resizeTarget, resizeTarget));
-  int stride = (resizeTarget - modelInputSize) / 2;
-  cv::Rect myROI(stride, stride, resizeTarget - stride, resizeTarget - stride);
-  img = img(myROI);
-
-  // Scale to 0...1
-  cv::Mat outImg;
-  img.convertTo(outImg, CV_32FC3, 1 / 255.0);
->>>>>>> 2a5e5f10
   // Unfold the image into the appropriate format
   // This is certainly not the most efficient way to do this...
   // ... and is probably constantly leading to cache misses
   // ... but it works for now.
   for (unsigned int j = 0; j < modelInputSize; ++j) {
     for (unsigned int k = 0; k < modelInputSize; ++k) {
-<<<<<<< HEAD
       cv::Vec3f currentPixel = outputImage.at<cv::Vec3f>(j, k);
       data[0 * modelInputSize * modelInputSize + j * modelInputSize + k] = (currentPixel[0] - meanValue) / stdValue;
       data[1 * modelInputSize * modelInputSize + j * modelInputSize + k] = (currentPixel[1] - meanValue) / stdValue;
@@ -90,18 +73,7 @@
   }
 }
 
-void load_face_recognition_model(const char *modelPath, face_recognition_model_t *model) {
-=======
-      cv::Vec3f curPixel = outImg.at<cv::Vec3f>(j, k);
-      data[0 * modelInputSize * modelInputSize + j * modelInputSize + k] = (curPixel[0] - meanValue) / stdValue;
-      data[1 * modelInputSize * modelInputSize + j * modelInputSize + k] = (curPixel[0] - meanValue) / stdValue;
-      data[2 * modelInputSize * modelInputSize + j * modelInputSize + k] = (curPixel[0] - meanValue) / stdValue;
-    }
-  }
-}
-
 void loadFaceRecognitionModel(const char *modelPath, FaceRecognitionModelT *model) {
->>>>>>> 2a5e5f10
   // Initialize model
   model->onnxSession = model->env = model->sessionOptions = NULL;
   model->database = model->databaseIds = NULL;
@@ -110,15 +82,9 @@
 
   // Parse the model JSON file
   std::string modelJsonPath(modelPath);
-<<<<<<< HEAD
   std::size_t splitPosition = modelJsonPath.find_last_of("/");
   splitPosition = splitPosition > 0 ? splitPosition + 1 : 0;
-  modelJsonPath = modelJsonPath + "/" + modelJsonPath.substr(splitPosition) + ".json";
-=======
-  std::size_t splitPos = modelJsonPath.find_last_of("/");
-  splitPos = splitPos > 0 ? splitPos + 1 : 0;
   modelJsonPath = modelJsonPath + "/" + modelJsonPath.substr(splitPos) + ".json";
->>>>>>> 2a5e5f10
 
   std::ifstream inStream(modelJsonPath);
   if (!inStream.is_open()) {
@@ -128,7 +94,6 @@
   std::string str((std::istreambuf_iterator<char>(inStream)), std::istreambuf_iterator<char>());
   const char *json = str.c_str();
 
-<<<<<<< HEAD
   std::string basePath = modelJsonPath.substr(0, splitPosition);
   splitPosition = basePath.find_last_of("/");
   splitPosition = splitPosition > 0 ? splitPosition + 1 : 0;
@@ -136,25 +101,11 @@
     basePath.resize(splitPosition);
 
   // Parse JSON
-  std::string onnxModelPath = basePath + json_get_key_string(json, "model_paths", 0);
-  std::string modelFormat = json_get_key_string(json, "format", 0);
-
-  // Parse inference params
-  float threshold = json_get_key_from_inference_params(json, "threshold", 0);
-=======
-  std::string basepath = modelJsonPath.substr(0, splitPos);
-  splitPos = basepath.find_last_of("/");
-  splitPos = splitPos > 0 ? splitPos + 1 : 0;
-  if (splitPos < basepath.size())
-    basepath.resize(splitPos);
-
-  // Parse JSON
-  std::string onnxModelPath = basepath + jsonGetKeyString(json, "model_paths", 0);
+  std::string onnxModelPath = basePath + jsonGetKeyString(json, "model_paths", 0);
   std::string modelFormat = jsonGetKeyString(json, "format", 0);
 
   // Parse inference params
   float threshold = jsonGetKeyFromInferenceParams(json, "threshold", 0);
->>>>>>> 2a5e5f10
   model->threshold = threshold;
 
   // Proceed only if the model is in onnx format
@@ -171,13 +122,8 @@
   Ort::Session *session = new Ort::Session(*env, onnxModelPath.c_str(), *sessionOptions);
 
   model->env = env;
-<<<<<<< HEAD
-  model->onnx_session = session;
-  model->session_options = sessionOptions;
-=======
   model->onnxSession = session;
   model->sessionOptions = sessionOptions;
->>>>>>> 2a5e5f10
 
   // Should we pass these parameters through the model json file?
   model->modelSize = 112;
@@ -193,13 +139,8 @@
     delete session;
   }
 
-<<<<<<< HEAD
-  if (model->session_options) {
-    Ort::SessionOptions *sessionOptions = static_cast<Ort::SessionOptions *>(model->session_options);
-=======
   if (model->sessionOptions) {
     Ort::SessionOptions *sessionOptions = static_cast<Ort::SessionOptions *>(model->sessionOptions);
->>>>>>> 2a5e5f10
     delete sessionOptions;
   }
 
@@ -232,13 +173,8 @@
   }
 
   // Prepare the input dimensions
-<<<<<<< HEAD
-  std::vector<int64_t> inputNodeDims = {1, 3, model->model_size, model->model_size};
-  size_t inputTensorSize = model->model_size * model->model_size * 3;
-=======
   std::vector<int64_t> inputNodeDims = {1, 3, model->modelSize, model->modelSize};
   size_t inputTensorSize = model->modelSize * model->modelSize * 3;
->>>>>>> 2a5e5f10
 
   // Get the input image and pre-process it
   std::vector<float> inputTensorValues(inputTensorSize);
@@ -248,13 +184,8 @@
     return;
   }
 
-<<<<<<< HEAD
-  preprocess_face_recognition(opencvImage, inputTensorValues, model->resize_size, model->model_size, model->mean_value,
-                              model->std_value);
-=======
   preprocessFaceRecognition(opencvImage, inputTensorValues, model->resizeSize, model->modelSize, model->meanValue,
                             model->stdValue);
->>>>>>> 2a5e5f10
 
   // Setup input/output names
   Ort::AllocatorWithDefaultOptions allocator;
@@ -273,40 +204,22 @@
   assert(outputTensors.size() == 1 && outputTensors.front().IsTensor());
 
   // Get the results back
-<<<<<<< HEAD
   float *tensorData = outputTensors.front().GetTensorMutableData<float>();
-  cv::Mat currentFeatures(cv::Size(model->output_size, 1), CV_32F, tensorData);
+  cv::Mat currentFeatures(cv::Size(model->outputSize, 1), CV_32F, tensorData);
 
   // Perform l2 normalizaton
   cv::Mat featuresSquare = currentFeatures.mul(currentFeatures);
   float normalizationValue = sqrt(cv::sum(featuresSquare)[0]);
   currentFeatures = currentFeatures / normalizationValue;
-  memcpy(features->data, currentFeatures.data, sizeof(float) * model->output_size);
-}
-
-void build_database_face_recognition(const char *databaseFolder, const char *outputPath, face_recognition_model_t *model) {
-=======
-  float *floatarr = outputTensors.front().GetTensorMutableData<float>();
-  cv::Mat curFeatures(cv::Size(model->outputSize, 1), CV_32F, floatarr);
-
-  // Perform l2 normalizaton
-  cv::Mat featuresSquare = curFeatures.mul(curFeatures);
-  float norm = sqrt(cv::sum(featuresSquare)[0]);
-  curFeatures = curFeatures / norm;
-  memcpy(features->data, curFeatures.data, sizeof(float) * model->outputSize);
+  memcpy(features->data, currentFeatures.data, sizeof(float) * model->outputSize);
 }
 
 void buildDatabaseFaceRecognition(const char *databaseFolder, const char *outputPath, FaceRecognitionModelT *model) {
->>>>>>> 2a5e5f10
   using namespace boost::filesystem;
 
   std::vector<std::string> personNames;
   std::vector<int> databaseIds;
-<<<<<<< HEAD
-  cv::Mat database(cv::Size(model->output_size, 0), CV_32F);
-=======
   cv::Mat database(cv::Size(model->outputSize, 0), CV_32F);
->>>>>>> 2a5e5f10
 
   path rootPath(databaseFolder);
   if (!exists(rootPath)) {
@@ -318,22 +231,12 @@
   for (auto personPath = directory_iterator(rootPath); personPath != directory_iterator(); personPath++) {
     // For each person in the database
     if (is_directory(personPath->path())) {
-<<<<<<< HEAD
       path currentPersonPath(personPath->path());
       personNames.push_back(personPath->path().filename().string());
 
-      for (auto currentImagePath = directory_iterator(currentPersonPath); currentImagePath != directory_iterator();
-           currentImagePath++) {
-        opendr_image_t image;
-        load_image(currentImagePath->path().string().c_str(), &image);
-=======
-      path curPersonPath(personPath->path());
-      personNames.push_back(personPath->path().filename().string());
-
-      for (auto curImgPath = directory_iterator(curPersonPath); curImgPath != directory_iterator(); curImgPath++) {
+      for (auto currentImagePath = directory_iterator(currentPersonPath); currentImagePath != directory_iterator(); currentImagePath++) {
         OpendrImageT image;
-        loadImage(curImgPath->path().string().c_str(), &image);
->>>>>>> 2a5e5f10
+        loadImage(currentImagePath->path().string().c_str(), &image);
 
         cv::Mat features(cv::Size(model->outputSize, 1), CV_32F);
         ffFaceRecognition(model, &image, &features);
@@ -354,11 +257,7 @@
   }
 
   // Make the array continuous
-<<<<<<< HEAD
   cv::Mat databaseOutput = database.clone();
-=======
-  cv::Mat databaseOut = database.clone();
->>>>>>> 2a5e5f10
 
   std::ofstream fout(outputPath, std::ios::out | std::ios::binary);
   if (!fout.is_open()) {
@@ -377,29 +276,17 @@
     fout.write(personNames[i].c_str(), nameLength);
   }
 
-<<<<<<< HEAD
   cv::Size s = databaseOutput.size();
 
   fout.write(reinterpret_cast<char *>(&s.height), sizeof(int));
   fout.write(reinterpret_cast<char *>(&s.width), sizeof(int));
   fout.write(reinterpret_cast<char *>(databaseOutput.data), sizeof(float) * s.height * s.width);
-=======
-  cv::Size s = databaseOut.size();
-
-  fout.write(reinterpret_cast<char *>(&s.height), sizeof(int));
-  fout.write(reinterpret_cast<char *>(&s.width), sizeof(int));
-  fout.write(reinterpret_cast<char *>(databaseOut.data), sizeof(float) * s.height * s.width);
->>>>>>> 2a5e5f10
   fout.write(reinterpret_cast<char *>(&databaseIds[0]), sizeof(int) * s.height);
   fout.flush();
   fout.close();
 }
 
-<<<<<<< HEAD
-void load_database_face_recognition(const char *databasePath, face_recognition_model_t *model) {
-=======
 void loadDatabaseFaceRecognition(const char *databasePath, FaceRecognitionModelT *model) {
->>>>>>> 2a5e5f10
   model->database = NULL;
   model->databaseIds = NULL;
 
@@ -409,19 +296,11 @@
     std::cerr << "Cannot load database file (check that file exists and you have created the database)." << std::endl;
     return;
   }
-<<<<<<< HEAD
   int nPerson;
   fin.read(reinterpret_cast<char *>(&nPerson), sizeof(int));
   char **personNames = new char *[nPerson];
 
   for (int i = 0; i < nPerson; i++) {
-=======
-  int n;
-  fin.read(reinterpret_cast<char *>(&n), sizeof(int));
-  char **personNames = new char *[n];
-
-  for (int i = 0; i < n; i++) {
->>>>>>> 2a5e5f10
     personNames[i] = new char[512];
     // Read person name
     int nameLength;
@@ -449,17 +328,10 @@
   delete[] databaseBuff;
 
   model->database = database;
-<<<<<<< HEAD
-  model->database_ids = featuresIds;
-  model->person_names = personNames;
-  model->n_persons = nPerson;
-  model->n_features = height;
-=======
   model->databaseIds = featuresIds;
   model->personNames = personNames;
-  model->nPersons = n;
+  model->nPersons = nPerson;
   model->nFeatures = height;
->>>>>>> 2a5e5f10
 }
 
 OpendrCategoryTargetT inferFaceRecognition(FaceRecognitionModelT *model, OpendrImageT *image) {
@@ -478,8 +350,7 @@
   cv::Mat *database = static_cast<cv::Mat *>(model->database);
   // Calculate the distance between the extracted feature vector and database features
   cv::Mat featuresRepeated;
-<<<<<<< HEAD
-  cv::repeat(features, model->n_features, 1, featuresRepeated);
+  cv::repeat(features, model->nFeatures, 1, featuresRepeated);
   cv::Mat differences = featuresRepeated - *database;
   differences = differences.mul(differences);
   cv::Mat squareRootDistances;
@@ -491,37 +362,14 @@
   cv::Point minLoc, maxLoc;
   cv::minMaxLoc(distances, &minDistance, &maxDistance, &minLoc, &maxLoc);
 
-  target.data = model->database_ids[minLoc.y];
+  target.data = model->databaseIds[minLoc.y];
   target.confidence = 1 - (minDistance / model->threshold);
-=======
-  cv::repeat(features, model->nFeatures, 1, featuresRepeated);
-  cv::Mat diff = featuresRepeated - *database;
-  diff = diff.mul(diff);
-  cv::Mat sqDists;
-  cv::reduce(diff, sqDists, 1, CV_REDUCE_SUM, CV_32F);
-  cv::Mat dists;
-  cv::sqrt(sqDists, dists);
-
-  double minDist, maxDist;
-  cv::Point minLoc, maxLoc;
-  cv::minMaxLoc(dists, &minDist, &maxDist, &minLoc, &maxLoc);
-
-  target.data = model->databaseIds[minLoc.y];
-  target.confidence = 1 - (minDist / model->threshold);
->>>>>>> 2a5e5f10
 
   return target;
 }
 
-<<<<<<< HEAD
-void decode_category_face_recognition(face_recognition_model_t *model, opendr_category_target_t category, char *personName) {
-  if (category.data >= model->n_persons)
-    return;
-  strcpy(personName, model->person_names[category.data]);
-=======
 void decodeCategoryFaceRecognition(FaceRecognitionModelT *model, OpendrCategoryTargetT category, char *personName) {
   if (category.data >= model->nPersons)
     return;
   strcpy(personName, model->personNames[category.data]);
->>>>>>> 2a5e5f10
 }