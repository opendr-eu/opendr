[runtime]
# 'python' key expects a value using the Python requirements file format
#  https://pip.pypa.io/en/stable/reference/pip_install/#requirements-file-format 
python=torch>=1.9.0
       torchvision>=0.10.0
       tqdm
       onnx==1.8.0
       onnxruntime>=1.3.0
       pytorch_lightning==1.2.3
       av==8.0.1
       joblib>=1.0.1
       pyyaml>=5.3
       pandas>=1.2
<<<<<<< HEAD
       continual-inference>=1.0.2
=======
       continual-inference>=0.17
>>>>>>> 935bc3c8

opendr=opendr-toolkit-engine<|MERGE_RESOLUTION|>--- conflicted
+++ resolved
@@ -11,10 +11,6 @@
        joblib>=1.0.1
        pyyaml>=5.3
        pandas>=1.2
-<<<<<<< HEAD
        continual-inference>=1.0.2
-=======
-       continual-inference>=0.17
->>>>>>> 935bc3c8
 
 opendr=opendr-toolkit-engine