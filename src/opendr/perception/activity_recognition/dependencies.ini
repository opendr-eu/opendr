--- conflicted
+++ resolved
@@ -8,11 +8,7 @@
        onnxruntime==1.3.0
        pytorch_lightning==1.2.3
        joblib>=1.0.1
-<<<<<<< HEAD
-       pyyaml==5.3
-=======
        pyyaml>=5.3
        pandas>=1.2
->>>>>>> 47ad6689
 
 opendr=opendr-toolkit-engine