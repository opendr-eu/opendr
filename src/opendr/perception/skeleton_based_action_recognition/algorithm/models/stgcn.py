"""
Modified based on: https://github.com/open-mmlab/mmskeleton
"""

import math
import numpy as np
import torch
import torch.nn as nn
from torch.autograd import Variable
from opendr.perception.skeleton_based_action_recognition.algorithm.graphs.nturgbd import NTUGraph
from opendr.perception.skeleton_based_action_recognition.algorithm.graphs.kinetics import KineticsGraph


def weights_init(module_, bs=1):
    if isinstance(module_, nn.Conv2d) and bs == 1:
        nn.init.kaiming_normal_(module_.weight, mode='fan_out')
        nn.init.constant_(module_.bias, 0)
    elif isinstance(module_, nn.Conv2d) and bs != 1:
        nn.init.normal_(module_.weight, 0,
                        math.sqrt(2. / (module_.weight.size(0) * module_.weight.size(1) * module_.weight.size(2) * bs)))
        nn.init.constant_(module_.bias, 0)
    elif isinstance(module_, nn.BatchNorm2d):
        nn.init.constant_(module_.weight, bs)
        nn.init.constant_(module_.bias, 0)
    elif isinstance(module_, nn.Linear):
        nn.init.normal_(module_.weight, 0, math.sqrt(2. / bs))


class GraphConvolution(nn.Module):
    def __init__(self, in_channels, out_channels, A, cuda_):
        super(GraphConvolution, self).__init__()
        self.cuda_ = cuda_
        self.graph_attn = nn.Parameter(torch.from_numpy(A.astype(np.float32)))
        nn.init.constant_(self.graph_attn, 1)
        self.A = Variable(torch.from_numpy(A.astype(np.float32)), requires_grad=False)
        self.num_subset = 3
        self.g_conv = nn.ModuleList()
        for i in range(self.num_subset):
            self.g_conv.append(nn.Conv2d(in_channels, out_channels, 1))
            weights_init(self.g_conv[i], bs=self.num_subset)

        if in_channels != out_channels:
            self.gcn_residual = nn.Sequential(
                nn.Conv2d(in_channels, out_channels, 1),
                nn.BatchNorm2d(out_channels)
            )
            weights_init(self.gcn_residual[0], bs=1)
            weights_init(self.gcn_residual[1], bs=1)
        else:
            self.gcn_residual = lambda x: x

        self.bn = nn.BatchNorm2d(out_channels)
        weights_init(self.bn, bs=1e-6)
        self.relu = nn.ReLU()

    def forward(self, x):
        N, C, T, V = x.size()
        if self.cuda_:
            A = self.A.cuda(x.get_device())
        else:
            A = self.A
        A = A * self.graph_attn
        hidden_ = None
        for i in range(self.num_subset):
            x_a = x.view(N, C * T, V)
            z = self.g_conv[i](torch.matmul(x_a, A[i]).view(N, C, T, V))
            hidden_ = z + hidden_ if hidden_ is not None else z
        hidden_ = self.bn(hidden_)
        hidden_ += self.gcn_residual(x)
        return self.relu(hidden_)


class TemporalConvolution(nn.Module):
    def __init__(self, in_channels, out_channels, kernel_size=9, stride=1):
        super(TemporalConvolution, self).__init__()

        pad = int((kernel_size - 1) / 2)
        self.t_conv = nn.Conv2d(in_channels, out_channels, kernel_size=(kernel_size, 1),
                                padding=(pad, 0), stride=(stride, 1))
        self.bn = nn.BatchNorm2d(out_channels)
        weights_init(self.t_conv, bs=1)
        weights_init(self.bn, bs=1)

    def forward(self, x):
        x = self.bn(self.t_conv(x))
        return x


class ST_GCN_block(nn.Module):
    def __init__(self, in_channels, out_channels, A, cuda_=False, stride=1, residual=True):
        super(ST_GCN_block, self).__init__()

        self.gcn = GraphConvolution(in_channels, out_channels, A, cuda_)
        self.tcn = TemporalConvolution(out_channels, out_channels, stride=stride)
        self.relu = nn.ReLU()
        if not residual:
            self.residual = lambda x: 0
        elif (in_channels == out_channels) and (stride == 1):
            self.residual = lambda x: x
        else:
            self.residual = TemporalConvolution(in_channels, out_channels, kernel_size=1, stride=stride)

    def forward(self, x):
        x = self.tcn(self.gcn(x)) + self.residual(x)
        return self.relu(x)


class STGCN(nn.Module):
    def __init__(self, num_class, num_point, num_person, in_channels, graph_type, cuda_=False):
        super(STGCN, self).__init__()
<<<<<<< HEAD
        if dataset_name == 'nturgbd_cv' or dataset_name == 'nturgbd_cs':
            num_class = 60
            num_point = 18  #25
            num_person = 2
            in_channels = 2  #3
            self.graph = KineticsGraph()  #NTUGraph()
        elif dataset_name == 'kinetics':
            num_class = 400
            num_point = 18
            num_person = 2
            in_channels = 3
=======

        if graph_type == 'ntu':
            self.graph = NTUGraph()
        elif graph_type == 'openpose':
>>>>>>> 1c9b6508
            self.graph = KineticsGraph()

        A = self.graph.A
        self.data_bn = nn.BatchNorm1d(num_person * in_channels * num_point)
        weights_init(self.data_bn, bs=1)

        self.layers = nn.ModuleDict(
            {'layer1': ST_GCN_block(in_channels, 64, A, cuda_, residual=False),
             'layer2': ST_GCN_block(64, 64, A, cuda_),
             'layer3': ST_GCN_block(64, 64, A, cuda_),
             'layer4': ST_GCN_block(64, 64, A, cuda_),
             'layer5': ST_GCN_block(64, 128, A, cuda_, stride=2),
             'layer6': ST_GCN_block(128, 128, A, cuda_),
             'layer7': ST_GCN_block(128, 128, A, cuda_),
             'layer8': ST_GCN_block(128, 256, A, cuda_, stride=2),
             'layer9': ST_GCN_block(256, 256, A, cuda_),
             'layer10': ST_GCN_block(256, 256, A, cuda_)}
        )

        self.fc = nn.Linear(256, num_class)
        weights_init(self.fc, bs=num_class)

    def forward(self, x):
        N, C, T, V, M = x.size()
        x = x.permute(0, 4, 3, 1, 2).contiguous().view(N, M * V * C, T)
        x = self.data_bn(x)
        x = x.view(N, M, V, C, T).permute(0, 1, 3, 4, 2).contiguous().view(N * M, C, T, V)
        for i in range(len(self.layers)):
            x = self.layers['layer' + str(i+1)](x)
        # N*M,C,T,V
        c_new = x.size(1)
        x = x.view(N, M, c_new, -1)
        x = x.mean(3).mean(1)
        return self.fc(x)<|MERGE_RESOLUTION|>--- conflicted
+++ resolved
@@ -108,24 +108,10 @@
 class STGCN(nn.Module):
     def __init__(self, num_class, num_point, num_person, in_channels, graph_type, cuda_=False):
         super(STGCN, self).__init__()
-<<<<<<< HEAD
-        if dataset_name == 'nturgbd_cv' or dataset_name == 'nturgbd_cs':
-            num_class = 60
-            num_point = 18  #25
-            num_person = 2
-            in_channels = 2  #3
-            self.graph = KineticsGraph()  #NTUGraph()
-        elif dataset_name == 'kinetics':
-            num_class = 400
-            num_point = 18
-            num_person = 2
-            in_channels = 3
-=======
 
         if graph_type == 'ntu':
             self.graph = NTUGraph()
         elif graph_type == 'openpose':
->>>>>>> 1c9b6508
             self.graph = KineticsGraph()
 
         A = self.graph.A
@@ -133,7 +119,7 @@
         weights_init(self.data_bn, bs=1)
 
         self.layers = nn.ModuleDict(
-            {'layer1': ST_GCN_block(in_channels, 64, A, cuda_, residual=False),
+            {'layer1': ST_GCN_block(3, 64, A, cuda_, residual=False),
              'layer2': ST_GCN_block(64, 64, A, cuda_),
              'layer3': ST_GCN_block(64, 64, A, cuda_),
              'layer4': ST_GCN_block(64, 64, A, cuda_),
