--- conflicted
+++ resolved
@@ -1,19 +1,7 @@
 [runtime]
 # 'python' key expects a value using the Python requirements file format
 #  https://pip.pypa.io/en/stable/reference/pip_install/#requirements-file-format 
-<<<<<<< HEAD
-python=torch==1.7.1
-       torchvision>=0.8.2
-       tensorboardX>=2.0
-       opencv-python>=4.5.1.48
-       matplotlib>=2.2.2
-       tqdm>=.54.0
-       onnx>=1.8.0
-       onnxruntime>=1.3.0
-       protobuf>=3.11.3
-       pybind11>=2.6.2
-       llvmlite>=0.36.0
-=======
+
 python=torch==1.9.0
        torchvision==0.10.0
        tensorboardX>=2.0
@@ -25,15 +13,10 @@
        protobuf==3.11.3
        pybind11==2.6.2
        llvmlite>=0.31.0
->>>>>>> 3a9a119f
        numba>=0.53.0
        pyyaml>=5.3
        scikit-image>=0.16.2
        easydict>=1.9
-<<<<<<< HEAD
-linux=libboost-dev
-=======
 linux=libboost-dev
 
-opendr=opendr-toolkit-engine
->>>>>>> 3a9a119f
+opendr=opendr-toolkit-engine