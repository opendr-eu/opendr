# Copyright 2020-2023 OpenDR European Project
#
# Licensed under the Apache License, Version 2.0 (the "License");
# you may not use this file except in compliance with the License.
# You may obtain a copy of the License at
#
#     http://www.apache.org/licenses/LICENSE-2.0
#
# Unless required by applicable law or agreed to in writing, software
# distributed under the License is distributed on an "AS IS" BASIS,
# WITHOUT WARRANTIES OR CONDITIONS OF ANY KIND, either express or implied.
# See the License for the specific language governing permissions and
# limitations under the License.

from opendr.engine.learners import Learner
from opendr.engine.constants import OPENDR_SERVER_URL
from opendr.engine.target import BoundingBox, BoundingBoxList
from opendr.engine.data import Image
from opendr.perception.object_detection_2d.nms.seq2seq_nms.algorithm.seq2seq_model import Seq2SeqNet
from opendr.perception.object_detection_2d.nms.utils import NMSCustom
from opendr.perception.object_detection_2d.nms.utils.nms_dataset import Dataset_NMS
from opendr.perception.object_detection_2d.nms.seq2seq_nms.algorithm.fmod import FMoD
from opendr.perception.object_detection_2d.nms.utils.nms_utils import drop_dets, det_matching, \
    run_coco_eval, filter_iou_boxes, bb_intersection_over_union, compute_class_weights, apply_torchNMS
import torch
import torch.nn.functional as F
import pickle
import numpy as np
import os
from urllib.request import urlretrieve
import torch.nn as nn
from tensorboardX import SummaryWriter
import torch.optim as optim
from tqdm import tqdm
import collections
import json
import zipfile


class Seq2SeqNMSLearner(Learner, NMSCustom):
    def __init__(self, lr=0.0001, epochs=8, device='cuda', temp_path='./temp', checkpoint_after_iter=0,
                 checkpoint_load_iter=0, log_after=10000, variant='medium',
                 iou_filtering=0.8, dropout=0.025, app_feats='fmod',
                 fmod_map_type='EDGEMAP', fmod_map_bin=True, app_input_dim=None):
        super(Seq2SeqNMSLearner, self).__init__(lr=lr, batch_size=1,
                                                checkpoint_after_iter=checkpoint_after_iter,
                                                checkpoint_load_iter=checkpoint_load_iter,
                                                temp_path=temp_path, device=device, backbone='default')
        self.epochs = epochs
        self.variant = variant
        self.app_feats = app_feats
        self.use_app_feats = False
        if self.app_feats is not None:
            self.use_app_feats = True
        self.fmod_map_type = None
        self.fmod_map_bin = None
        self.fmod_map_res_dim = None
        self.fmod_pyramid_lvl = None
        self.fmod_roi_pooling_dim = None
        if self.app_feats == 'fmod':
            self.fmod_map_type = fmod_map_type
            self.fmod_roi_pooling_dim = 160
            self.fmod_map_res_dim = 600
            self.fmod_pyramid_lvl = 3
            self.__sef_fmod_architecture()
            self.fmod_feats_dim = 0
            for i in range(0, self.fmod_pyramid_lvl):
                self.fmod_feats_dim = self.fmod_feats_dim + 15 * (pow(4, i))
            self.fmod_map_bin = fmod_map_bin
            self.app_input_dim = self.fmod_feats_dim
            self.fmod_mean_std = None
        elif self.app_feats == 'zeros' or self.app_feats == 'custom':
            if app_input_dim is None:
                raise Exception("The dimension of the input appearance-based features is not provided...")
            else:
                self.app_input_dim = app_input_dim
        if self.app_feats == 'custom':
            raise AttributeError("Custom appearance-based features are not yet supported.")
        self.lq_dim = 256
        self.sq_dim = 128
        self.geom_input_dim = 14
        self.num_JPUs = 4
        self.geom_input_dim = 14
        self.__set_architecture()
        self.dropout = dropout
        self.temp_path = temp_path
        if not os.path.isdir(self.temp_path):
            os.mkdir(self.temp_path)
        self.checkpoint_load_iter = checkpoint_load_iter
        self.log_after = log_after
        self.iou_filtering = iou_filtering
        self.classes = None
        self.class_ids = None
        self.fMoD = None
        self.fmod_init_file = None
        if self.app_feats == 'fmod':
            self.fMoD = FMoD(roi_pooling_dim=self.fmod_roi_pooling_dim, pyramid_depth=self.fmod_pyramid_lvl,
                             resize_dim=self.fmod_map_res_dim,
                             map_type=self.fmod_map_type, map_bin=self.fmod_map_bin, device=self.device)
        self.init_model()
        if "cuda" in self.device:
            self.model = self.model.to(self.device)

    def fit(self, dataset, logging_path='', logging_flush_secs=30, silent=True,
            verbose=True, nms_gt_iou=0.5, max_dt_boxes=400, datasets_folder='./datasets',
            use_ssd=False, ssd_model=None, lr_step=True):

        dataset_nms = Dataset_NMS(path=datasets_folder, dataset_name=dataset, split='train', use_ssd=use_ssd,
                                  ssd_model=ssd_model, device=self.device)
        if self.classes is None:
            self.classes = dataset_nms.classes
            self.class_ids = dataset_nms.class_ids

        if logging_path != '' and logging_path is not None:
            logging = True
            file_writer = SummaryWriter(logging_path, flush_secs=logging_flush_secs)
        else:
            logging = False
            file_writer = None

        checkpoints_folder = self.temp_path
        if self.checkpoint_after_iter != 0 and not os.path.exists(checkpoints_folder):
            os.makedirs(checkpoints_folder)

        if not silent and verbose:
            print("Model trainable parameters:", self.__count_parameters())

        self.model.train()
        if "cuda" in self.device:
            self.model = self.model.to(self.device)

        if self.epochs is None:
            raise ValueError("Training epochs not specified")
        elif self.epochs <= self.checkpoint_load_iter:
            raise ValueError("Training epochs are less than those of the loaded model")

        if self.app_feats == 'fmod':
            if self.fmod_mean_std is None:
                self.fmod_mean_std = self.__load_FMoD_init_from_dataset(dataset=dataset,
                                                                        map_type=self.fmod_map_type,
                                                                        fmod_pyramid_lvl=self.fmod_pyramid_lvl,
                                                                        datasets_folder=datasets_folder,
                                                                        verbose=verbose)
            self.fMoD.set_mean_std(mean_values=self.fmod_mean_std['mean'], std_values=self.fmod_mean_std['std'])

        start_epoch = 0
        drop_after_epoch = []
        if lr_step and self.epochs > 1:
            drop_after_epoch = [int(self.epochs * 0.5)]
            if self.epochs > 3:
                drop_after_epoch.append(int(self.epochs * 0.9))

        train_ids = np.arange(len(dataset_nms.src_data))
        total_loss_iter = 0
        total_loss_epoch = 0
        optimizer = optim.Adam(self.model.parameters(), lr=self.lr, betas=(0.9, 0.99), eps=1e-9)  # HERE
        scheduler = None
        if len(drop_after_epoch) > 0:
            scheduler = optim.lr_scheduler.MultiStepLR(optimizer, milestones=drop_after_epoch, gamma=0.1)

        num_iter = 0
        training_weights = compute_class_weights(pos_weights=[0.9, 0.1], max_dets=max_dt_boxes, dataset_nms=dataset_nms)
        # Single class NMS only.
        class_index = 1
        training_dict = {"cross_entropy_loss": []}
        for epoch in range(start_epoch, self.epochs):
            pbar = None
            if not silent:
                pbarDesc = "Epoch #" + str(epoch) + " progress"
                pbar = tqdm(desc=pbarDesc, total=len(train_ids))
            np.random.shuffle(train_ids)
            for sample_id in train_ids:

                if self.log_after != 0 and num_iter > 0 and num_iter % self.log_after == 0:
                    if logging:
                        file_writer.add_scalar(tag="cross_entropy_loss",
                                               scalar_value=total_loss_iter / self.log_after,
                                               global_step=num_iter)
                    if verbose:
                        print(''.join(['\nEpoch: {}',
                                       ' Iter: {}, cross_entropy_loss: {}']).format(epoch, num_iter,
                                                                                    total_loss_iter / self.log_after))
                    total_loss_iter = 0

                image_fln = dataset_nms.src_data[sample_id]['filename']
                if len(dataset_nms.src_data[sample_id]['dt_boxes'][class_index]) > 0:
                    dt_boxes = torch.tensor(
                        dataset_nms.src_data[sample_id]['dt_boxes'][class_index][:, 0:4]).float()
                    dt_scores = torch.tensor(dataset_nms.src_data[sample_id]['dt_boxes'][class_index][:, 4]).float()
                    dt_scores, dt_scores_ids = torch.sort(dt_scores, descending=True)
                    dt_boxes = dt_boxes[dt_scores_ids]
                else:
                    if not silent:
                        pbar.update(1)
                    num_iter = num_iter + 1
                    continue
                gt_boxes = torch.tensor([]).float()
                if len(dataset_nms.src_data[sample_id]['gt_boxes'][class_index]) > 0:
                    gt_boxes = torch.tensor(dataset_nms.src_data[sample_id]['gt_boxes'][class_index]).float()
                image_path = os.path.join(datasets_folder, dataset, image_fln)
                img_res = dataset_nms.src_data[sample_id]['resolution'][::-1]

                if "cuda" in self.device:
                    dt_boxes = dt_boxes.to(self.device)
                    dt_scores = dt_scores.to(self.device)
                    gt_boxes = gt_boxes.to(self.device)

                val_ids = torch.logical_and((dt_boxes[:, 2] - dt_boxes[:, 0]) > 4,
                                            (dt_boxes[:, 3] - dt_boxes[:, 1]) > 4)
                dt_boxes = dt_boxes[val_ids, :]
                dt_scores = dt_scores[val_ids]

                dt_boxes, dt_scores = drop_dets(dt_boxes, dt_scores)
                if dt_boxes.shape[0] < 1:
                    if not silent:
                        pbar.update(1)
                    num_iter = num_iter + 1
                    continue
                if self.iou_filtering is not None and 1.0 > self.iou_filtering > 0:
                    dt_boxes, dt_scores = apply_torchNMS(boxes=dt_boxes, scores=dt_scores,
                                                         iou_thres=self.iou_filtering)

                dt_boxes = dt_boxes[:max_dt_boxes]
                dt_scores = dt_scores[:max_dt_boxes]
                app_feats = None
                if self.app_feats == 'fmod':
                    img = Image.open(image_path)
                    img = img.convert(format='channels_last', channel_order='bgr')
                    self.fMoD.extract_maps(img=img, augm=True)
                    app_feats = self.fMoD.extract_FMoD_feats(dt_boxes)
                    app_feats = torch.unsqueeze(app_feats, dim=1)
                elif self.app_feats == 'zeros':
                    app_feats = torch.zeros([dt_boxes.shape[0], 1, self.app_input_dim])
                    if "cuda" in self.device:
                        app_feats = app_feats.to(self.device)
                elif self.app_feats == 'custom':
                    raise AttributeError("Custom appearance-based features are not yet supported.")

                msk = self.__compute_mask(dt_boxes, iou_thres=0.2, extra=0.1)
                q_geom_feats, k_geom_feats = self.__compute_geometrical_feats(boxes=dt_boxes,
                                                                              scores=dt_scores,
                                                                              resolution=img_res)
                preds = self.model(q_geom_feats=q_geom_feats, k_geom_feats=k_geom_feats, msk=msk,
                                   app_feats=app_feats)
                preds = torch.clamp(preds, 0.001, 1 - 0.001)

                labels = det_matching(scores=preds, dt_boxes=dt_boxes, gt_boxes=gt_boxes,
                                      iou_thres=nms_gt_iou, device=self.device)
                weights = (training_weights[class_index][1] * labels + training_weights[class_index][0] * (
                        1 - labels))

                e = torch.distributions.uniform.Uniform(0.001, 0.005).sample([labels.shape[0], 1])
                if "cuda" in self.device:
                    weights = weights.to(self.device)
                    e = e.to(self.device)
                labels = labels * (1 - e) + (1 - labels) * e
                ce_loss = F.binary_cross_entropy(preds, labels, reduction="none")
                loss = (ce_loss * weights).sum()

                optimizer.zero_grad()
                loss.backward()
                optimizer.step()

                # Memory leak if not loss not detached in total_loss_iter and total_loss_epoch computations
                loss_t = loss.detach().cpu().numpy()
                total_loss_iter = total_loss_iter + loss_t
                total_loss_epoch = total_loss_epoch + loss_t
                num_iter = num_iter + 1
                if not silent:
                    pbar.update(1)
            if not silent:
                pbar.close()
            if verbose:
                print(''.join(['\nEpoch: {}',
                               ' cross_entropy_loss: {}\n']).format(epoch,
                                                                    total_loss_epoch / len(train_ids)))
            training_dict['cross_entropy_loss'].append(total_loss_epoch / len(train_ids))
            if self.checkpoint_after_iter != 0 and epoch % self.checkpoint_after_iter == self.checkpoint_after_iter - 1:
                snapshot_name = '{}/checkpoint_epoch_{}'.format(checkpoints_folder, epoch)
                self.save(path=snapshot_name, optimizer=optimizer, scheduler=scheduler,
                          current_epoch=epoch, max_dt_boxes=max_dt_boxes)
                snapshot_name_lw = '{}/last_weights'.format(checkpoints_folder)
                self.save(path=snapshot_name_lw, optimizer=optimizer, scheduler=scheduler,
                          current_epoch=epoch, max_dt_boxes=max_dt_boxes)
            total_loss_epoch = 0
            if scheduler is not None:
                scheduler.step()
        if logging:
            file_writer.close()
        return training_dict

    def eval(self, dataset, split='test', verbose=True, max_dt_boxes=400, threshold=0.0,
             datasets_folder='./datasets', use_ssd=False, ssd_model=None):

        dataset_nms = Dataset_NMS(path=datasets_folder, dataset_name=dataset, split=split, use_ssd=use_ssd,
                                  ssd_model=ssd_model, device=self.device)

        if self.classes is None:
            self.classes = dataset_nms.classes
            self.class_ids = dataset_nms.class_ids

        annotations_filename = dataset_nms.annotation_file

        eval_folder = self.temp_path
        if not os.path.isdir(os.path.join(self.temp_path)):
            os.mkdir(os.path.join(self.temp_path))
        if not os.path.isdir(eval_folder):
            os.mkdir(eval_folder)
        output_file = os.path.join(eval_folder, 'detections.json')

        if self.app_feats == 'fmod':
            if self.fmod_mean_std is None:
                self.fmod_mean_std = self.__load_FMoD_init_from_dataset(dataset=dataset,
                                                                        map_type=self.fmod_map_type,
                                                                        fmod_pyramid_lvl=self.fmod_pyramid_lvl,
                                                                        datasets_folder=datasets_folder,
                                                                        verbose=verbose)
            self.fMoD.set_mean_std(mean_values=self.fmod_mean_std['mean'], std_values=self.fmod_mean_std['std'])

        self.model = self.model.eval()
        if "cuda" in self.device:
            self.model = self.model.to(self.device)

        train_ids = np.arange(len(dataset_nms.src_data))
        nms_results = []
        pbar_eval = None
        if verbose:
            pbarDesc = "Evaluation progress"
            pbar_eval = tqdm(desc=pbarDesc, total=len(train_ids))
        for sample_id in train_ids:
            image_fln = dataset_nms.src_data[sample_id]['filename']

            image_path = os.path.join(datasets_folder, dataset, image_fln)
            img_res = dataset_nms.src_data[sample_id]['resolution'][::-1]
            # Single class NMS only.
            class_index = 1
            if len(dataset_nms.src_data[sample_id]['dt_boxes'][class_index]) > 0:
                dt_boxes = torch.tensor(dataset_nms.src_data[sample_id]['dt_boxes'][class_index][:, 0:4]).float()
                dt_scores = torch.tensor(dataset_nms.src_data[sample_id]['dt_boxes'][class_index][:, 4]).float()
                dt_scores, dt_scores_ids = torch.sort(dt_scores, descending=True)
                dt_boxes = dt_boxes[dt_scores_ids]
            else:
                pbar_eval.update(1)
                continue

            if "cuda" in self.device:
                dt_boxes = dt_boxes.to(self.device)
                dt_scores = dt_scores.to(self.device)

            val_ids = torch.logical_and((dt_boxes[:, 2] - dt_boxes[:, 0]) > 4,
                                        (dt_boxes[:, 3] - dt_boxes[:, 1]) > 4)
            dt_boxes = dt_boxes[val_ids, :]
            dt_scores = dt_scores[val_ids]

            if self.iou_filtering is not None and 1.0 > self.iou_filtering > 0:
                dt_boxes, dt_scores = apply_torchNMS(boxes=dt_boxes, scores=dt_scores, iou_thres=self.iou_filtering)

            dt_boxes = dt_boxes[:max_dt_boxes]
            dt_scores = dt_scores[:max_dt_boxes]
            app_feats = None
            if self.app_feats == 'fmod':
                img = Image.open(image_path)
                img = img.convert(format='channels_last', channel_order='bgr')
                self.fMoD.extract_maps(img=img, augm=False)
                app_feats = self.fMoD.extract_FMoD_feats(dt_boxes)
                app_feats = torch.unsqueeze(app_feats, dim=1)
            elif self.app_feats == 'zeros':
                app_feats = torch.zeros([dt_boxes.shape[0], 1, self.app_input_dim])
                if "cuda" in self.device:
                    app_feats = app_feats.to(self.device)
            elif self.app_feats == 'custom':
                raise AttributeError("Custom appearance-based features are not yet supported.")
            msk = self.__compute_mask(dt_boxes, iou_thres=0.2, extra=0.1)
            q_geom_feats, k_geom_feats = self.__compute_geometrical_feats(boxes=dt_boxes, scores=dt_scores,
                                                                          resolution=img_res)
            with torch.no_grad():
                preds = self.model(q_geom_feats=q_geom_feats, k_geom_feats=k_geom_feats, msk=msk,
                                   app_feats=app_feats)
                bboxes = dt_boxes.cpu().numpy().astype('float64')
            preds = preds.cpu().detach()
            if threshold > 0.0:
                ids = (preds > threshold)
                preds = preds[ids]
                bboxes = bboxes[ids.numpy().squeeze(-1), :]
            for j in range(len(preds)):
                nms_results.append({
                    'image_id': dataset_nms.src_data[sample_id]['id'],
                    'bbox': [bboxes[j][0], bboxes[j][1], bboxes[j][2] - bboxes[j][0], bboxes[j][3] - bboxes[j][1]],
                    'category_id': class_index,
                    'score': np.float64(preds[j])
                })
            pbar_eval.update(1)
        pbar_eval.close()
        if verbose:
            print('Writing results json to {}'.format(output_file))
        with open(output_file, 'w') as fid:
            json.dump(nms_results, fid, indent=2)
        eval_result = run_coco_eval(gt_file_path=os.path.join(dataset_nms.path, 'annotations', annotations_filename),
                                    dt_file_path=output_file, only_classes=[1],
                                    verbose=verbose, max_dets=[max_dt_boxes])
        os.remove(output_file)
        if verbose:
            for i in range(len(eval_result)):
                print('Evaluation results (num_dets={})'.format(str(eval_result[i][1])))
                print(eval_result[i][0][0][1])
                print(eval_result[i][0][1][1])
                print(eval_result[i][0][2][1])
                print(eval_result[i][0][3][1])
                print('\n')
        return eval_result

    def infer(self, boxes=None, scores=None, boxes_sorted=False, max_dt_boxes=400, img_res=None, threshold=0.1):
        bounding_boxes = BoundingBoxList([])
        if scores.shape[0] == 0:
            return bounding_boxes
        if scores.shape[1] > 1:
            raise ValueError('Multi-class NMS is not supported in Seq2Seq-NMS yet.')
        if boxes.shape[0] != scores.shape[0]:
            raise ValueError('Scores and boxes must have the same size in dim 0.')
        if "cuda" in self.device:
            boxes = boxes.to(self.device)
            scores = scores.to(self.device)

        scores = scores.squeeze(-1)
        keep_ids = torch.where(scores > 0.05)[0]
        scores = scores[keep_ids]
        boxes = boxes[keep_ids, :]
        if not boxes_sorted:
            scores, scores_ids = torch.sort(scores, dim=0, descending=True)
            boxes = boxes[scores_ids]

        val_ids = torch.logical_and((boxes[:, 2] - boxes[:, 0]) > 4,
                                    (boxes[:, 3] - boxes[:, 1]) > 4)
        boxes = boxes[val_ids, :]
        scores = scores[val_ids]

        if self.iou_filtering is not None and 1.0 > self.iou_filtering > 0:
            boxes, scores = apply_torchNMS(boxes=boxes, scores=scores, iou_thres=self.iou_filtering)

        boxes = boxes[:max_dt_boxes]
        scores = scores[:max_dt_boxes]
        app_feats = None

        if self.app_feats == 'fmod':
            app_feats = self.fMoD.extract_FMoD_feats(boxes)
            app_feats = torch.unsqueeze(app_feats, dim=1)
        elif self.app_feats == 'zeros':
            app_feats = torch.zeros([boxes.shape[0], 1, self.app_input_dim])
            if "cuda" in self.device:
                app_feats = app_feats.to(self.device)
        elif self.app_feats == 'custom':
            raise AttributeError("Custom appearance-based features are not yet supported.")

        msk = self.__compute_mask(boxes, iou_thres=0.2, extra=0.1)
        q_geom_feats, k_geom_feats = self.__compute_geometrical_feats(boxes=boxes, scores=scores,
                                                                      resolution=img_res)

        with torch.no_grad():
            preds = self.model(q_geom_feats=q_geom_feats, k_geom_feats=k_geom_feats, msk=msk,
                               app_feats=app_feats)

        mask = torch.where(preds > threshold)[0]
        if mask.size == 0:
            return BoundingBoxList([])
        preds = preds[mask].cpu().detach().numpy()
        boxes = boxes[mask, :].cpu().numpy()

        for idx, box in enumerate(boxes):
            bbox = BoundingBox(left=box[0], top=box[1],
                               width=box[2] - box[0],
                               height=box[3] - box[1],
                               name=0,
                               score=preds[idx])
            bounding_boxes.data.append(bbox)
        return bounding_boxes, [boxes, np.zeros(scores.shape[0]), preds]

    def run_nms(self, boxes=None, scores=None, boxes_sorted=False, top_k=400, img=None, threshold=0.2, map=None):

        if self.app_feats == 'fmod':
            if not isinstance(img, Image):
                img = Image(img)
            _img = img.convert("channels_last", "rgb")
            self.fMoD.extract_maps(img=_img, augm=False)

        if isinstance(boxes, np.ndarray):
            boxes = torch.tensor(boxes, device=self.device)
        elif torch.is_tensor(boxes):
            if "cuda" in self.device:
                boxes = boxes.to(self.device)

        if isinstance(scores, np.ndarray):
            scores = torch.tensor(scores, device=self.device)
        elif torch.is_tensor(scores):
            if "cuda" in self.device:
                scores = scores.to(self.device)
        boxes = self.infer(boxes=boxes, scores=scores, boxes_sorted=boxes_sorted, max_dt_boxes=top_k,
                           img_res=img.opencv().shape[::-1][1:])
        return boxes

    def save(self, path, verbose=False, optimizer=None, scheduler=None, current_epoch=None, max_dt_boxes=400):
        fname = path.split('/')[-1]
        dir_name = path.replace('/' + fname, '')
        if not os.path.isdir(dir_name):
            os.makedirs(dir_name)
        custom_dict = {'state_dict': self.model.state_dict(), 'current_epoch': current_epoch}
        if optimizer is not None:
            custom_dict['optimizer'] = optimizer.state_dict()
        if scheduler is not None:
            custom_dict['scheduler'] = scheduler.state_dict()
        torch.save(custom_dict, path + '.pth')

        metadata = {"model_paths": [fname + '.pth'], "framework": "pytorch", "has_data": False,
                    "inference_params": {}, "optimized": False, "optimizer_info": {}, "backbone": {},
                    "format": "pth", "classes": self.classes, "app_feats": self.app_feats,
                    "lq_dim": self.lq_dim, "sq_dim": self.sq_dim, "num_JPUs": self.num_JPUs,
                    "geom_input_dim": self.geom_input_dim, "app_input_dim": self.app_input_dim,
                    "max_dt_boxes": max_dt_boxes, "variant": self.variant}
        if self.app_feats == 'fmod':
            metadata["fmod_map_type"] = self.fmod_map_type
            metadata["fmod_map_bin"] = self.fmod_map_bin
            metadata["fmod_roi_pooling_dim"] = self.fmod_roi_pooling_dim
            metadata["fmod_map_res_dim"] = self.fmod_map_res_dim
            metadata["fmod_pyramid_lvl"] = self.fmod_pyramid_lvl
            metadata["fmod_normalization"] = "fmod_normalization.pkl"
            with open(os.path.join(dir_name, 'fmod_normalization.pkl'), 'wb') as f:
                pickle.dump(self.fmod_mean_std, f)
        with open(path + '.json', 'w', encoding='utf-8') as f:
            json.dump(metadata, f, ensure_ascii=False, indent=4)
        if verbose:
            print("Saved Pytorch model.")

    def load(self, path, verbose=False):
        if os.path.isdir(path):
            model_name = 'last_weights'
            dir_path = path
        else:
            model_name = os.path.basename(os.path.normpath(path)).split('.')[0]
            dir_path = os.path.dirname(os.path.normpath(path))

        if verbose:
            print("Model name:", model_name, "-->", os.path.join(dir_path, model_name + ".json"))
        with open(os.path.join(dir_path, model_name + ".json"), encoding='utf-8-sig') as f:
            metadata = json.load(f)
        pth_path = os.path.join(dir_path, metadata["model_paths"][0])
        if verbose:
            print("Loading checkpoint:", pth_path)
        try:
            checkpoint = torch.load(pth_path, map_location=torch.device(self.device))
        except FileNotFoundError as e:
            e.strerror = "File " + pth_path + "not found."
            raise e
        if 'fmod_normalization' in metadata:
            pkl_fmod = os.path.join(dir_path, metadata["fmod_normalization"])
            if verbose:
                print("Loading FMoD normalization values:", pkl_fmod)
            try:
                with open(pkl_fmod, 'rb') as f:
                    self.fmod_mean_std = pickle.load(f)
                    self.fMoD.set_mean_std(mean_values=self.fmod_mean_std['mean'], std_values=self.fmod_mean_std['std'])
            except FileNotFoundError as e:
                e.strerror = "File " + pkl_fmod + "not found."
                raise e

        self.__assign_params(metadata=metadata, verbose=verbose)
        self.__load_state(checkpoint)
        if verbose:
            print("Loaded parameters and metadata.")
        return True

    def download(self, path=None, model_name='seq2seq_pets_jpd_pets_fmod', verbose=False,
                 url=OPENDR_SERVER_URL + "perception/object_detection_2d/nms/"):

        supported_pretrained_models = ['seq2seq_pets_jpd_pets_fmod', 'seq2seq_pets_ssd_wider_person_fmod',
                                       'seq2seq_pets_ssd_pets_fmod', 'seq2seq_coco_frcn_coco_fmod',
                                       'seq2seq_coco_ssd_coco_wider_person_fmod']

        if model_name not in supported_pretrained_models:
            str_error = model_name + " pretrained model is not supported. The available pretrained models are: "
            for i in range(len(supported_pretrained_models)):
                str_error = str_error + supported_pretrained_models[i] + ", "
            str_error = str_error[:-2] + '.'
            raise ValueError(str_error)

        if path is None:
            path = self.temp_path

        if not os.path.exists(path):
            os.makedirs(path)

        if verbose:
            print("Downloading pretrained model...")

        file_url = os.path.join(url, "pretrained", model_name + '.zip')
        try:
            urlretrieve(file_url, os.path.join(path, model_name + '.zip'))
            with zipfile.ZipFile(os.path.join(path, model_name + '.zip'), 'r') as zip_ref:
                zip_ref.extractall(path)
            os.remove(os.path.join(path, model_name + '.zip'))
        except:
            raise UserWarning('Pretrained model not found on server.')

    def init_model(self):
        if self.model is None:
            self.model = Seq2SeqNet(dropout=self.dropout, use_app_feats=self.use_app_feats,
                                    app_input_dim=self.app_input_dim,
                                    geom_input_dim=self.geom_input_dim, lq_dim=self.lq_dim, sq_dim=self.sq_dim,
                                    num_JPUs=self.num_JPUs, device=self.device)
            for p in self.model.parameters():
                if p.dim() > 1:
                    nn.init.xavier_uniform_(p)
        else:
            raise UserWarning("Tried to initialize model while model is already initialized.")

    def __assign_params(self, metadata, verbose):

        if verbose and self.variant is not None and self.variant != metadata["variant"]:
            print("Incompatible value for the attribute \"variant\". It is now set to: " +
                  str(metadata["variant"]))
        self.variant = metadata["variant"]
        if verbose and self.geom_input_dim is not None and self.geom_input_dim != metadata["geom_input_dim"]:
            print("Incompatible value for the attribute \"geom_input_dim\". It is now set to: " +
                  str(metadata["geom_input_dim"]))
        self.geom_input_dim = metadata["geom_input_dim"]
        if verbose and self.app_input_dim is not None and self.app_input_dim != metadata["app_input_dim"]:
            print("Incompatible value for the attribute \"app_input_dim\". It is now set to: " +
                  str(metadata["app_input_dim"]))
        self.app_input_dim = metadata["app_input_dim"]
        if verbose and self.app_feats != metadata["app_feats"]:
            print("Incompatible value for the attribute \"app_feats\". It is now set to: " +
                  str(metadata["app_feats"]))
        self.app_feats = metadata["app_feats"]
        if verbose and self.fmod_map_type is not None and self.fmod_map_type != metadata["fmod_map_type"]:
            print("Incompatible value for the attribute \"fmod_map_type\". It is now set to: " +
                  str(metadata["fmod_map_type"]))
        if "fmod_map_type" in metadata:
            self.fmod_map_type = metadata["fmod_map_type"]
        if verbose and self.fmod_map_bin is not None and self.fmod_map_bin != metadata["fmod_map_bin"]:
            print("Incompatible value for the attribute \"fmod_map_bin\". It is now set to: " +
                  str(metadata["fmod_map_bin"]))
        if "fmod_map_bin" in metadata:
            self.fmod_map_bin = metadata["fmod_map_bin"]
        if verbose and self.fmod_roi_pooling_dim is not None and \
                self.fmod_roi_pooling_dim != metadata["fmod_roi_pooling_dim"]:
            print("Incompatible value for the attribute \"fmod_roi_pooling_dim\". It is now set to: " +
                  str(metadata["fmod_roi_pooling_dim"]))
        if "fmod_roi_pooling_dim" in metadata:
            self.fmod_roi_pooling_dim = metadata["fmod_roi_pooling_dim"]
        if verbose and self.fmod_map_res_dim is not None and \
                self.fmod_map_res_dim != metadata["fmod_map_res_dim"]:
            print("Incompatible value for the attribute \"fmod_map_res_dim\". It is now set to: " +
                  str(metadata["fmod_map_res_dim"]))
        if "fmod_roi_pooling_dim" in metadata:
            self.fmod_roi_pooling_dim = metadata["fmod_roi_pooling_dim"]
        if verbose and self.fmod_pyramid_lvl is not None and \
                self.fmod_pyramid_lvl != metadata["fmod_pyramid_lvl"]:
            print("Incompatible value for the attribute \"fmod_pyramid_lvl\". It is now set to: " +
                  str(metadata["fmod_pyramid_lvl"]))
        if "fmod_pyramid_lvl" in metadata:
            self.fmod_pyramid_lvl = metadata["fmod_pyramid_lvl"]
        if verbose and self.lq_dim is not None and \
                self.lq_dim != metadata["lq_dim"]:
            print("Incompatible value for the attribute \"lq_dim\". It is now set to: " +
                  str(metadata["lq_dim"]))
        self.lq_dim = metadata["lq_dim"]
        if verbose and self.sq_dim is not None and self.sq_dim != metadata["sq_dim"]:
            print("Incompatible value for the attribute \"sq_dim\". It is now set to: " +
                  str(metadata["sq_dim"]))
        self.sq_dim = metadata["sq_dim"]
        if verbose and self.num_JPUs is not None and self.num_JPUs != metadata["num_JPUs"]:
            print("Incompatible value for the attribute \"num_JPUs\". It is now set to: " +
                  str(metadata["num_JPUs"]))
        self.num_JPUs = metadata["num_JPUs"]
        if verbose and 'max_dt_boxes' in metadata:
            print('Model is trained with ' + str(metadata['max_dt_boxes']) + ' as the maximum number of detections.')

    def __load_state(self, checkpoint=None):
        if checkpoint is None:
            for p in self.model.parameters():
                if p.dim() > 1:
                    nn.init.xavier_uniform_(p)
        else:
            try:
                source_state = checkpoint['state_dict']
            except KeyError:
                source_state = checkpoint
            target_state = self.model.state_dict()
            new_target_state = collections.OrderedDict()
            for target_key, target_value in target_state.items():
                if target_key in source_state and source_state[target_key].size() == target_state[target_key].size():
                    new_target_state[target_key] = source_state[target_key]
                else:
                    new_target_state[target_key] = target_state[target_key]

            self.model.load_state_dict(new_target_state)

    def __count_parameters(self):
        if self.model is None:
            raise UserWarning("Model is not initialized, can't count trainable parameters.")
        return sum(p.numel() for p in self.model.parameters() if p.requires_grad)

<<<<<<< HEAD
    def download(self, path=None, model_name='seq2seq_pets_jpd_pets_fmod', verbose=False,
                 url=OPENDR_SERVER_URL + "perception/object_detection_2d/nms/"):

        supported_pretrained_models = ['seq2seq_pets_jpd_pets_fmod', 'seq2seq_pets_ssd_wider_person_fmod',
                                       'seq2seq_pets_ssd_pets_fmod', 'seq2seq_coco_frcn_coco_fmod',
                                       'seq2seq_coco_ssd_coco_wider_person_fmod']

        if model_name not in supported_pretrained_models:
            str_error = model_name + " pretrained model is not supported. The available pretrained models are: "
            for i in range(len(supported_pretrained_models)):
                str_error = str_error + supported_pretrained_models[i] + ", "
            str_error = str_error[:-2] + '.'
            raise ValueError(str_error)

        if path is None:
            path = self.temp_path

        if not os.path.exists(path):
            os.makedirs(path)

        if verbose:
            print("Downloading pretrained model...")

        file_url = os.path.join(url, "pretrained", model_name + '.zip')
        try:
            urlretrieve(file_url, os.path.join(path, model_name + '.zip'))
            with zipfile.ZipFile(os.path.join(path, model_name + '.zip'), 'r') as zip_ref:
                zip_ref.extractall(path)
            os.remove(os.path.join(path, model_name + '.zip'))
        except:
            raise UserWarning('Pretrained model not found on server.')

    def infer(self, boxes=None, scores=None, boxes_sorted=False, max_dt_boxes=400, img_res=None, threshold=0.1):
        bounding_boxes = BoundingBoxList([])
        if scores.shape[0] == 0:
            return bounding_boxes
        if scores.shape[1] > 1:
            raise ValueError('Multi-class NMS is not supported in Seq2Seq-NMS yet.')
        if boxes.shape[0] != scores.shape[0]:
            raise ValueError('Scores and boxes must have the same size in dim 0.')
        if "cuda" in self.device:
            boxes = boxes.to(self.device)
            scores = scores.to(self.device)

        scores = scores.squeeze(-1)
        keep_ids = torch.where(scores > 0.05)[0]
        scores = scores[keep_ids]
        boxes = boxes[keep_ids, :]
        if not boxes_sorted:
            scores, scores_ids = torch.sort(scores, dim=0, descending=True)
            boxes = boxes[scores_ids]

        val_ids = torch.logical_and((boxes[:, 2] - boxes[:, 0]) > 4,
                                    (boxes[:, 3] - boxes[:, 1]) > 4)
        boxes = boxes[val_ids, :]
        scores = scores[val_ids]

        if self.iou_filtering is not None and 1.0 > self.iou_filtering > 0:
            boxes, scores = apply_torchNMS(boxes=boxes, scores=scores, iou_thres=self.iou_filtering)

        boxes = boxes[:max_dt_boxes]
        scores = scores[:max_dt_boxes]
        app_feats = None

        if self.app_feats == 'fmod':
            app_feats = self.fMoD.extract_FMoD_feats(boxes)
            app_feats = torch.unsqueeze(app_feats, dim=1)
        elif self.app_feats == 'zeros':
            app_feats = torch.zeros([boxes.shape[0], 1, self.app_input_dim])
            if "cuda" in self.device:
                app_feats = app_feats.to(self.device)
        elif self.app_feats == 'custom':
            raise AttributeError("Custom appearance-based features are not yet supported.")

        msk = self.compute_mask(boxes, iou_thres=0.2, extra=0.1)
        q_geom_feats, k_geom_feats = self.compute_geometrical_feats(boxes=boxes, scores=scores,
                                                                    resolution=img_res)

        with torch.no_grad():
            preds = self.model(q_geom_feats=q_geom_feats, k_geom_feats=k_geom_feats, msk=msk,
                               app_feats=app_feats)

        mask = torch.where(preds > threshold)[0]
        if mask.size == 0:
            return BoundingBoxList([])
        preds = preds[mask].cpu().detach().numpy()
        boxes = boxes[mask, :].cpu().numpy()

        for idx, box in enumerate(boxes):
            bbox = BoundingBox(left=box[0], top=box[1],
                               width=box[2] - box[0],
                               height=box[3] - box[1],
                               name=0,
                               score=preds[idx])
            bounding_boxes.data.append(bbox)
        return bounding_boxes, [boxes, np.zeros(scores.shape[0]), preds]

    def optimize(self, **kwargs):
        """This method is not used in this implementation."""
        raise NotImplementedError

=======
>>>>>>> 6cf2bbfa
    def reset(self):
        """This method is not used in this implementation."""
        return NotImplementedError

    def optimize(self, **kwargs):
        """This method is not used in this implementation."""
        raise NotImplementedError

    def __set_architecture(self):
        if self.variant == 'light':
            self.lq_dim = 160
        elif self.variant == 'full':
            self.lq_dim = 320
        if self.variant == 'light':
            self.sq_dim = 80
        elif self.variant == 'full':
            self.sq_dim = 160
        if self.variant == 'light':
            self.num_JPUs = 2

    def __sef_fmod_architecture(self):
        if self.variant == 'light':
            self.fmod_roi_pooling_dim = 120
        if self.variant == 'light':
            self.fmod_map_res_dim = 480
        elif self.variant == 'full':
            self.fmod_map_res_dim = 800
        if self.variant == 'light':
            self.fmod_pyramid_lvl = 2

    def __compute_mask(self, boxes=None, iou_thres=0.2, extra=0.1):
        relations = filter_iou_boxes(boxes, iou_thres=iou_thres)
        mask1 = torch.tril(relations).float()
        mask2 = extra * torch.triu(relations, diagonal=1).float()
        mask = mask1 + mask2
        return mask

    def __compute_geometrical_feats(self, boxes, scores, resolution):
        boxBs = boxes.clone().unsqueeze(0).repeat(boxes.shape[0], 1, 1)
        boxAs = boxes.unsqueeze(1).repeat(1, boxes.shape[0], 1)
        scoresBs = scores.unsqueeze(0).unsqueeze(-1).repeat(scores.shape[0], 1, 1)
        scoresAs = scores.unsqueeze(1).unsqueeze(1).repeat(1, scores.shape[0], 1)

        scale_div = [resolution[1] / 20, resolution[0] / 20]
        dx = ((boxBs[:, :, 0] - boxAs[:, :, 0] + boxBs[:, :, 2] - boxAs[:, :, 2]) / 2).unsqueeze(-1)
        dy = ((boxBs[:, :, 1] - boxAs[:, :, 1] + boxBs[:, :, 3] - boxAs[:, :, 3]) / 2).unsqueeze(-1)
        dxy = dx * dx + dy * dy
        dxy = dxy / (scale_div[0] * scale_div[0] + scale_div[1] * scale_div[1])
        dx = (dx / scale_div[0])
        dy = (dy / scale_div[1])
        sx = boxBs[:, :, 2] - boxBs[:, :, 0]
        sx_1 = (sx / (boxAs[:, :, 2] - boxAs[:, :, 0])).unsqueeze(-1)
        sx_2 = (sx / scale_div[0]).unsqueeze(-1)
        sy = boxBs[:, :, 3] - boxBs[:, :, 1]
        sy_1 = (sy / (boxAs[:, :, 3] - boxAs[:, :, 1])).unsqueeze(-1)
        sy_2 = (sy / scale_div[1]).unsqueeze(-1)
        scl = (boxBs[:, :, 2] - boxBs[:, :, 0]) * (boxBs[:, :, 3] - boxBs[:, :, 1])
        scl_1 = (scl / ((boxAs[:, :, 2] - boxAs[:, :, 0]) * (boxAs[:, :, 3] - boxAs[:, :, 1]))).unsqueeze(-1)
        scl_2 = (scl / (scale_div[0] * scale_div[1])).unsqueeze(-1)
        del scl

        scr_1 = 5 * scoresBs
        scr_2 = scr_1 - 5 * scoresAs

        sr_1 = torch.unsqueeze((boxBs[:, :, 3] - boxBs[:, :, 1]) / (boxBs[:, :, 2] - boxBs[:, :, 0]), dim=-1)
        sr_2 = torch.unsqueeze(((boxBs[:, :, 3] - boxBs[:, :, 1]) / (boxBs[:, :, 2] - boxBs[:, :, 0])) / (
                (boxAs[:, :, 3] - boxAs[:, :, 1]) / (boxAs[:, :, 2] - boxAs[:, :, 0])), dim=-1)

        ious = 5 * (bb_intersection_over_union(boxes.unsqueeze(1).repeat(1, boxes.shape[0], 1),
                                               boxes.clone().unsqueeze(0).repeat(boxes.shape[0], 1, 1))).unsqueeze(-1)
        enc_vers_all = torch.cat((dx, dy, dxy, sx_1, sx_2, sy_1, sy_2, ious, scl_1, scl_2, scr_1, scr_2, sr_1, sr_2),
                                 dim=2)
        enc_vers = enc_vers_all.diagonal(dim1=0, dim2=1).transpose(0, 1).unsqueeze(1)
        return enc_vers, enc_vers_all

    def __load_FMoD_init_from_dataset(self, dataset=None, map_type='edgemap', fmod_pyramid_lvl=3,
                                      datasets_folder='./datasets', map_bin=True, verbose=False):
        fmod_dir = os.path.join(datasets_folder, dataset, 'FMoD')
        if not os.path.exists(fmod_dir):
            os.makedirs(fmod_dir, exist_ok=True)
        map_type_c = map_type
        if map_bin:
            map_type_c = map_type_c + '_B'
        fmod_filename = dataset + '_' + map_type_c + '_' + str(fmod_pyramid_lvl) + '.pkl'
        fmod_filename = fmod_filename.lower()
        fmod_stats = None
        if not os.path.exists(os.path.join(fmod_dir, fmod_filename)):
            file_url = os.path.join(OPENDR_SERVER_URL + 'perception/object_detection_2d/nms/FMoD', fmod_filename)
            try:
                urlretrieve(file_url, os.path.join(fmod_dir, fmod_filename))
            except:
                if verbose:
                    print(
                        'Normalization files not found on FTP server. Normalization will be performed setting \u03BC = '
                        '0 and \u03C3 = 1.')
                fmod_feats_dim = 0
                for i in range(0, fmod_pyramid_lvl):
                    fmod_feats_dim = fmod_feats_dim + 15 * (pow(4, i))
                self.fmod_init_file = None
                return {'mean': np.zeros(fmod_feats_dim), 'std': np.ones(fmod_feats_dim)}
        self.fmod_init_file = os.path.join(fmod_dir, fmod_filename)
        fmod_stats = self.__load_FMoD_init(self.fmod_init_file)
        return fmod_stats

    def __load_FMoD_init(self, path=None):
        try:
            with open(path, 'rb') as fp:
                fmod_stats = pickle.load(fp)
                map_type = list(fmod_stats.keys())[0]
                fmod_stats = fmod_stats[map_type]
        except EnvironmentError as e:
            e.strerror = 'FMoD initialization .pkl file not found'
            raise e
        return fmod_stats<|MERGE_RESOLUTION|>--- conflicted
+++ resolved
@@ -698,110 +698,6 @@
             raise UserWarning("Model is not initialized, can't count trainable parameters.")
         return sum(p.numel() for p in self.model.parameters() if p.requires_grad)
 
-<<<<<<< HEAD
-    def download(self, path=None, model_name='seq2seq_pets_jpd_pets_fmod', verbose=False,
-                 url=OPENDR_SERVER_URL + "perception/object_detection_2d/nms/"):
-
-        supported_pretrained_models = ['seq2seq_pets_jpd_pets_fmod', 'seq2seq_pets_ssd_wider_person_fmod',
-                                       'seq2seq_pets_ssd_pets_fmod', 'seq2seq_coco_frcn_coco_fmod',
-                                       'seq2seq_coco_ssd_coco_wider_person_fmod']
-
-        if model_name not in supported_pretrained_models:
-            str_error = model_name + " pretrained model is not supported. The available pretrained models are: "
-            for i in range(len(supported_pretrained_models)):
-                str_error = str_error + supported_pretrained_models[i] + ", "
-            str_error = str_error[:-2] + '.'
-            raise ValueError(str_error)
-
-        if path is None:
-            path = self.temp_path
-
-        if not os.path.exists(path):
-            os.makedirs(path)
-
-        if verbose:
-            print("Downloading pretrained model...")
-
-        file_url = os.path.join(url, "pretrained", model_name + '.zip')
-        try:
-            urlretrieve(file_url, os.path.join(path, model_name + '.zip'))
-            with zipfile.ZipFile(os.path.join(path, model_name + '.zip'), 'r') as zip_ref:
-                zip_ref.extractall(path)
-            os.remove(os.path.join(path, model_name + '.zip'))
-        except:
-            raise UserWarning('Pretrained model not found on server.')
-
-    def infer(self, boxes=None, scores=None, boxes_sorted=False, max_dt_boxes=400, img_res=None, threshold=0.1):
-        bounding_boxes = BoundingBoxList([])
-        if scores.shape[0] == 0:
-            return bounding_boxes
-        if scores.shape[1] > 1:
-            raise ValueError('Multi-class NMS is not supported in Seq2Seq-NMS yet.')
-        if boxes.shape[0] != scores.shape[0]:
-            raise ValueError('Scores and boxes must have the same size in dim 0.')
-        if "cuda" in self.device:
-            boxes = boxes.to(self.device)
-            scores = scores.to(self.device)
-
-        scores = scores.squeeze(-1)
-        keep_ids = torch.where(scores > 0.05)[0]
-        scores = scores[keep_ids]
-        boxes = boxes[keep_ids, :]
-        if not boxes_sorted:
-            scores, scores_ids = torch.sort(scores, dim=0, descending=True)
-            boxes = boxes[scores_ids]
-
-        val_ids = torch.logical_and((boxes[:, 2] - boxes[:, 0]) > 4,
-                                    (boxes[:, 3] - boxes[:, 1]) > 4)
-        boxes = boxes[val_ids, :]
-        scores = scores[val_ids]
-
-        if self.iou_filtering is not None and 1.0 > self.iou_filtering > 0:
-            boxes, scores = apply_torchNMS(boxes=boxes, scores=scores, iou_thres=self.iou_filtering)
-
-        boxes = boxes[:max_dt_boxes]
-        scores = scores[:max_dt_boxes]
-        app_feats = None
-
-        if self.app_feats == 'fmod':
-            app_feats = self.fMoD.extract_FMoD_feats(boxes)
-            app_feats = torch.unsqueeze(app_feats, dim=1)
-        elif self.app_feats == 'zeros':
-            app_feats = torch.zeros([boxes.shape[0], 1, self.app_input_dim])
-            if "cuda" in self.device:
-                app_feats = app_feats.to(self.device)
-        elif self.app_feats == 'custom':
-            raise AttributeError("Custom appearance-based features are not yet supported.")
-
-        msk = self.compute_mask(boxes, iou_thres=0.2, extra=0.1)
-        q_geom_feats, k_geom_feats = self.compute_geometrical_feats(boxes=boxes, scores=scores,
-                                                                    resolution=img_res)
-
-        with torch.no_grad():
-            preds = self.model(q_geom_feats=q_geom_feats, k_geom_feats=k_geom_feats, msk=msk,
-                               app_feats=app_feats)
-
-        mask = torch.where(preds > threshold)[0]
-        if mask.size == 0:
-            return BoundingBoxList([])
-        preds = preds[mask].cpu().detach().numpy()
-        boxes = boxes[mask, :].cpu().numpy()
-
-        for idx, box in enumerate(boxes):
-            bbox = BoundingBox(left=box[0], top=box[1],
-                               width=box[2] - box[0],
-                               height=box[3] - box[1],
-                               name=0,
-                               score=preds[idx])
-            bounding_boxes.data.append(bbox)
-        return bounding_boxes, [boxes, np.zeros(scores.shape[0]), preds]
-
-    def optimize(self, **kwargs):
-        """This method is not used in this implementation."""
-        raise NotImplementedError
-
-=======
->>>>>>> 6cf2bbfa
     def reset(self):
         """This method is not used in this implementation."""
         return NotImplementedError
