[runtime]
# 'python' key expects a value using the Python requirements file format
#  https://pip.pypa.io/en/stable/reference/pip_install/#requirements-file-format
python=mxnet==1.8.0
       gluoncv==0.11.0b20210908
       tqdm
       pycocotools>=2.0.4
       easydict
       numba==0.48.0
<<<<<<< HEAD
       gdown
=======
>>>>>>> d42dcc5f

linux=libopenblas-dev

opendr=opendr-toolkit-engine<|MERGE_RESOLUTION|>--- conflicted
+++ resolved
@@ -7,10 +7,7 @@
        pycocotools>=2.0.4
        easydict
        numba==0.48.0
-<<<<<<< HEAD
        gdown
-=======
->>>>>>> d42dcc5f
 
 linux=libopenblas-dev
 
