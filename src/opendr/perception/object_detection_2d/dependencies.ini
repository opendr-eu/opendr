--- conflicted
+++ resolved
@@ -9,12 +9,9 @@
        easydict
        gdown
        numba==0.53.0
-<<<<<<< HEAD
        tensorboardX>=2.0
-=======
        seaborn
        ipython
->>>>>>> 045d8b6e
 
 linux=libopenblas-dev
 
