--- conflicted
+++ resolved
@@ -572,53 +572,35 @@
                                     "yolo_voc.json")
             if verbose:
                 print("Downloading metadata...")
-<<<<<<< HEAD
-            file_path = os.path.join(path, "yolo_default.json")
-            if not os.path.exists(file_path):
-                urlretrieve(file_url, file_path)
-=======
             if not os.path.exists(os.path.join(path, "yolo_default.json")):
                 urlretrieve(file_url, os.path.join(path, "yolo_default.json"))
                 if verbose:
                     print("Downloaded metadata json.")
             elif verbose:
                 print("Metadata json file already exists.")
->>>>>>> 021b9486
 
             if verbose:
                 print("Downloading params...")
             file_url = os.path.join(url, "pretrained", "yolo_voc",
                                          "yolo_voc.params")
 
-<<<<<<< HEAD
-            file_path = os.path.join(path, "yolo_voc.params")
-            if not os.path.exists(file_path):
-                urlretrieve(file_url, file_path)
-=======
             if not os.path.exists(os.path.join(path, "yolo_voc.params")):
                 urlretrieve(file_url, os.path.join(path, "yolo_voc.params"))
                 if verbose:
                     print("Downloaded params.")
             elif verbose:
                 print("Params file already exists.")
->>>>>>> 021b9486
 
         elif mode == "images":
             file_url = os.path.join(url, "images", "cat.jpg")
             if verbose:
                 print("Downloading example image...")
-<<<<<<< HEAD
-            file_path = os.path.join(path, "cat.jpg")
-            if not os.path.exists(file_path):
-                urlretrieve(file_url, file_path)
-=======
             if not os.path.exists(os.path.join(path, "cat.jpg")):
                 urlretrieve(file_url, os.path.join(path, "cat.jpg"))
                 if verbose:
                     print("Downloaded example image.")
             elif verbose:
                 print("Example image already exists.")
->>>>>>> 021b9486
 
         elif mode == "test_data":
             os.makedirs(os.path.join(path, "test_data"), exist_ok=True)
@@ -628,50 +610,32 @@
             file_url = os.path.join(url, "test_data", "train.txt")
             if verbose:
                 print("Downloading filelist...")
-<<<<<<< HEAD
-            file_path = os.path.join(path, "test_data", "train.txt")
-            if not os.path.exists(file_path):
-                urlretrieve(file_url, file_path)
-=======
             if not os.path.exists(os.path.join(path, "test_data", "train.txt")):
                 urlretrieve(file_url, os.path.join(path, "test_data", "train.txt"))
                 if verbose:
                     print("Downloaded filelist.")
             elif verbose:
                 print("Filelist already exists.")
->>>>>>> 021b9486
             # download image
             file_url = os.path.join(url, "test_data", "Images", "000040.jpg")
             if verbose:
                 print("Downloading image...")
-<<<<<<< HEAD
-            file_path = os.path.join(path, "test_data", "Images", "000040.jpg")
-            if not os.path.exists(file_path):
-                urlretrieve(file_url, file_path)
-=======
             if not os.path.exists(os.path.join(path, "test_data", "Images", "000040.jpg")):
                 urlretrieve(file_url, os.path.join(path, "test_data", "Images", "000040.jpg"))
                 if verbose:
                     print("Downloaded image.")
             elif verbose:
                 print("Image already exists.")
->>>>>>> 021b9486
             # download annotations
             file_url = os.path.join(url, "test_data", "Annotations", "000040.jpg.txt")
             if verbose:
                 print("Downloading annotations...")
-<<<<<<< HEAD
-            file_path = os.path.join(path, "test_data", "Annotations", "000040.jpg.txt")
-            if not os.path.exists(file_path):
-                urlretrieve(file_url, file_path)
-=======
             if not os.path.exists(os.path.join(path, "test_data", "Annotations", "000040.jpg.txt")):
                 urlretrieve(file_url, os.path.join(path, "test_data", "Annotations", "000040.jpg.txt"))
                 if verbose:
                     print("Downloaded annotations.")
             elif verbose:
                 print("Annotations already exist.")
->>>>>>> 021b9486
 
     def optimize(self, target_device):
         """This method is not used in this implementation."""
