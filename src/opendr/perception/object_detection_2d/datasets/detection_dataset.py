<<<<<<< HEAD
# Copyright 2020-2023 OpenDR European Project
#
# Licensed under the Apache License, Version 2.0 (the "License");
# you may not use this file except in compliance with the License.
# You may obtain a copy of the License at
#
#     http://www.apache.org/licenses/LICENSE-2.0
#
# Unless required by applicable law or agreed to in writing, software
# distributed under the License is distributed on an "AS IS" BASIS,
# WITHOUT WARRANTIES OR CONDITIONS OF ANY KIND, either express or implied.
# See the License for the specific language governing permissions and
# limitations under the License.

import bisect
from itertools import accumulate

from opendr.engine.datasets import DatasetIterator


class DetectionDataset(DatasetIterator):
    def __init__(self, classes, dataset_type, root, image_paths=None, splits='',
                 image_transform=None, target_transform=None, transform=None):
        super().__init__()
        self.classes = classes
        self.num_classes = len(classes)
        self.image_paths = image_paths
        self.dataset_type = dataset_type
        self.root = root
        self.splits = splits

        self._transform = transform
        self._image_transform = image_transform
        self._target_transform = target_transform

    def set_transform(self, transform):
        self._transform = transform

    def transform(self, transform):
        return MappedDetectionDataset(self, transform)

    def set_image_transform(self, transform):
        self._image_transform = transform

    def set_target_transform(self, transform):
        self._target_transform = transform

    def get_bboxes(self, item):
        pass

    def get_image(self, item):
        pass

    def __len__(self):
        pass

    def __getitem__(self, idx):
        pass


class MappedDetectionDataset(DatasetIterator):
    def __init__(self, data, map_function):
        self.data = data
        self.map_function = map_function

    def __len__(self):
        return len(self.data)

    def __getitem__(self, idx):
        item = self.data[idx]
        if isinstance(item, tuple):
            return self.map_function(*item)
        return self.map_function(item)


class ConcatDataset(DetectionDataset):
    """
    Basic dataset concatenation class. The datasets are assumed to have the same classes.

    :param datasets: list of DetectionDataset type or subclass
    """
    def __init__(self, datasets):
        super(ConcatDataset, self).__init__(classes=datasets[0].classes, dataset_type='concat_dataset',
                                            root=None)
        self.cumulative_lengths = list(accumulate([len(dataset) for dataset in datasets]))
        self.datasets = datasets

    def set_transform(self, transform):
        self._transform = transform
        for dataset in self.datasets:
            dataset.transform(transform)

    def transform(self, transform):
        mapped_datasets = [MappedDetectionDataset(dataset, transform) for dataset in self.datasets]
        return ConcatDataset(mapped_datasets)

    def set_image_transform(self, transform):
        self._image_transform = transform
        for dataset in self.datasets:
            dataset.set_image_transform(transform)

    def set_target_transform(self, transform):
        self._target_transform = transform
        for dataset in self.datasets:
            dataset.set_target_transform(transform)

    def __len__(self):
        return self.cumulative_lengths[-1]

    def __getitem__(self, item):
        dataset_idx = bisect.bisect_right(self.cumulative_lengths, item)
        if dataset_idx == 0:
            sample_idx = item
        else:
            sample_idx = item - self.cumulative_lengths[dataset_idx - 1]
        return self.datasets[dataset_idx][sample_idx]


def is_image_type(filename):
    return filename.lower().endswith(('png', 'jpg', 'jpeg', 'tiff', 'bmp', 'gif'))


def remove_extension(filename):
    return '.'.join(filename.split('.')[:-1])
=======
# Copyright 2020-2023 OpenDR European Project
#
# Licensed under the Apache License, Version 2.0 (the "License");
# you may not use this file except in compliance with the License.
# You may obtain a copy of the License at
#
#     http://www.apache.org/licenses/LICENSE-2.0
#
# Unless required by applicable law or agreed to in writing, software
# distributed under the License is distributed on an "AS IS" BASIS,
# WITHOUT WARRANTIES OR CONDITIONS OF ANY KIND, either express or implied.
# See the License for the specific language governing permissions and
# limitations under the License.

import bisect
from itertools import accumulate

from opendr.engine.datasets import DatasetIterator


class DetectionDataset(DatasetIterator):
    def __init__(self, classes, dataset_type, root, image_paths=None, splits='',
                 image_transform=None, target_transform=None, transform=None):
        super().__init__()
        self.classes = classes
        self.num_classes = len(classes)
        self.image_paths = image_paths
        self.dataset_type = dataset_type
        self.root = root
        self.splits = splits

        self._transform = transform
        self._image_transform = image_transform
        self._target_transform = target_transform

    def set_transform(self, transform):
        self._transform = transform

    def transform(self, transform):
        return MappedDetectionDataset(self, transform)

    def set_image_transform(self, transform):
        self._image_transform = transform

    def set_target_transform(self, transform):
        self._target_transform = transform

    def get_bboxes(self, item):
        pass

    def get_image(self, item):
        pass

    def __len__(self):
        pass

    def __getitem__(self, idx):
        pass


class MappedDetectionDataset(DatasetIterator):
    def __init__(self, data, map_function):
        self.data = data
        self.map_function = map_function

    def __len__(self):
        return len(self.data)

    def __getitem__(self, idx):
        item = self.data[idx]
        if isinstance(item, tuple):
            return self.map_function(*item)
        return self.map_function(item)


class ConcatDataset(DetectionDataset):
    """
    Basic dataset concatenation class. The datasets are assumed to have the same classes.

    :param datasets: list of DetectionDataset type or subclass
    """
    def __init__(self, datasets):
        super(ConcatDataset, self).__init__(classes=datasets[0].classes, dataset_type='concat_dataset',
                                            root=None)
        self.cumulative_lengths = list(accumulate([len(dataset) for dataset in datasets]))
        self.datasets = datasets

    def set_transform(self, transform):
        self._transform = transform
        for dataset in self.datasets:
            dataset.transform(transform)

    def transform(self, transform):
        mapped_datasets = [MappedDetectionDataset(dataset, transform) for dataset in self.datasets]
        return ConcatDataset(mapped_datasets)

    def set_image_transform(self, transform):
        self._image_transform = transform
        for dataset in self.datasets:
            dataset.set_image_transform(transform)

    def set_target_transform(self, transform):
        self._target_transform = transform
        for dataset in self.datasets:
            dataset.set_target_transform(transform)

    def __len__(self):
        return self.cumulative_lengths[-1]

    def __getitem__(self, item):
        dataset_idx = bisect.bisect_right(self.cumulative_lengths, item)
        if dataset_idx == 0:
            sample_idx = item
        else:
            sample_idx = item - self.cumulative_lengths[dataset_idx - 1]
        return self.datasets[dataset_idx][sample_idx]


def is_image_type(filename):
    return filename.lower().endswith(('png', 'jpg', 'jpeg', 'tiff', 'bmp', 'gif'))


def remove_extension(filename):
    return '.'.join(filename.split('.')[:-1])
>>>>>>> 924bda4c
<|MERGE_RESOLUTION|>--- conflicted
+++ resolved
@@ -1,4 +1,3 @@
-<<<<<<< HEAD
 # Copyright 2020-2023 OpenDR European Project
 #
 # Licensed under the Apache License, Version 2.0 (the "License");
@@ -122,130 +121,4 @@
 
 
 def remove_extension(filename):
-    return '.'.join(filename.split('.')[:-1])
-=======
-# Copyright 2020-2023 OpenDR European Project
-#
-# Licensed under the Apache License, Version 2.0 (the "License");
-# you may not use this file except in compliance with the License.
-# You may obtain a copy of the License at
-#
-#     http://www.apache.org/licenses/LICENSE-2.0
-#
-# Unless required by applicable law or agreed to in writing, software
-# distributed under the License is distributed on an "AS IS" BASIS,
-# WITHOUT WARRANTIES OR CONDITIONS OF ANY KIND, either express or implied.
-# See the License for the specific language governing permissions and
-# limitations under the License.
-
-import bisect
-from itertools import accumulate
-
-from opendr.engine.datasets import DatasetIterator
-
-
-class DetectionDataset(DatasetIterator):
-    def __init__(self, classes, dataset_type, root, image_paths=None, splits='',
-                 image_transform=None, target_transform=None, transform=None):
-        super().__init__()
-        self.classes = classes
-        self.num_classes = len(classes)
-        self.image_paths = image_paths
-        self.dataset_type = dataset_type
-        self.root = root
-        self.splits = splits
-
-        self._transform = transform
-        self._image_transform = image_transform
-        self._target_transform = target_transform
-
-    def set_transform(self, transform):
-        self._transform = transform
-
-    def transform(self, transform):
-        return MappedDetectionDataset(self, transform)
-
-    def set_image_transform(self, transform):
-        self._image_transform = transform
-
-    def set_target_transform(self, transform):
-        self._target_transform = transform
-
-    def get_bboxes(self, item):
-        pass
-
-    def get_image(self, item):
-        pass
-
-    def __len__(self):
-        pass
-
-    def __getitem__(self, idx):
-        pass
-
-
-class MappedDetectionDataset(DatasetIterator):
-    def __init__(self, data, map_function):
-        self.data = data
-        self.map_function = map_function
-
-    def __len__(self):
-        return len(self.data)
-
-    def __getitem__(self, idx):
-        item = self.data[idx]
-        if isinstance(item, tuple):
-            return self.map_function(*item)
-        return self.map_function(item)
-
-
-class ConcatDataset(DetectionDataset):
-    """
-    Basic dataset concatenation class. The datasets are assumed to have the same classes.
-
-    :param datasets: list of DetectionDataset type or subclass
-    """
-    def __init__(self, datasets):
-        super(ConcatDataset, self).__init__(classes=datasets[0].classes, dataset_type='concat_dataset',
-                                            root=None)
-        self.cumulative_lengths = list(accumulate([len(dataset) for dataset in datasets]))
-        self.datasets = datasets
-
-    def set_transform(self, transform):
-        self._transform = transform
-        for dataset in self.datasets:
-            dataset.transform(transform)
-
-    def transform(self, transform):
-        mapped_datasets = [MappedDetectionDataset(dataset, transform) for dataset in self.datasets]
-        return ConcatDataset(mapped_datasets)
-
-    def set_image_transform(self, transform):
-        self._image_transform = transform
-        for dataset in self.datasets:
-            dataset.set_image_transform(transform)
-
-    def set_target_transform(self, transform):
-        self._target_transform = transform
-        for dataset in self.datasets:
-            dataset.set_target_transform(transform)
-
-    def __len__(self):
-        return self.cumulative_lengths[-1]
-
-    def __getitem__(self, item):
-        dataset_idx = bisect.bisect_right(self.cumulative_lengths, item)
-        if dataset_idx == 0:
-            sample_idx = item
-        else:
-            sample_idx = item - self.cumulative_lengths[dataset_idx - 1]
-        return self.datasets[dataset_idx][sample_idx]
-
-
-def is_image_type(filename):
-    return filename.lower().endswith(('png', 'jpg', 'jpeg', 'tiff', 'bmp', 'gif'))
-
-
-def remove_extension(filename):
-    return '.'.join(filename.split('.')[:-1])
->>>>>>> 924bda4c
+    return '.'.join(filename.split('.')[:-1])