--- conflicted
+++ resolved
@@ -8,12 +8,8 @@
        opencv-python
        pycocotools
        matplotlib
-<<<<<<< HEAD
-       numpy
        protobuf==3.14.0
-=======
        numpy<=1.23.5
->>>>>>> 07840d34
        onnx
        onnx-simplifier
        pyaml
