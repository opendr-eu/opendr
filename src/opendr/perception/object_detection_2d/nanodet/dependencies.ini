--- conflicted
+++ resolved
@@ -1,11 +1,7 @@
 [runtime]
 # 'python' key expects a value using the Python requirements file format
 #  https://pip.pypa.io/en/stable/reference/pip_install/#requirements-file-format
-<<<<<<< HEAD
-python=torch>=1.9.0
-=======
 python=torch==1.13.1
->>>>>>> dab9ed13
        pytorch-lightning==1.2.3
        protobuf<=3.20.0
        omegaconf>=2.0.1
