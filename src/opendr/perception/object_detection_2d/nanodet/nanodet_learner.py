--- conflicted
+++ resolved
@@ -89,10 +89,6 @@
         self.predictor = None
 
         self.pipeline = None
-<<<<<<< HEAD
-        self.dummy_input = None
-=======
->>>>>>> 2a5e5f10
         self.model = build_model(self.cfg.model)
         self.logger = None
         self.task = None
@@ -190,34 +186,11 @@
 
         path = path if path is not None else self.cfg.save_dir
         model = self.cfg.check_point_name
-<<<<<<< HEAD
-        if verbose and not self.logger:
-            self.logger = Logger(-1, path, False)
-=======
->>>>>>> 2a5e5f10
 
         os.makedirs(path, exist_ok=True)
 
         if self.ort_session:
             self._save_onnx(path, verbose=verbose)
-<<<<<<< HEAD
-            return True
-        if self.jit_model:
-            self._save_jit(path, verbose=verbose)
-            return True
-
-        metadata = {"model_paths": [], "framework": "pytorch", "format": "pth",
-                    "has_data": False, "inference_params": {}, "optimized": False,
-                    "optimizer_info": {}, "classes": self.classes}
-
-        metadata["model_paths"].append("nanodet_{}.pth".format(model))
-
-        if self.task is None:
-            print("You do not have call a task yet, only the state of the loaded or initialized model will be saved")
-            save_model_state(os.path.join(path, metadata["model_paths"][0]), self.model, None, self.logger)
-        else:
-            self.task.save_current_model(os.path.join(path, metadata["model_paths"][0]), self.logger)
-=======
             return
         if self.jit_model:
             self._save_jit(path, verbose=verbose)
@@ -234,7 +207,6 @@
             save_model_state(os.path.join(path, metadata["model_paths"][0]), self.model, None, verbose)
         else:
             self.task.save_current_model(os.path.join(path, metadata["model_paths"][0]), verbose)
->>>>>>> 2a5e5f10
 
         with open(os.path.join(path, "nanodet_{}.json".format(model)), 'w', encoding='utf-8') as f:
             json.dump(metadata, f, ensure_ascii=False, indent=4)
@@ -253,12 +225,6 @@
 
         path = path if path is not None else self.cfg.save_dir
 
-<<<<<<< HEAD
-        if verbose and not self.logger:
-            self.logger = Logger(-1, path, False)
-
-=======
->>>>>>> 2a5e5f10
         model = self.cfg.check_point_name
         if verbose:
             print("Model name:", model, "-->", os.path.join(path, "nanodet_" + model + ".json"))
@@ -271,21 +237,12 @@
                 print("Loaded ONNX model.")
             else:
                 self._load_jit(os.path.join(path, metadata["model_paths"][0]), verbose=verbose)
-<<<<<<< HEAD
-                print("Loaded Jit model.")
-        else:
-            ckpt = torch.load(os.path.join(path, metadata["model_paths"][0]), map_location=torch.device(self.device))
-            self.model = load_model_weight(self.model, ckpt, self.logger)
-        if verbose:
-            self.logger.log("Loaded model weight from {}".format(path))
-=======
                 print("Loaded JIT model.")
         else:
             ckpt = torch.load(os.path.join(path, metadata["model_paths"][0]), map_location=torch.device(self.device))
             self.model = load_model_weight(self.model, ckpt, verbose)
         if verbose:
             print("Loaded model weights from {}".format(path))
->>>>>>> 2a5e5f10
         pass
 
     def download(self, path=None, mode="pretrained", verbose=True,
@@ -297,19 +254,11 @@
         :param path: folder to which files will be downloaded, if None self.temp_path will be used
         :type path: str
         :param mode: one of: ["pretrained", "images", "test_data"], where "pretrained" downloads a pretrained
-<<<<<<< HEAD
-        network depending on the network choosed in config file, "images" downloads example inference data,
-        and "test_data" downloads additional image,annotation file and pretrained network for training and testing
-        :type mode: str, optional
-        :param verbose: if True, additional information is printed on stdout
-        :type verbose: bool, optional
-=======
         network depending on the network chosen in the config file, "images" downloads example inference data,
         and "test_data" downloads additional images and corresponding annotations files
         :type mode: str
         :param verbose: if True, additional information is printed on STDOUT
         :type verbose: bool
->>>>>>> 2a5e5f10
         :param url: URL to file location on FTP server
         :type url: str
         """
@@ -405,13 +354,6 @@
         """This method is not used in this implementation."""
         return NotImplementedError
 
-<<<<<<< HEAD
-    def _save_onnx(self, onnx_path, img=None, do_constant_folding=False, verbose=True):
-        if self.jit_model:
-            print("Warning: A jit model has already initialized, inference will run in onnx mode by default!!!")
-        if not self.predictor:
-            self.predictor = Predictor(self.cfg, self.model, device=self.device)
-=======
     def __dummy_input(self):
         width, height = self.cfg.data.val.input_size
         dummy_input = (
@@ -425,31 +367,15 @@
     def _save_onnx(self, onnx_path, do_constant_folding=False, verbose=True, nms_max_num=100):
         if not self.predictor:
             self.predictor = Predictor(self.cfg, self.model, device=self.device, nms_max_num=nms_max_num)
->>>>>>> 2a5e5f10
 
         os.makedirs(onnx_path, exist_ok=True)
         export_path = os.path.join(onnx_path, "nanodet_{}.onnx".format(self.cfg.check_point_name))
 
-<<<<<<< HEAD
-        if self.dummy_input is None:
-            assert img is not None,\
-                "When use optimize or _save_jit is called for the first time, it must have and opendr Image input"
-            if not isinstance(img, Image):
-                img = Image(img)
-            img = img.opencv()
-            if not self.dummy_input:
-                self.dummy_input = self.predictor.preprocessing(img)
-
-        torch.onnx.export(
-            self.predictor,
-            self.dummy_input,
-=======
         dummy_input = self.__dummy_input()
 
         torch.onnx.export(
             self.predictor,
             dummy_input[0],
->>>>>>> 2a5e5f10
             export_path,
             verbose=verbose,
             keep_initializers_as_inputs=True,
@@ -457,13 +383,6 @@
             opset_version=11,
             input_names=['data'],
             output_names=['output'],
-<<<<<<< HEAD
-        )
-
-        metadata = {"model_paths": ["nanodet_{}.onnx".format(self.cfg.check_point_name)], "framework": "pytorch",
-                    "format": "onnx", "has_data": False, "inference_params": {}, "optimized": True,
-                    "optimizer_info": {}, "classes": self.classes}
-=======
             dynamic_axes={'data': {1: 'width',
                                    2: 'height'}}
         )
@@ -471,68 +390,12 @@
         metadata = {"model_paths": ["nanodet_{}.onnx".format(self.cfg.check_point_name)], "framework": "pytorch",
                     "format": "onnx", "has_data": False, "optimized": True, "optimizer_info": {},
                     "inference_params": {"input_size": self.cfg.data.val.input_size, "classes": self.classes}}
->>>>>>> 2a5e5f10
 
         with open(os.path.join(onnx_path, "nanodet_{}.json".format(self.cfg.check_point_name)),
                   'w', encoding='utf-8') as f:
             json.dump(metadata, f, ensure_ascii=False, indent=4)
 
         if verbose:
-<<<<<<< HEAD
-            print("finished exporting onxx")
-            self.logger.log("finished exporting onxx")
-
-        try:
-            import onnxsim
-            import onnx
-            if verbose:
-                print("start simplifying onnx")
-                self.logger.log("start simplifying onnx")
-            input_data = {"data": self.dummy_input.detach().cpu().numpy()}
-            model_sim, flag = onnxsim.simplify(export_path, input_data=input_data)
-            if flag:
-                onnx.save(model_sim, export_path)
-                if verbose:
-                    self.logger.log("simplify onnx successfully")
-            else:
-                if verbose:
-                    self.logger.log("simplify onnx failed")
-        except:
-            print("For compression in optimized models, install the onnxsim dependencies and rerun optimize")
-
-    def _load_onnx(self, onnx_path, verbose=True):
-        if verbose:
-            print("Loading ONNX runtime inference session from {}".format(onnx_path))
-            self.logger.log("Loading ONNX runtime inference session from {}".format(onnx_path))
-
-        self.ort_session = ort.InferenceSession(onnx_path)
-
-    def _save_jit(self, jit_path, img=None, verbose=True):
-        if self.ort_session:
-            print("Warning: An onnx model has already initialized, inference will run in onnx mode by default!!!")
-        if not self.predictor:
-            self.predictor = Predictor(self.cfg, self.model, device=self.device)
-
-        os.makedirs(jit_path, exist_ok=True)
-
-        if not self.dummy_input:
-            assert img, \
-                "When use optimize or _save_jit is called for the first time, it must have and opendr Image input"
-            if not isinstance(img, Image):
-                img = Image(img)
-            img = img.opencv()
-            if not self.dummy_input:
-                self.dummy_input = self.predictor.preprocessing(img)
-
-        with torch.no_grad():
-            export_path = os.path.join(jit_path, "nanodet_{}.pth".format(self.cfg.check_point_name))
-            self.predictor.trace_model(self.dummy_input)
-            model_traced = torch.jit.script(self.predictor)
-
-            metadata = {"model_paths": ["nanodet_{}.pth".format(self.cfg.check_point_name)], "framework": "pytorch",
-                        "format": "pth", "has_data": False, "inference_params": {}, "optimized": True,
-                        "optimizer_info": {}, "classes": self.classes}
-=======
             print("Finished exporting ONNX model.")
 
         try:
@@ -576,7 +439,6 @@
             metadata = {"model_paths": ["nanodet_{}.pth".format(self.cfg.check_point_name)], "framework": "pytorch",
                         "format": "pth", "has_data": False, "optimized": True, "optimizer_info": {},
                         "inference_params": {"input_size": self.cfg.data.val.input_size, "classes": self.classes}}
->>>>>>> 2a5e5f10
             model_traced.save(export_path)
 
             with open(os.path.join(jit_path, "nanodet_{}.json".format(self.cfg.check_point_name)),
@@ -584,38 +446,6 @@
                 json.dump(metadata, f, ensure_ascii=False, indent=4)
 
             if verbose:
-<<<<<<< HEAD
-                print("Finished export to TorchScript")
-                self.logger.log("Finished export to TorchScript")
-
-    def _load_jit(self, jit_path, verbose=True):
-        if verbose:
-            print("Loading Jit model from {}".format(jit_path))
-            self.logger.log("Loading Jit model from {}".format(jit_path))
-
-        self.jit_model = torch.jit.load(jit_path, map_location=self.device)
-
-    def optimize(self, export_path, initial_img=None, verbose=True, optimization="jit"):
-        """
-        Method for optimizing the model with onnx or jit.
-        :param export_path: the path to the folder that the model is or will be after optimization
-        :type export_path: str
-        :param initial_img: if optimize is called for the first time is needed a dummy input of opendr Image
-        :type initial_img: Image
-        :param verbose: if set to True, additional information is printed to STDOUT and logger txt output,
-        defaults to True
-        :type verbose: bool, optional
-        :param optimization: the kind of optimization you want to perform [jit, onnx]
-        :type optimization: str
-        """
-        if verbose and not self.logger:
-            self.logger = Logger(-1, self.cfg.save_dir, False)
-        if not os.path.exists(export_path):
-            if optimization == "jit":
-                self._save_jit(export_path, initial_img, verbose=verbose)
-            elif optimization == "onnx":
-                self._save_onnx(export_path, initial_img, verbose=verbose)
-=======
                 print("Finished export to TorchScript.")
 
     def _load_jit(self, jit_path, verbose=True):
@@ -644,7 +474,6 @@
                 self._save_jit(export_path, verbose=verbose, nms_max_num=nms_max_num)
             elif optimization == "onnx":
                 self._save_onnx(export_path, verbose=verbose, nms_max_num=nms_max_num)
->>>>>>> 2a5e5f10
             else:
                 assert NotImplementedError
         with open(os.path.join(export_path, "nanodet_{}.json".format(self.cfg.check_point_name))) as f:
@@ -656,11 +485,7 @@
         else:
             assert NotImplementedError
 
-<<<<<<< HEAD
-    def fit(self, dataset, val_dataset=None, logging_path='', verbose=True, seed=123, local_rank=1):
-=======
     def fit(self, dataset, val_dataset=None, logging_path='', verbose=True, logging=False, seed=123, local_rank=1):
->>>>>>> 2a5e5f10
         """
         This method is used to train the detector on the COCO dataset. Validation is performed in a val_dataset if
         provided, else validation is performed in training dataset.
@@ -758,22 +583,15 @@
 
         trainer.fit(self.task, train_dataloader, val_dataloader)
 
-<<<<<<< HEAD
-    def eval(self, dataset, verbose=True, local_rank=1):
-=======
     def eval(self, dataset, verbose=True, logging=False, local_rank=1):
->>>>>>> 2a5e5f10
         """
         This method performs evaluation on a given dataset and returns a dictionary with the evaluation results.
         :param dataset: dataset object, to perform evaluation on
         :type dataset: ExternalDataset, XMLBasedDataset
         :param verbose: if set to True, additional information is printed to STDOUT
         :type verbose: bool
-<<<<<<< HEAD
-=======
         :param logging: if set to True, text and STDOUT logging will be used
         :type logging: bool
->>>>>>> 2a5e5f10
         :param local_rank: for distribution learning
         :type local_rank: int
         """
@@ -787,11 +605,7 @@
 
         self.cfg.update({"test_mode": "val"})
 
-<<<<<<< HEAD
-        if self.logger:
-=======
         if logging:
->>>>>>> 2a5e5f10
             self.logger.info("Setting up data...")
         elif verbose:
             print("Setting up data...")
@@ -809,11 +623,7 @@
         )
         evaluator = build_evaluator(self.cfg.evaluator, val_dataset)
 
-<<<<<<< HEAD
-        if self.logger:
-=======
         if logging:
->>>>>>> 2a5e5f10
             self.logger.info("Creating task...")
         elif verbose:
             print("Creating task...")
@@ -845,13 +655,8 @@
     def infer(self, input, threshold=0.35, nms_max_num=100):
         """
         Performs inference
-<<<<<<< HEAD
-        :param input: input can be an Image type image to perform inference
-        :type input: Image
-=======
         :param input: input image to perform inference on
         :type input: opendr.data.Image
->>>>>>> 2a5e5f10
         :param threshold: confidence threshold
         :type threshold: float, optional
         :param nms_max_num: determines the maximum number of bounding boxes that will be retained following the nms.
@@ -859,30 +664,13 @@
         :return: list of bounding boxes of last image of input or last frame of the video
         :rtype: opendr.engine.target.BoundingBoxList
         """
-<<<<<<< HEAD
-        if verbose and not self.logger:
-            self.logger = Logger(-1, "./last_infer", False)
-        if not self.predictor:
-            self.predictor = Predictor(self.cfg, self.model, device=self.device)
-=======
         if not self.predictor:
             self.predictor = Predictor(self.cfg, self.model, device=self.device, nms_max_num=nms_max_num)
->>>>>>> 2a5e5f10
 
         if not isinstance(input, Image):
             input = Image(input)
         _input = input.opencv()
 
-<<<<<<< HEAD
-        (_input, _height, _width, _warp_matrix) = self.predictor.preprocessing(_input)
-        if self.ort_session:
-            res = self.ort_session.run(['output'], {'data': _input.cpu().detach().numpy()})
-            res = self.predictor.postprocessing(torch.from_numpy(res[0]), _input, _height, _width, _warp_matrix)
-        elif self.jit_model:
-            res = self.jit_model(_input, _height, _width, _warp_matrix).cpu()
-        else:
-            res = self.predictor(_input, _height, _width, _warp_matrix)
-=======
         _input, *metadata = self.predictor.preprocessing(_input)
 
         if self.ort_session:
@@ -897,7 +685,6 @@
         else:
             preds = self.predictor(_input, *metadata)
             res = self.predictor.postprocessing(preds, _input, *metadata)
->>>>>>> 2a5e5f10
 
         bounding_boxes = []
         for label in range(len(res)):
