# Modifications Copyright 2021 - present, OpenDR European Project
#
# Copyright 2021 RangiLyu.
#
# Licensed under the Apache License, Version 2.0 (the "License");
# you may not use this file except in compliance with the License.
# You may obtain a copy of the License at
#
#     http://www.apache.org/licenses/LICENSE-2.0
#
# Unless required by applicable law or agreed to in writing, software
# distributed under the License is distributed on an "AS IS" BASIS,
# WITHOUT WARRANTIES OR CONDITIONS OF ANY KIND, either express or implied.
# See the License for the specific language governing permissions and
# limitations under the License.

import copy
import os
import warnings
from typing import Any, Dict, List

import torch
import torch.distributed as dist
from pytorch_lightning import LightningModule

from opendr.perception.object_detection_2d.nanodet.algorithm.nanodet.data.batch_process import stack_batch_img
from opendr.perception.object_detection_2d.nanodet.algorithm.nanodet.util\
    import convert_avg_params, gather_results, mkdir, rank_filter
from opendr.perception.object_detection_2d.nanodet.algorithm.nanodet.util.check_point import save_model_state
from opendr.perception.object_detection_2d.nanodet.algorithm.nanodet.model.weight_averager import build_weight_averager


class TrainingTask(LightningModule):
    """
    Pytorch Lightning module of a general training task.
    Including training, evaluating and testing.
    Args:
        cfg: Training configurations
        evaluator: Evaluator for evaluating the model performance.
    """

    def __init__(self, cfg, model, evaluator=None):
        super(TrainingTask, self).__init__()
        self.cfg = cfg
        self.model = model
        self.evaluator = evaluator
        self.save_flag = -10
        self.log_style = "NanoDet"
        self.weight_averager = None
        if "weight_averager" in self.cfg.model:
            self.weight_averager = build_weight_averager(
                self.cfg.model.weight_averager, device=self.device
            )
            self.avg_model = copy.deepcopy(self.model)

    def _preprocess_batch_input(self, batch):
        batch_imgs = batch["img"]
        if isinstance(batch_imgs, list):
            batch_imgs = [img.to(self.device) for img in batch_imgs]
            batch_img_tensor = stack_batch_img(batch_imgs, divisible=32)
            batch["img"] = batch_img_tensor
        return batch

    def forward(self, x):
        x = self.model(x)
        return x

    @torch.no_grad()
    def predict(self, batch, batch_idx=None, dataloader_idx=None):
        batch = self._preprocess_batch_input(batch)
        preds = self.forward(batch["img"])
        results = self.model.head.post_process(preds, batch, "eval")
        return results

    @rank_filter
<<<<<<< HEAD
    def _save_current_model(self, path, logger):
        save_model_state(path=path, model=self.model, weight_averager=self.weight_averager, logger=logger)

    def save_current_model(self, path, logger):
        save_model_state(path=path, model=self.model, weight_averager=self.weight_averager, logger=logger)

=======
    def _save_current_model(self, path, verbose):
        save_model_state(path=path, model=self.model, weight_averager=self.weight_averager, verbose=verbose)

    def save_current_model(self, path, verbose):
        save_model_state(path=path, model=self.model, weight_averager=self.weight_averager, verbose=verbose)

>>>>>>> 2a5e5f10
    @torch.jit.unused
    def training_step(self, batch, batch_idx):
        batch = self._preprocess_batch_input(batch)
        preds, loss, loss_states = self.model.forward_train(batch)

        # log train losses
        if self.global_step % self.cfg.log.interval == 0:
            lr = self.optimizers().param_groups[0]["lr"]
            log_msg = "Train|Epoch{}/{}|Iter{}({})| lr:{:.2e}| ".format(
                self.current_epoch + 1,
                self.cfg.schedule.total_epochs,
                self.global_step,
                batch_idx,
                lr,
            )
            self.scalar_summary("Train_loss/lr", "Train", lr, self.global_step)
            for loss_name in loss_states:
                log_msg += "{}:{:.4f}| ".format(
                    loss_name, loss_states[loss_name].mean().item()
                )
                self.scalar_summary(
                    "Train_loss/" + loss_name,
                    "Train",
                    loss_states[loss_name].mean().item(),
                    self.global_step,
                )
            if self.logger:
                self.logger.info(log_msg)

        return loss

    def training_epoch_end(self, outputs: List[Any]) -> None:
        # save models in schedule epoches
        if self.current_epoch % self.cfg.schedule.val_intervals == 0:
            checkpoint_save_path = os.path.join(self.cfg.save_dir, "checkpoints")
            mkdir(self.local_rank, checkpoint_save_path)
            print("===" * 10)
            print("checkpoint_save_path: {} \n epoch: {}".format(checkpoint_save_path, self.current_epoch))
            print("===" * 10)
            self.trainer.save_checkpoint(
                os.path.join(checkpoint_save_path, "model_iter_{}.ckpt".format(self.current_epoch))
            )

        self.lr_scheduler.step()

    def validation_step(self, batch, batch_idx):
        batch = self._preprocess_batch_input(batch)
        if self.weight_averager is not None:
            preds, loss, loss_states = self.avg_model.forward_train(batch)
        else:
            preds, loss, loss_states = self.model.forward_train(batch)

        if batch_idx % self.cfg.log.interval == 0:
            lr = self.optimizers().param_groups[0]["lr"]
            log_msg = "Val|Epoch{}/{}|Iter{}({})| lr:{:.2e}| ".format(
                self.current_epoch + 1,
                self.cfg.schedule.total_epochs,
                self.global_step,
                batch_idx,
                lr,
            )
            for loss_name in loss_states:
                log_msg += "{}:{:.4f}| ".format(
                    loss_name, loss_states[loss_name].mean().item()
                )
            if self.logger:
                self.logger.info(log_msg)

        dets = self.model.head.post_process(preds, batch, "eval")
        return dets

    def validation_epoch_end(self, validation_step_outputs):
        """
        Called at the end of the validation epoch with the
        outputs of all validation steps.Evaluating results
        and save best model.
        Args:
            validation_step_outputs: A list of val outputs

        """
        results = {}
        for res in validation_step_outputs:
            results.update(res)
        all_results = (
            gather_results(results, self.device)
            if dist.is_available() and dist.is_initialized()
            else results
        )
        if all_results:
            eval_results = self.evaluator.evaluate(
                all_results, self.cfg.save_dir)
            metric = eval_results[self.cfg.evaluator.save_key]
            # save best model
            if metric > self.save_flag:
                self.save_flag = metric
                best_save_path = os.path.join(self.cfg.save_dir, "model_best")
                mkdir(self.local_rank, best_save_path)
                self.trainer.save_checkpoint(
                    os.path.join(best_save_path, "model_best.ckpt")
                )
<<<<<<< HEAD
                self._save_current_model(self.local_rank, os.path.join(best_save_path, "nanodet_model_state_best.pth"),
                                         logger=self.logger)
=======
                verbose = True if self.logger is not None else False
                # TODO: save only if local_rank is < 0
                # self._save_current_model(self.local_rank, os.path.join(best_save_path, "nanodet_model_state_best.pth"),
                #                          verbose=verbose)
                self.save_current_model(os.path.join(best_save_path, "nanodet_model_state_best.pth"), verbose=verbose)
>>>>>>> 2a5e5f10
                txt_path = os.path.join(best_save_path, "eval_results.txt")
                with open(txt_path, "a") as f:
                    f.write("Epoch:{}\n".format(self.current_epoch + 1))
                    for k, v in eval_results.items():
                        f.write("{}: {}\n".format(k, v))
            else:
                warnings.warn(
                    "Warning! Save_key is not in eval results! Only save model last!"
                )
            if self.logger:
                self.logger.log_metrics(eval_results, self.current_epoch + 1)
        else:
            if self.logger:
                self.logger.info("Skip val on rank {}".format(self.local_rank))

    def test_step(self, batch, batch_idx):
        dets = self.predict(batch, batch_idx)
        return dets

    def test_epoch_end(self, test_step_outputs):
        results = {}
        for res in test_step_outputs:
            results.update(res)
        all_results = (
            gather_results(results, self.device)
            if dist.is_available() and dist.is_initialized()
            else results
        )
        if all_results:
            if self.cfg.test_mode == "val":
                eval_results = self.evaluator.evaluate(
                    all_results, self.cfg.save_dir, rank=self.local_rank
                )
                txt_path = os.path.join(self.cfg.save_dir, "eval_results.txt")
                with open(txt_path, "a") as f:
                    for k, v in eval_results.items():
                        f.write("{}: {}\n".format(k, v))

        else:
            if self.logger:
                self.logger.info("Skip test on rank {}".format(self.local_rank))

    def configure_optimizers(self):
        """
        Prepare optimizer and learning-rate scheduler
        to use in optimization.

        Returns:
            optimizer
        """

        optimizer_cfg = copy.deepcopy(self.cfg.schedule.optimizer)
        name = optimizer_cfg.pop("name")
        build_optimizer = getattr(torch.optim, name)
        optimizer = build_optimizer(params=self.parameters(), **optimizer_cfg)

        schedule_cfg = copy.deepcopy(self.cfg.schedule.lr_schedule)
        name = schedule_cfg.pop("name")
        build_scheduler = getattr(torch.optim.lr_scheduler, name)
        self.lr_scheduler = build_scheduler(optimizer=optimizer, **schedule_cfg)

        return optimizer

    def optimizer_step(
        self,
        epoch=None,
        batch_idx=None,
        optimizer=None,
        optimizer_idx=None,
        optimizer_closure=None,
        on_tpu=None,
        using_native_amp=None,
        using_lbfgs=None,
    ):
        """
        Performs a single optimization step (parameter update).
        Args:
            epoch: Current epoch
            batch_idx: Index of current batch
            optimizer: A PyTorch optimizer
            optimizer_idx: If you used multiple optimizers this indexes into that list.
            optimizer_closure: closure for all optimizers
            on_tpu: true if TPU backward is required
            using_native_amp: True if using native amp
            using_lbfgs: True if the matching optimizer is lbfgs
        """
        # warm up lr
        if self.trainer.global_step <= self.cfg.schedule.warmup.steps:
            if self.cfg.schedule.warmup.name == "constant":
                warmup_lr = (
                    self.cfg.schedule.optimizer.lr * self.cfg.schedule.warmup.ratio
                )
            elif self.cfg.schedule.warmup.name == "linear":
                k = (1 - self.trainer.global_step / self.cfg.schedule.warmup.steps) * (
                    1 - self.cfg.schedule.warmup.ratio
                )
                warmup_lr = self.cfg.schedule.optimizer.lr * (1 - k)
            elif self.cfg.schedule.warmup.name == "exp":
                k = self.cfg.schedule.warmup.ratio ** (
                    1 - self.trainer.global_step / self.cfg.schedule.warmup.steps
                )
                warmup_lr = self.cfg.schedule.optimizer.lr * k
            else:
                raise Exception("Unsupported warm up type!")
            for pg in optimizer.param_groups:
                pg["lr"] = warmup_lr

        # update params
        optimizer.step(closure=optimizer_closure)
        optimizer.zero_grad()

    def get_progress_bar_dict(self):
        # don't show the version number
        items = super().get_progress_bar_dict()
        items.pop("v_num", None)
        items.pop("loss", None)
        return items

    def scalar_summary(self, tag, phase, value, step):
        """
        Write Tensorboard scalar summary log.
        Args:
            tag: Name for the tag
            phase: 'Train' or 'Val'
            value: Value to record
            step: Step value to record

        """
        # if self.local_rank < 1:
        if self.logger:
            self.logger.experiment.add_scalars(tag, {phase: value}, step)

    def info(self, string):
        if self.logger:
            self.logger.info(string)

    # ------------Hooks-----------------
    def on_train_start(self) -> None:
        if self.current_epoch > 0:
            self.lr_scheduler.last_epoch = self.current_epoch - 1

    def on_pretrain_routine_end(self) -> None:
        if "weight_averager" in self.cfg.model:
            if self.logger:
                self.logger.info("Weight Averaging is enabled")
            if self.weight_averager and self.weight_averager.has_inited():
                self.weight_averager.to(self.weight_averager.device)
                return
            self.weight_averager = build_weight_averager(
                self.cfg.model.weight_averager, device=self.device
            )
            self.weight_averager.load_from(self.model)

    def on_epoch_start(self):
        self.model.set_epoch(self.current_epoch)

    def on_train_batch_end(self, outputs, batch, batch_idx, dataloader_idx) -> None:
        if self.weight_averager:
            self.weight_averager.update(self.model, self.global_step)

    def on_validation_epoch_start(self):
        if self.weight_averager:
            self.weight_averager.apply_to(self.avg_model)

    def on_test_epoch_start(self) -> None:
        if self.weight_averager:
            self.on_load_checkpoint({"state_dict": self.state_dict()})
            self.weight_averager.apply_to(self.model)

    def on_load_checkpoint(self, checkpointed_state: Dict[str, Any]) -> None:
        if self.weight_averager:
            avg_params = convert_avg_params(checkpointed_state)
            if len(avg_params) != len(self.model.state_dict()):
                if self.logger:
                    self.logger.info(
                        "Weight averaging is enabled but average state does not"
                        "match the model"
                    )
            else:
                self.weight_averager = build_weight_averager(
                    self.cfg.model.weight_averager, device=self.device
                )
                self.weight_averager.load_state_dict(avg_params)
                if self.logger:
                    self.logger.info("Loaded average state from checkpoint.")<|MERGE_RESOLUTION|>--- conflicted
+++ resolved
@@ -73,21 +73,12 @@
         return results
 
     @rank_filter
-<<<<<<< HEAD
-    def _save_current_model(self, path, logger):
-        save_model_state(path=path, model=self.model, weight_averager=self.weight_averager, logger=logger)
-
-    def save_current_model(self, path, logger):
-        save_model_state(path=path, model=self.model, weight_averager=self.weight_averager, logger=logger)
-
-=======
     def _save_current_model(self, path, verbose):
         save_model_state(path=path, model=self.model, weight_averager=self.weight_averager, verbose=verbose)
 
     def save_current_model(self, path, verbose):
         save_model_state(path=path, model=self.model, weight_averager=self.weight_averager, verbose=verbose)
 
->>>>>>> 2a5e5f10
     @torch.jit.unused
     def training_step(self, batch, batch_idx):
         batch = self._preprocess_batch_input(batch)
@@ -188,16 +179,11 @@
                 self.trainer.save_checkpoint(
                     os.path.join(best_save_path, "model_best.ckpt")
                 )
-<<<<<<< HEAD
-                self._save_current_model(self.local_rank, os.path.join(best_save_path, "nanodet_model_state_best.pth"),
-                                         logger=self.logger)
-=======
                 verbose = True if self.logger is not None else False
                 # TODO: save only if local_rank is < 0
                 # self._save_current_model(self.local_rank, os.path.join(best_save_path, "nanodet_model_state_best.pth"),
                 #                          verbose=verbose)
                 self.save_current_model(os.path.join(best_save_path, "nanodet_model_state_best.pth"), verbose=verbose)
->>>>>>> 2a5e5f10
                 txt_path = os.path.join(best_save_path, "eval_results.txt")
                 with open(txt_path, "a") as f:
                     f.write("Epoch:{}\n".format(self.current_epoch + 1))
