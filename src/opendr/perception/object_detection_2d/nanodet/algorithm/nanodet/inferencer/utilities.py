# Modifications Copyright 2021 - present, OpenDR European Project
#
# Copyright 2021 RangiLyu.
#
# Licensed under the Apache License, Version 2.0 (the "License");
# you may not use this file except in compliance with the License.
# You may obtain a copy of the License at
#
#     http://www.apache.org/licenses/LICENSE-2.0
#
# Unless required by applicable law or agreed to in writing, software
# distributed under the License is distributed on an "AS IS" BASIS,
# WITHOUT WARRANTIES OR CONDITIONS OF ANY KIND, either express or implied.
# See the License for the specific language governing permissions and
# limitations under the License.

import torch
import torch.nn as nn

from opendr.perception.object_detection_2d.nanodet.algorithm.nanodet.data.batch_process import divisible_padding
from opendr.perception.object_detection_2d.nanodet.algorithm.nanodet.data.transform import Pipeline
from opendr.perception.object_detection_2d.nanodet.algorithm.nanodet.model.arch import build_model


class Predictor(nn.Module):
<<<<<<< HEAD
    def __init__(self, cfg, model, device="cuda", nms_max_num=100, half_precision=False):
=======
    def __init__(self, cfg, model, device="cuda", nms_max_num=100):
>>>>>>> 8f4a4528
        super(Predictor, self).__init__()
        self.cfg = cfg
        self.device = device
        self.nms_max_num = nms_max_num
        if self.cfg.model.arch.backbone.name == "RepVGG":
            deploy_config = self.cfg.model
            deploy_config.arch.backbone.update({"deploy": True})
            deploy_model = build_model(deploy_config)
            from opendr.perception.object_detection_2d.nanodet.algorithm.nanodet.model.backbone.repvgg\
                import repvgg_det_model_convert
            model = repvgg_det_model_convert(model, deploy_model)

        self.model = model.to(device).eval()
        if half_precision:
            self.model.half()

        for para in self.model.parameters():
            para.requires_grad = False

        for para in self.model.parameters():
            para.requires_grad = False

        self.pipeline = Pipeline(self.cfg.data.val.pipeline, self.cfg.data.val.keep_ratio)
        self.traced_model = None

    def trace_model(self, dummy_input):
        self.traced_model = torch.jit.trace(self, dummy_input)
        return True

    def script_model(self, img, height, width, warp_matrix):
        preds = self.traced_model(img, height, width, warp_matrix)
        scripted_model = self.postprocessing(preds, img, height, width, warp_matrix)
        return scripted_model

    def forward(self, img, height=torch.tensor(0), width=torch.tensor(0), warp_matrix=torch.tensor(0)):
        if torch.jit.is_scripting():
            return self.script_model(img, height, width, warp_matrix)
        # In tracing (Jit and Onnx optimizations) we must first run the pipeline before the graf,
        # cv2 is needed, and it is installed with abi cxx11 but torch is in cxx<11
        meta = {"img": img}
        meta["img"] = divisible_padding(meta["img"], divisible=torch.tensor(32))
        with torch.no_grad():
            results = self.model.inference(meta)
        return results

    def preprocessing(self, img):
        img_info = {"id": 0}
        height, width = img.shape[:2]
        img_info["height"] = height
        img_info["width"] = width
        meta = dict(img_info=img_info, raw_img=img, img=img)
        meta = self.pipeline(None, meta, self.cfg.data.val.input_size)
        meta["img"] = torch.from_numpy(meta["img"].transpose(2, 0, 1)).to(self.device)

        _input = meta["img"]
        _height = torch.tensor(height)
        _width = torch.tensor(width)
        _warp_matrix = torch.from_numpy(meta["warp_matrix"])

        return _input, _height, _width, _warp_matrix

    def postprocessing(self, preds, input, height, width, warp_matrix):
        meta = {"height": height, "width": width, 'img': input, 'warp_matrix': warp_matrix}
        meta["img"] = divisible_padding(meta["img"], divisible=torch.tensor(32))
        res = self.model.head.post_process(preds, meta, nms_max_num=self.nms_max_num)
        return res<|MERGE_RESOLUTION|>--- conflicted
+++ resolved
@@ -23,11 +23,7 @@
 
 
 class Predictor(nn.Module):
-<<<<<<< HEAD
-    def __init__(self, cfg, model, device="cuda", nms_max_num=100, half_precision=False):
-=======
     def __init__(self, cfg, model, device="cuda", nms_max_num=100):
->>>>>>> 8f4a4528
         super(Predictor, self).__init__()
         self.cfg = cfg
         self.device = device
@@ -41,11 +37,6 @@
             model = repvgg_det_model_convert(model, deploy_model)
 
         self.model = model.to(device).eval()
-        if half_precision:
-            self.model.half()
-
-        for para in self.model.parameters():
-            para.requires_grad = False
 
         for para in self.model.parameters():
             para.requires_grad = False
