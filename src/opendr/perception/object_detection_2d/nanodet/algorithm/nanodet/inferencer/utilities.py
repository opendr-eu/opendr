# Modifications Copyright 2021 - present, OpenDR European Project
#
# Copyright 2021 RangiLyu.
#
# Licensed under the Apache License, Version 2.0 (the "License");
# you may not use this file except in compliance with the License.
# You may obtain a copy of the License at
#
#     http://www.apache.org/licenses/LICENSE-2.0
#
# Unless required by applicable law or agreed to in writing, software
# distributed under the License is distributed on an "AS IS" BASIS,
# WITHOUT WARRANTIES OR CONDITIONS OF ANY KIND, either express or implied.
# See the License for the specific language governing permissions and
# limitations under the License.

import torch
import torch.nn as nn

from opendr.perception.object_detection_2d.nanodet.algorithm.nanodet.data.batch_process import divisible_padding
from opendr.perception.object_detection_2d.nanodet.algorithm.nanodet.data.transform import Pipeline
from opendr.perception.object_detection_2d.nanodet.algorithm.nanodet.model.arch import build_model


class Predictor(nn.Module):
<<<<<<< HEAD
    def __init__(self, cfg, model, device="cuda"):
=======
    def __init__(self, cfg, model, device="cuda", nms_max_num=100):
>>>>>>> 2a5e5f10
        super(Predictor, self).__init__()
        self.cfg = cfg
        self.device = device
        self.nms_max_num = nms_max_num
        if self.cfg.model.arch.backbone.name == "RepVGG":
            deploy_config = self.cfg.model
            deploy_config.arch.backbone.update({"deploy": True})
            deploy_model = build_model(deploy_config)
            from opendr.perception.object_detection_2d.nanodet.algorithm.nanodet.model.backbone.repvgg\
                import repvgg_det_model_convert
            model = repvgg_det_model_convert(model, deploy_model)

        self.model = model.to(device).eval()

        for para in self.model.parameters():
            para.requires_grad = False

        self.pipeline = Pipeline(self.cfg.data.val.pipeline, self.cfg.data.val.keep_ratio)
        self.traced_model = None

    def trace_model(self, dummy_input):
        self.traced_model = torch.jit.trace(self, dummy_input)
        return True

    def script_model(self, img, height, width, warp_matrix):
        preds = self.traced_model(img, height, width, warp_matrix)
        scripted_model = self.postprocessing(preds, img, height, width, warp_matrix)
        return scripted_model

<<<<<<< HEAD
    def forward(self, img, height, width, warp_matrix):
=======
    def forward(self, img, height=torch.tensor(0), width=torch.tensor(0), warp_matrix=torch.tensor(0)):
>>>>>>> 2a5e5f10
        if torch.jit.is_scripting():
            return self.script_model(img, height, width, warp_matrix)
        # In tracing (Jit and Onnx optimizations) we must first run the pipeline before the graf,
        # cv2 is needed, and it is installed with abi cxx11 but torch is in cxx<11
<<<<<<< HEAD
        meta = {"height": height, "width": width, "img": img, "warp_matrix": warp_matrix}
=======
        meta = {"img": img}
>>>>>>> 2a5e5f10
        meta["img"] = divisible_padding(meta["img"], divisible=torch.tensor(32))
        with torch.no_grad():
            results = self.model.inference(meta)
        return results

    def preprocessing(self, img):
        img_info = {"id": 0}
        height, width = img.shape[:2]
        img_info["height"] = height
        img_info["width"] = width
        meta = dict(img_info=img_info, raw_img=img, img=img)
        meta = self.pipeline(None, meta, self.cfg.data.val.input_size)
        meta["img"] = torch.from_numpy(meta["img"].transpose(2, 0, 1)).to(self.device)

        _input = meta["img"]
        _height = torch.tensor(height)
        _width = torch.tensor(width)
        _warp_matrix = torch.from_numpy(meta["warp_matrix"])

        return _input, _height, _width, _warp_matrix

    def postprocessing(self, preds, input, height, width, warp_matrix):
        meta = {"height": height, "width": width, 'img': input, 'warp_matrix': warp_matrix}
        meta["img"] = divisible_padding(meta["img"], divisible=torch.tensor(32))
<<<<<<< HEAD
        res = self.model.head.post_process(preds, meta)
=======
        res = self.model.head.post_process(preds, meta, nms_max_num=self.nms_max_num)
>>>>>>> 2a5e5f10
        return res<|MERGE_RESOLUTION|>--- conflicted
+++ resolved
@@ -23,11 +23,7 @@
 
 
 class Predictor(nn.Module):
-<<<<<<< HEAD
-    def __init__(self, cfg, model, device="cuda"):
-=======
     def __init__(self, cfg, model, device="cuda", nms_max_num=100):
->>>>>>> 2a5e5f10
         super(Predictor, self).__init__()
         self.cfg = cfg
         self.device = device
@@ -57,20 +53,12 @@
         scripted_model = self.postprocessing(preds, img, height, width, warp_matrix)
         return scripted_model
 
-<<<<<<< HEAD
-    def forward(self, img, height, width, warp_matrix):
-=======
     def forward(self, img, height=torch.tensor(0), width=torch.tensor(0), warp_matrix=torch.tensor(0)):
->>>>>>> 2a5e5f10
         if torch.jit.is_scripting():
             return self.script_model(img, height, width, warp_matrix)
         # In tracing (Jit and Onnx optimizations) we must first run the pipeline before the graf,
         # cv2 is needed, and it is installed with abi cxx11 but torch is in cxx<11
-<<<<<<< HEAD
-        meta = {"height": height, "width": width, "img": img, "warp_matrix": warp_matrix}
-=======
         meta = {"img": img}
->>>>>>> 2a5e5f10
         meta["img"] = divisible_padding(meta["img"], divisible=torch.tensor(32))
         with torch.no_grad():
             results = self.model.inference(meta)
@@ -95,9 +83,5 @@
     def postprocessing(self, preds, input, height, width, warp_matrix):
         meta = {"height": height, "width": width, 'img': input, 'warp_matrix': warp_matrix}
         meta["img"] = divisible_padding(meta["img"], divisible=torch.tensor(32))
-<<<<<<< HEAD
-        res = self.model.head.post_process(preds, meta)
-=======
         res = self.model.head.post_process(preds, meta, nms_max_num=self.nms_max_num)
->>>>>>> 2a5e5f10
         return res