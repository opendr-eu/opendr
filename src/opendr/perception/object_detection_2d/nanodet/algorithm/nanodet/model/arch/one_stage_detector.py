# Copyright 2021 RangiLyu.
#
# Licensed under the Apache License, Version 2.0 (the "License");
# you may not use this file except in compliance with the License.
# You may obtain a copy of the License at
#
#     http://www.apache.org/licenses/LICENSE-2.0
#
# Unless required by applicable law or agreed to in writing, software
# distributed under the License is distributed on an "AS IS" BASIS,
# WITHOUT WARRANTIES OR CONDITIONS OF ANY KIND, either express or implied.
# See the License for the specific language governing permissions and
# limitations under the License.

import torch
import torch.nn as nn

from typing import Dict
from opendr.perception.object_detection_2d.nanodet.algorithm.nanodet.model.backbone import build_backbone
from opendr.perception.object_detection_2d.nanodet.algorithm.nanodet.model.fpn import build_fpn
from opendr.perception.object_detection_2d.nanodet.algorithm.nanodet.model.head import build_head


class OneStageDetector(nn.Module):
    def __init__(
        self,
        backbone_cfg,
        fpn_cfg=None,
        head_cfg=None,
    ):
        super(OneStageDetector, self).__init__()
        self.backbone = build_backbone(backbone_cfg)
        if fpn_cfg is not None:
            self.fpn = build_fpn(fpn_cfg)
        if head_cfg is not None:
            self.head = build_head(head_cfg)
        self.epoch = 0

    def forward(self, x):
        x = self.backbone(x)
        if hasattr(self, "fpn"):
            x = self.fpn(x)
        if hasattr(self, "head"):
            x = self.head(x)
        return x

    def inference(self, meta: Dict[str, torch.Tensor]):
        with torch.no_grad():
            preds = self(meta["img"])
<<<<<<< HEAD
            if torch.jit.is_tracing():
                return preds
            if torch.onnx.is_in_onnx_export():
                # torch.linalg.inv is not supported from onnx opset 11.
                # problem with constant folding although is set to false.
                # export scriptable model have problem with barchnorm2d
                return preds
            results = self.head.post_process(preds, meta)
        return results
=======
        return preds
>>>>>>> 2a5e5f10

    def forward_train(self, gt_meta):
        preds = self(gt_meta["img"])
        loss, loss_states = self.head.loss(preds, gt_meta)

        return preds, loss, loss_states

    def set_epoch(self, epoch):
        self.epoch = epoch<|MERGE_RESOLUTION|>--- conflicted
+++ resolved
@@ -47,19 +47,7 @@
     def inference(self, meta: Dict[str, torch.Tensor]):
         with torch.no_grad():
             preds = self(meta["img"])
-<<<<<<< HEAD
-            if torch.jit.is_tracing():
-                return preds
-            if torch.onnx.is_in_onnx_export():
-                # torch.linalg.inv is not supported from onnx opset 11.
-                # problem with constant folding although is set to false.
-                # export scriptable model have problem with barchnorm2d
-                return preds
-            results = self.head.post_process(preds, meta)
-        return results
-=======
         return preds
->>>>>>> 2a5e5f10
 
     def forward_train(self, gt_meta):
         preds = self(gt_meta["img"])
