--- conflicted
+++ resolved
@@ -574,10 +574,6 @@
                     labels[i].repeat(class_det_bboxes.shape[0], 1)
                 ), dim=1)
                 det_result.append(det)
-<<<<<<< HEAD
-
-=======
->>>>>>> e9d38012
 
         return det_result
 
