--- conflicted
+++ resolved
@@ -8,14 +8,6 @@
        empy
        gym==0.20.0
        stable-baselines3==1.1.0
-<<<<<<< HEAD
-[runtime]
-# 'python' key expects a value using the Python requirements file format
-#  https://pip.pypa.io/en/stable/reference/pip_install/#requirements-file-format
-python=stable-baselines3
-linux=ros-noetic-webots-ros
-=======
        scipy
 
-opendr=opendr-toolkit-engine
->>>>>>> 6139a864
+opendr=opendr-toolkit-engine