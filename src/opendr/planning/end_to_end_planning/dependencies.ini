[compilation]
linux=libeigen3-dev
python=vcstool
       rosdep
       rospkg
       catkin_pkg
       catkin_tools
       roslibpy
       empy
       gym==0.20.0
<<<<<<< HEAD
       stable-baselines3==1.1.0
=======
       stable-baselines3==1.1.0

opendr=opendr-toolkit-engine
>>>>>>> 65989cc6
<|MERGE_RESOLUTION|>--- conflicted
+++ resolved
@@ -8,10 +8,8 @@
        roslibpy
        empy
        gym==0.20.0
-<<<<<<< HEAD
-       stable-baselines3==1.1.0
-=======
        stable-baselines3==1.1.0
 
 opendr=opendr-toolkit-engine
->>>>>>> 65989cc6
+
+
