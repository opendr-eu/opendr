--- conflicted
+++ resolved
@@ -42,11 +42,7 @@
 
     # Finally we do marching cubes
     try:
-<<<<<<< HEAD
-        verts, faces, normals, values = measure.marching_cubes(sdf, 0.5)
-=======
         verts, faces, normals, values = measure.marching_cubes(sdf, 0.5, method='lewiner')
->>>>>>> 3d36052b
         # transform verts into world coordinate system
         verts = np.matmul(mat[:3, :3], verts.T) + mat[:3, 3:4]
         verts = verts.T
