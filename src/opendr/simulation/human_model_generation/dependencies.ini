--- conflicted
+++ resolved
@@ -1,15 +1,9 @@
 [runtime]
 # 'python' key expects a value using the Python requirements file format
 #  https://pip.pypa.io/en/stable/reference/pip_install/#requirements-file-format 
-<<<<<<< HEAD
 python=torch==1.8.1
        torchvision==0.9.1
-       pyglet==1.5.16
-=======
-python=torch==1.7.1
-       torchvision==0.8.2
        pyglet>=1.5.16
->>>>>>> 47ad6689
        opencv-python==4.5.1.48
        pillow>=8.3.2
        trimesh==3.5.23
