--- conflicted
+++ resolved
@@ -28,11 +28,7 @@
 from urllib.request import urlretrieve
 from zipfile import ZipFile
 from engine.constants import OPENDR_SERVER_URL
-<<<<<<< HEAD
-from engine.data import FloatImage, Image, ImageWithDetections
-=======
-from engine.data import Image
->>>>>>> 16368d6f
+from engine.data import Image, ImageWithDetections
 from engine.target import TrackingAnnotationList
 from engine.datasets import ExternalDataset, DatasetIterator
 from torchvision.transforms import transforms as T
