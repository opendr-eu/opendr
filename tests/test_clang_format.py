#!/usr/bin/env python

# Copyright 2020-2021 Cyberbotics Ltd.
#
# Licensed under the Apache License, Version 2.0 (the "License");
# you may not use this file except in compliance with the License.
# You may obtain a copy of the License at
#
#     http://www.apache.org/licenses/LICENSE-2.0
#
# Unless required by applicable law or agreed to in writing, software
# distributed under the License is distributed on an "AS IS" BASIS,
# WITHOUT WARRANTIES OR CONDITIONS OF ANY KIND, either express or implied.
# See the License for the specific language governing permissions and
# limitations under the License.

"""Test that the C, C++ and shader source code is compliant with ClangFormat."""
import unittest

import difflib
import os
import subprocess

from io import open

from distutils.spawn import find_executable


class TestClangFormat(unittest.TestCase):
    """Unit test for ClangFormat compliance."""

    def setUp(self):
        """Set up called before each test."""
        self.OPENDR_HOME = os.environ['OPENDR_HOME']

    def _runClangFormat(self, f):
        """Run clang format on 'f' file."""
        clangFormatCommand = 'clang-format'
        return subprocess.check_output([clangFormatCommand, '-style=file', f])

    def test_clang_format_is_correctly_installed(self):
        """Test ClangFormat is correctly installed."""
        self.assertTrue(
            find_executable('clang-format') is not None,
            msg='ClangFormat is not installed on this computer.'
        )
        clangFormatConfigFile = self.OPENDR_HOME + os.sep + '.clang-format'
        self.assertTrue(
            os.path.exists(clangFormatConfigFile),
            msg=clangFormatConfigFile + ' not found.'
        )

    def test_sources_are_clang_format_compliant(self):
        """Test that sources are ClangFormat compliant."""
        directories = [
            'include',
            'src',
            'tests'
        ]
<<<<<<< HEAD
        skippedPaths = [
            'src/opendr/perception/panoptic_segmentation/efficient_ps/algorithm/EfficientPS'
        ]
        skippedFiles = []
=======
        skippedPaths = []
        skippedFiles = [
            'src/opendr/perception/object_detection_2d/retinaface/algorithm/cython/gpu_nms.cpp',
            'src/opendr/perception/object_detection_2d/retinaface/algorithm/cython/anchors.c',
            'src/opendr/perception/object_detection_2d/retinaface/algorithm/cython/bbox.c',
            'src/opendr/perception/object_detection_2d/retinaface/algorithm/cython/cpu_nms.c',
        ]
>>>>>>> 433b93f9
        skippedDirectories = [
            'build',
            'python'
        ]
        extensions = ['c', 'h', 'cpp', 'hpp', 'cc', 'hh', 'c++', 'h++', 'vert', 'frag']
        modified_files = os.path.join(self.OPENDR_HOME, 'tests', 'sources', 'modified_files.txt')
        sources = []
        if os.path.isfile(modified_files):
            with open(modified_files, 'r') as file:
                for line in file:
                    line = line.strip()
                    extension = os.path.splitext(line)[1][1:].lower()
                    if extension not in extensions:
                        continue
                    found = False
                    for directory in directories:
                        if line.startswith(directory):
                            found = True
                            break
                    if not found:
                        continue
                    found = False
                    for directory in skippedPaths + skippedFiles:
                        if line.startswith(directory):
                            found = True
                            break
                    if found:
                        continue
                    for directory in skippedDirectories:
                        currentDirectories = line.split(os.sep)
                        if directory in currentDirectories:
                            found = True
                    if found:
                        continue
                    sources.append(line.replace('/', os.sep))
        else:
            for directory in directories:
                path = self.OPENDR_HOME + os.sep + directory.replace('/', os.sep)
                for rootPath, dirNames, fileNames in os.walk(path):
                    shouldContinue = False
                    for path in skippedPaths:
                        if rootPath.startswith(self.OPENDR_HOME + os.sep + path.replace('/', os.sep)):
                            shouldContinue = True
                            break
                    for directory in skippedDirectories:
                        currentDirectories = rootPath.replace(self.OPENDR_HOME, '').split(os.sep)
                        if directory in currentDirectories:
                            shouldContinue = True
                            break
                    if shouldContinue:
                        continue
                    for fileName in fileNames:
                        extension = os.path.splitext(fileName)[1][1:].lower()
                        if extension not in extensions:
                            continue
                        path = os.path.normpath(os.path.join(rootPath, fileName))
                        skipFile = False
                        for file in skippedFiles:
                            if os.path.normpath((self.OPENDR_HOME + os.sep + file.replace('/', os.sep))) == path:
                                skipFile = True
                                break
                        if not skipFile:
                            sources.append(path)
        curdir = os.getcwd()
        os.chdir(self.OPENDR_HOME)
        for source in sources:
            diff = ''
            with open(source, encoding='utf8') as file:
                try:
                    for line in difflib.context_diff(self._runClangFormat(source).decode('utf-8').splitlines(),
                                                     file.read().splitlines()):
                        diff += line + '\n'
                except UnicodeDecodeError:
                    self.assertTrue(False, msg='utf-8 decode problem in %s' % source)
                self.assertTrue(
                    len(diff) == 0,
                    msg='Source file "%s" is not compliant with ClangFormat:\n\nDIFF:%s' % (source, diff)
                )
        os.chdir(curdir)


if __name__ == '__main__':
    unittest.main()<|MERGE_RESOLUTION|>--- conflicted
+++ resolved
@@ -57,20 +57,15 @@
             'src',
             'tests'
         ]
-<<<<<<< HEAD
         skippedPaths = [
-            'src/opendr/perception/panoptic_segmentation/efficient_ps/algorithm/EfficientPS'
+            'src/opendr/perception/panoptic_segmentation/efficient_ps/algorithm/EfficientPS',
         ]
-        skippedFiles = []
-=======
-        skippedPaths = []
         skippedFiles = [
             'src/opendr/perception/object_detection_2d/retinaface/algorithm/cython/gpu_nms.cpp',
             'src/opendr/perception/object_detection_2d/retinaface/algorithm/cython/anchors.c',
             'src/opendr/perception/object_detection_2d/retinaface/algorithm/cython/bbox.c',
             'src/opendr/perception/object_detection_2d/retinaface/algorithm/cython/cpu_nms.c',
         ]
->>>>>>> 433b93f9
         skippedDirectories = [
             'build',
             'python'
