--- conflicted
+++ resolved
@@ -90,11 +90,6 @@
             'src/opendr/perception/skeleton_based_action_recognition/algorithm',
             'src/opendr/perception/semantic_segmentation/bisenet/algorithm',
             'src/opendr/perception/object_detection_2d/retinaface/algorithm',
-<<<<<<< HEAD
-            'src/opendr/perception/facial_expression_recognition/landmark_based_facial_expression_recognition/algorithm'
-=======
-            'src/opendr/perception/panoptic_segmentation/efficient_ps/algorithm/EfficientPS',
->>>>>>> f612cbd1
         ]
 
         skippedFilePaths = [
