--- conflicted
+++ resolved
@@ -107,10 +107,7 @@
             'src/opendr/perception/object_detection_2d/detr/algorithm',
             'src/opendr/perception/object_detection_2d/nanodet/algorithm',
             'src/opendr/perception/panoptic_segmentation/efficient_ps/algorithm/EfficientPS',
-<<<<<<< HEAD
             'src/opendr/perception/panoptic_segmentation/efficient_lps/algorithm/EfficientLPS',
-            'src/opendr/perception/facial_expression_recognition/landmark_based_facial_expression_recognition',
-=======
             'src/opendr/perception/facial_expression_recognition/landmark_based_facial_expression_recognition/algorithm',
             'src/opendr/perception/facial_expression_recognition/image_based_facial_emotion_estimation/algorithm',
             'projects/python/perception/facial_expression_recognition/image_based_facial_emotion_estimation',
@@ -124,7 +121,6 @@
             'projects/opendr_ws_2/src/opendr_interface/test',
             'projects/opendr_ws_2/src/opendr_data_generation/test',
             'projects/opendr_ws_2/src/opendr_simulation/test',
->>>>>>> 73660ce2
         ]
 
         skippedFilePaths = [
