--- conflicted
+++ resolved
@@ -108,11 +108,8 @@
             'src/opendr/perception/facial_expression_recognition/landmark_based_facial_expression_recognition',
             'projects/opendr_ws_2/src/opendr_perception/test',
             'projects/opendr_ws_2/src/opendr_ros2_bridge/test',
-<<<<<<< HEAD
             'projects/opendr_ws_2/src/data_generation/test',
-=======
             'projects/opendr_ws_2/src/opendr_simulation/test',
->>>>>>> 3d36052b
         ]
 
         skippedFilePaths = [
@@ -126,12 +123,10 @@
             'src/opendr/perception/multimodal_human_centric/audiovisual_emotion_learner/algorithm/transformer_timm.py',
             'src/opendr/perception/multimodal_human_centric/audiovisual_emotion_learner/algorithm/utils.py',
             'projects/opendr_ws_2/src/opendr_perception/setup.py',
-            'projects/opendr_ws_2/src/opendr_ros2_bridge/setup.py',
-<<<<<<< HEAD
+            'projects/opendr_ws_2/src/opendr_ros2_bridge/setup.py',n
             'projects/opendr_ws_2/src/data_generation/setup.py',
-=======
             'projects/opendr_ws_2/src/opendr_simulation/setup.py',
->>>>>>> 3d36052b
+
         ]
 
         skippedDirectories = [
