#!/usr/bin/env python

# Copyright 2020-2021 Cyberbotics Ltd.
#
# Licensed under the Apache License, Version 2.0 (the "License");
# you may not use this file except in compliance with the License.
# You may obtain a copy of the License at
#
#     http://www.apache.org/licenses/LICENSE-2.0
#
# Unless required by applicable law or agreed to in writing, software
# distributed under the License is distributed on an "AS IS" BASIS,
# WITHOUT WARRANTIES OR CONDITIONS OF ANY KIND, either express or implied.
# See the License for the specific language governing permissions and
# limitations under the License.

"""Test that checks that all the source files have the Apache 2 license."""

import unittest
import os
import fnmatch

from io import open

APACHE2_LICENSE_C = """* Licensed under the Apache License, Version 2.0 (the "License");
 * you may not use this file except in compliance with the License.
 * You may obtain a copy of the License at
 *
 *     http://www.apache.org/licenses/LICENSE-2.0
 *
 * Unless required by applicable law or agreed to in writing, software
 * distributed under the License is distributed on an "AS IS" BASIS,
 * WITHOUT WARRANTIES OR CONDITIONS OF ANY KIND, either express or implied.
 * See the License for the specific language governing permissions and
 * limitations under the License.
 */"""

APACHE2_LICENSE_CPP = """// Licensed under the Apache License, Version 2.0 (the "License");
// you may not use this file except in compliance with the License.
// You may obtain a copy of the License at
//
//     http://www.apache.org/licenses/LICENSE-2.0
//
// Unless required by applicable law or agreed to in writing, software
// distributed under the License is distributed on an "AS IS" BASIS,
// WITHOUT WARRANTIES OR CONDITIONS OF ANY KIND, either express or implied.
// See the License for the specific language governing permissions and
// limitations under the License."""

APACHE2_LICENSE_PYTHON = """
# Licensed under the Apache License, Version 2.0 (the "License");
# you may not use this file except in compliance with the License.
# You may obtain a copy of the License at
#
#     http://www.apache.org/licenses/LICENSE-2.0
#
# Unless required by applicable law or agreed to in writing, software
# distributed under the License is distributed on an "AS IS" BASIS,
# WITHOUT WARRANTIES OR CONDITIONS OF ANY KIND, either express or implied.
# See the License for the specific language governing permissions and
# limitations under the License."""

PYTHON_OPTIONAL_HEADERS = [
    '#!/usr/bin/env python2',
    '#!/usr/bin/env python3',
    '#!/usr/bin/env python',
]


class TestLicense(unittest.TestCase):
    """Unit test for checking that all the source files have the Apache 2 license."""

    def setUp(self):
        """Get all the source files which require a license check."""
        directories = [
            'src',
            'projects',
            'include'
        ]

        skippedDirectoryPaths = [
            'src/opendr/perception/pose_estimation/lightweight_open_pose/algorithm',
            'src/opendr/perception/object_detection_3d/voxel_object_detection_3d/second_detector',
            'src/opendr/perception/face_recognition/algorithm',
            'src/opendr/perception/activity_recognition/x3d/algorithm',
            'src/opendr/perception/activity_recognition/cox3d/algorithm',
            'src/opendr/perception/object_tracking_2d/fair_mot/algorithm',
            'src/opendr/perception/compressive_learning/multilinear_compressive_learning/algorithm/backbones',
            'src/opendr/perception/multimodal_human_centric/rgbd_hand_gesture_learner/algorithm/architectures',
            'src/opendr/perception/skeleton_based_action_recognition/algorithm',
            'projects/data_generation/synthetic-multi-view-facial-image-generation',
            'src/opendr/perception/skeleton_based_action_recognition/algorithm',
            'src/opendr/perception/semantic_segmentation/bisenet/algorithm',
<<<<<<< HEAD
            'src/opendr/perception/object_detection_2d/retinaface/algorithm'
=======
            'src/opendr/perception/object_detection_2d/retinaface/algorithm',
            'src/opendr/perception/panoptic_segmentation/efficient_ps/algorithm/EfficientPS',
            'src/opendr/perception/facial_expression_recognition/landmark_based_facial_expression_recognition'
>>>>>>> 9c15d2aa
        ]

        skippedFilePaths = [
            'src/opendr/perception/activity_recognition/datasets/utils/decoder.py',
            'projects/perception/lightweight_open_pose/jetbot/utils/pid.py',
            'src/opendr/perception/compressive_learning/multilinear_compressive_learning/algorithm/trainers.py',
            'projects/data_generation/synthetic-multi-view-facial-image-generation/test_frontal.py',
            'projects/data_generation/synthetic-multi-view-facial-image-generation/train.py',
            'src/opendr/perception/object_detection_2d/retinaface/Makefile'
        ]

        skippedDirectories = [
            'build'
        ]

        extensions = ['*.c', '*.cpp', '*.h', '*.hpp', '*.py', '*.java', 'Makefile']

        self.sources = []
        for directory in directories:
            for rootPath, dirNames, fileNames in os.walk(os.environ['OPENDR_HOME'] + os.sep + directory.replace('/', os.sep)):
                shouldContinue = False
                relativeRootPath = rootPath.replace(os.environ['OPENDR_HOME'] + os.sep, '')
                for path in skippedDirectoryPaths:
                    if rootPath.startswith(os.environ['OPENDR_HOME'] + os.sep + path.replace('/', os.sep)):
                        shouldContinue = True
                        break
                currentDirectories = rootPath.replace(os.environ['OPENDR_HOME'], '').split(os.sep)
                for directory in skippedDirectories:
                    if directory in currentDirectories:
                        shouldContinue = True
                        break
                if shouldContinue:
                    continue
                for extension in extensions:
                    for fileName in fnmatch.filter(fileNames, extension):
                        if fileName == '__init__.py':
                            continue
                        if os.path.join(relativeRootPath, fileName).replace(os.sep, '/') in skippedFilePaths:
                            continue
                        file = os.path.join(rootPath, fileName)
                        self.sources.append(file)

    def test_sources_have_license(self):
        """Test that sources have the license."""
        for source in self.sources:
            with open(source, 'r', encoding='utf-8') as content_file:
                content = content_file.read()
                if source.endswith('.c') or source.endswith('.h'):
                    self.assertTrue(
                        APACHE2_LICENSE_C in content,
                        msg='Source file "%s" doesn\'t contain the correct Apache 2.0 License:\n%s' %
                            (source, APACHE2_LICENSE_C)
                    )
                elif source.endswith('.cpp') or source.endswith('.hpp') or source.endswith('.java'):
                    self.assertTrue(
                        APACHE2_LICENSE_CPP in content,
                        msg='Source file "%s" doesn\'t contain the correct Apache 2.0 License:\n%s' %
                            (source, APACHE2_LICENSE_CPP)
                    )
                elif source.endswith('.py') or source.endswith('Makefile'):
                    self.assertTrue(
                        APACHE2_LICENSE_PYTHON in content,
                        msg='Source file "%s" doesn\'t contain the correct Apache 2.0 License:\n%s' %
                            (source, APACHE2_LICENSE_PYTHON)
                    )
                else:
                    self.assertTrue(
                        False,
                        msg='Unsupported file extension "%s".' % source
                    )


if __name__ == '__main__':
    unittest.main()<|MERGE_RESOLUTION|>--- conflicted
+++ resolved
@@ -91,13 +91,9 @@
             'projects/data_generation/synthetic-multi-view-facial-image-generation',
             'src/opendr/perception/skeleton_based_action_recognition/algorithm',
             'src/opendr/perception/semantic_segmentation/bisenet/algorithm',
-<<<<<<< HEAD
-            'src/opendr/perception/object_detection_2d/retinaface/algorithm'
-=======
             'src/opendr/perception/object_detection_2d/retinaface/algorithm',
             'src/opendr/perception/panoptic_segmentation/efficient_ps/algorithm/EfficientPS',
             'src/opendr/perception/facial_expression_recognition/landmark_based_facial_expression_recognition'
->>>>>>> 9c15d2aa
         ]
 
         skippedFilePaths = [
