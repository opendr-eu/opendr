#!/usr/bin/env python

# Copyright 2020-2021 Cyberbotics Ltd.
#
# Licensed under the Apache License, Version 2.0 (the "License");
# you may not use this file except in compliance with the License.
# You may obtain a copy of the License at
#
#     http://www.apache.org/licenses/LICENSE-2.0
#
# Unless required by applicable law or agreed to in writing, software
# distributed under the License is distributed on an "AS IS" BASIS,
# WITHOUT WARRANTIES OR CONDITIONS OF ANY KIND, either express or implied.
# See the License for the specific language governing permissions and
# limitations under the License.

"""Test that checks that all the source files have the Apache 2 license."""

import unittest
import os
import fnmatch

from io import open

APACHE2_LICENSE_C = """* Licensed under the Apache License, Version 2.0 (the "License");
 * you may not use this file except in compliance with the License.
 * You may obtain a copy of the License at
 *
 *     http://www.apache.org/licenses/LICENSE-2.0
 *
 * Unless required by applicable law or agreed to in writing, software
 * distributed under the License is distributed on an "AS IS" BASIS,
 * WITHOUT WARRANTIES OR CONDITIONS OF ANY KIND, either express or implied.
 * See the License for the specific language governing permissions and
 * limitations under the License.
 */"""

APACHE2_LICENSE_CPP = """// Licensed under the Apache License, Version 2.0 (the "License");
// you may not use this file except in compliance with the License.
// You may obtain a copy of the License at
//
//     http://www.apache.org/licenses/LICENSE-2.0
//
// Unless required by applicable law or agreed to in writing, software
// distributed under the License is distributed on an "AS IS" BASIS,
// WITHOUT WARRANTIES OR CONDITIONS OF ANY KIND, either express or implied.
// See the License for the specific language governing permissions and
// limitations under the License."""

APACHE2_LICENSE_PYTHON = """
# Licensed under the Apache License, Version 2.0 (the "License");
# you may not use this file except in compliance with the License.
# You may obtain a copy of the License at
#
#     http://www.apache.org/licenses/LICENSE-2.0
#
# Unless required by applicable law or agreed to in writing, software
# distributed under the License is distributed on an "AS IS" BASIS,
# WITHOUT WARRANTIES OR CONDITIONS OF ANY KIND, either express or implied.
# See the License for the specific language governing permissions and
# limitations under the License."""

PYTHON_OPTIONAL_HEADERS = [
    '#!/usr/bin/env python2',
    '#!/usr/bin/env python3',
    '#!/usr/bin/env python',
]


class TestLicense(unittest.TestCase):
    """Unit test for checking that all the source files have the Apache 2 license."""

    def setUp(self):
        """Get all the source files which require a license check."""
        directories = [
            'src',
            'projects',
            'include'
        ]

        skippedDirectoryPaths = [
<<<<<<< HEAD
            'src/perception/pose_estimation/lightweight_open_pose/algorithm',
            'src/perception/object_detection_3d/voxel_object_detection_3d/second_detector',
            'src/perception/face_recognition/algorithm',
            'src/perception/activity_recognition/x3d/algorithm',
            'src/perception/object_tracking_2d/fair_mot/algorithm',
            'src/perception/skeleton_based_action_recognition/algorithm',
=======
            'src/opendr/perception/pose_estimation/lightweight_open_pose/algorithm',
            'src/opendr/perception/object_detection_3d/voxel_object_detection_3d/second_detector',
            'src/opendr/perception/face_recognition/algorithm',
            'src/opendr/perception/activity_recognition/x3d/algorithm',
            'src/opendr/perception/object_tracking_2d/fair_mot/algorithm'
>>>>>>> 5573037f
        ]

        skippedFilePaths = [
            'src/opendr/perception/activity_recognition/datasets/utils/decoder.py',
        ]

        skippedDirectories = [
            'build'
        ]

        extensions = ['*.c', '*.cpp', '*.h', '*.hpp', '*.py', '*.java', 'Makefile']

        self.sources = []
        for directory in directories:
            for rootPath, dirNames, fileNames in os.walk(os.environ['OPENDR_HOME'] + os.sep + directory.replace('/', os.sep)):
                shouldContinue = False
                relativeRootPath = rootPath.replace(os.environ['OPENDR_HOME'] + os.sep, '')
                for path in skippedDirectoryPaths:
                    if rootPath.startswith(os.environ['OPENDR_HOME'] + os.sep + path.replace('/', os.sep)):
                        shouldContinue = True
                        break
                currentDirectories = rootPath.replace(os.environ['OPENDR_HOME'], '').split(os.sep)
                for directory in skippedDirectories:
                    if directory in currentDirectories:
                        shouldContinue = True
                        break
                if shouldContinue:
                    continue
                for extension in extensions:
                    for fileName in fnmatch.filter(fileNames, extension):
                        if fileName == '__init__.py':
                            continue
                        if os.path.join(relativeRootPath, fileName).replace(os.sep, '/') in skippedFilePaths:
                            continue
                        file = os.path.join(rootPath, fileName)
                        self.sources.append(file)

    def test_sources_have_license(self):
        """Test that sources have the license."""
        for source in self.sources:
            with open(source, 'r', encoding='utf-8') as content_file:
                content = content_file.read()
                if source.endswith('.c') or source.endswith('.h'):
                    self.assertTrue(
                        APACHE2_LICENSE_C in content,
                        msg='Source file "%s" doesn\'t contain the correct Apache 2.0 License:\n%s' %
                            (source, APACHE2_LICENSE_C)
                    )
                elif source.endswith('.cpp') or source.endswith('.hpp') or source.endswith('.java'):
                    self.assertTrue(
                        APACHE2_LICENSE_CPP in content,
                        msg='Source file "%s" doesn\'t contain the correct Apache 2.0 License:\n%s' %
                            (source, APACHE2_LICENSE_CPP)
                    )
                elif source.endswith('.py') or source.endswith('Makefile'):
                    self.assertTrue(
                        APACHE2_LICENSE_PYTHON in content,
                        msg='Source file "%s" doesn\'t contain the correct Apache 2.0 License:\n%s' %
                            (source, APACHE2_LICENSE_PYTHON)
                    )
                else:
                    self.assertTrue(
                        False,
                        msg='Unsupported file extension "%s".' % source
                    )


if __name__ == '__main__':
    unittest.main()<|MERGE_RESOLUTION|>--- conflicted
+++ resolved
@@ -79,20 +79,11 @@
         ]
 
         skippedDirectoryPaths = [
-<<<<<<< HEAD
-            'src/perception/pose_estimation/lightweight_open_pose/algorithm',
-            'src/perception/object_detection_3d/voxel_object_detection_3d/second_detector',
-            'src/perception/face_recognition/algorithm',
-            'src/perception/activity_recognition/x3d/algorithm',
-            'src/perception/object_tracking_2d/fair_mot/algorithm',
-            'src/perception/skeleton_based_action_recognition/algorithm',
-=======
             'src/opendr/perception/pose_estimation/lightweight_open_pose/algorithm',
             'src/opendr/perception/object_detection_3d/voxel_object_detection_3d/second_detector',
             'src/opendr/perception/face_recognition/algorithm',
             'src/opendr/perception/activity_recognition/x3d/algorithm',
             'src/opendr/perception/object_tracking_2d/fair_mot/algorithm'
->>>>>>> 5573037f
         ]
 
         skippedFilePaths = [
