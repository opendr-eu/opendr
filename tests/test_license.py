#!/usr/bin/env python

# Copyright 2020-2021 Cyberbotics Ltd.
#
# Licensed under the Apache License, Version 2.0 (the "License");
# you may not use this file except in compliance with the License.
# You may obtain a copy of the License at
#
#     http://www.apache.org/licenses/LICENSE-2.0
#
# Unless required by applicable law or agreed to in writing, software
# distributed under the License is distributed on an "AS IS" BASIS,
# WITHOUT WARRANTIES OR CONDITIONS OF ANY KIND, either express or implied.
# See the License for the specific language governing permissions and
# limitations under the License.

"""Test that checks that all the source files have the Apache 2 license."""

import unittest
import os
import fnmatch

from io import open

APACHE2_LICENSE_C = """* Licensed under the Apache License, Version 2.0 (the "License");
 * you may not use this file except in compliance with the License.
 * You may obtain a copy of the License at
 *
 *     http://www.apache.org/licenses/LICENSE-2.0
 *
 * Unless required by applicable law or agreed to in writing, software
 * distributed under the License is distributed on an "AS IS" BASIS,
 * WITHOUT WARRANTIES OR CONDITIONS OF ANY KIND, either express or implied.
 * See the License for the specific language governing permissions and
 * limitations under the License.
 */"""

APACHE2_LICENSE_CPP = """// Licensed under the Apache License, Version 2.0 (the "License");
// you may not use this file except in compliance with the License.
// You may obtain a copy of the License at
//
//     http://www.apache.org/licenses/LICENSE-2.0
//
// Unless required by applicable law or agreed to in writing, software
// distributed under the License is distributed on an "AS IS" BASIS,
// WITHOUT WARRANTIES OR CONDITIONS OF ANY KIND, either express or implied.
// See the License for the specific language governing permissions and
// limitations under the License."""

APACHE2_LICENSE_PYTHON = """
# Licensed under the Apache License, Version 2.0 (the "License");
# you may not use this file except in compliance with the License.
# You may obtain a copy of the License at
#
#     http://www.apache.org/licenses/LICENSE-2.0
#
# Unless required by applicable law or agreed to in writing, software
# distributed under the License is distributed on an "AS IS" BASIS,
# WITHOUT WARRANTIES OR CONDITIONS OF ANY KIND, either express or implied.
# See the License for the specific language governing permissions and
# limitations under the License."""

PYTHON_OPTIONAL_HEADERS = [
    '#!/usr/bin/env python2',
    '#!/usr/bin/env python3',
    '#!/usr/bin/env python',
]


class TestLicense(unittest.TestCase):
    """Unit test for checking that all the source files have the Apache 2 license."""

    def setUp(self):
        """Get all the source files which require a license check."""
        directories = [
            'src',
            'projects',
            'include'
        ]

        skippedDirectoryPaths = [
            'src/opendr/perception/pose_estimation/lightweight_open_pose/algorithm',
            'src/opendr/perception/object_detection_3d/voxel_object_detection_3d/second_detector',
            'src/opendr/perception/face_recognition/algorithm',
            'src/opendr/perception/activity_recognition/x3d/algorithm',
<<<<<<< HEAD
            'src/opendr/perception/object_tracking_2d/fair_mot/algorithm',
            'src/opendr/perception/skeleton_based_action_recognition/algorithm',
=======
>>>>>>> d90f16d8
            'src/opendr/perception/activity_recognition/cox3d/algorithm',
            'src/opendr/perception/object_tracking_2d/fair_mot/algorithm'
        ]

        skippedFilePaths = [
            'src/opendr/perception/activity_recognition/datasets/utils/decoder.py',
            'projects/perception/lightweight_open_pose/jetbot/utils/pid.py'
        ]

        skippedDirectories = [
            'build'
        ]

        extensions = ['*.c', '*.cpp', '*.h', '*.hpp', '*.py', '*.java', 'Makefile']

        self.sources = []
        for directory in directories:
            for rootPath, dirNames, fileNames in os.walk(os.environ['OPENDR_HOME'] + os.sep + directory.replace('/', os.sep)):
                shouldContinue = False
                relativeRootPath = rootPath.replace(os.environ['OPENDR_HOME'] + os.sep, '')
                for path in skippedDirectoryPaths:
                    if rootPath.startswith(os.environ['OPENDR_HOME'] + os.sep + path.replace('/', os.sep)):
                        shouldContinue = True
                        break
                currentDirectories = rootPath.replace(os.environ['OPENDR_HOME'], '').split(os.sep)
                for directory in skippedDirectories:
                    if directory in currentDirectories:
                        shouldContinue = True
                        break
                if shouldContinue:
                    continue
                for extension in extensions:
                    for fileName in fnmatch.filter(fileNames, extension):
                        if fileName == '__init__.py':
                            continue
                        if os.path.join(relativeRootPath, fileName).replace(os.sep, '/') in skippedFilePaths:
                            continue
                        file = os.path.join(rootPath, fileName)
                        self.sources.append(file)

    def test_sources_have_license(self):
        """Test that sources have the license."""
        for source in self.sources:
            with open(source, 'r', encoding='utf-8') as content_file:
                content = content_file.read()
                if source.endswith('.c') or source.endswith('.h'):
                    self.assertTrue(
                        APACHE2_LICENSE_C in content,
                        msg='Source file "%s" doesn\'t contain the correct Apache 2.0 License:\n%s' %
                            (source, APACHE2_LICENSE_C)
                    )
                elif source.endswith('.cpp') or source.endswith('.hpp') or source.endswith('.java'):
                    self.assertTrue(
                        APACHE2_LICENSE_CPP in content,
                        msg='Source file "%s" doesn\'t contain the correct Apache 2.0 License:\n%s' %
                            (source, APACHE2_LICENSE_CPP)
                    )
                elif source.endswith('.py') or source.endswith('Makefile'):
                    self.assertTrue(
                        APACHE2_LICENSE_PYTHON in content,
                        msg='Source file "%s" doesn\'t contain the correct Apache 2.0 License:\n%s' %
                            (source, APACHE2_LICENSE_PYTHON)
                    )
                else:
                    self.assertTrue(
                        False,
                        msg='Unsupported file extension "%s".' % source
                    )


if __name__ == '__main__':
    unittest.main()<|MERGE_RESOLUTION|>--- conflicted
+++ resolved
@@ -83,11 +83,6 @@
             'src/opendr/perception/object_detection_3d/voxel_object_detection_3d/second_detector',
             'src/opendr/perception/face_recognition/algorithm',
             'src/opendr/perception/activity_recognition/x3d/algorithm',
-<<<<<<< HEAD
-            'src/opendr/perception/object_tracking_2d/fair_mot/algorithm',
-            'src/opendr/perception/skeleton_based_action_recognition/algorithm',
-=======
->>>>>>> d90f16d8
             'src/opendr/perception/activity_recognition/cox3d/algorithm',
             'src/opendr/perception/object_tracking_2d/fair_mot/algorithm'
         ]
