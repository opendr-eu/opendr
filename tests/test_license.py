#!/usr/bin/env python

# Copyright 2020-2022 OpenDR European Project
#
# Licensed under the Apache License, Version 2.0 (the "License");
# you may not use this file except in compliance with the License.
# You may obtain a copy of the License at
#
#     http://www.apache.org/licenses/LICENSE-2.0
#
# Unless required by applicable law or agreed to in writing, software
# distributed under the License is distributed on an "AS IS" BASIS,
# WITHOUT WARRANTIES OR CONDITIONS OF ANY KIND, either express or implied.
# See the License for the specific language governing permissions and
# limitations under the License.

"""Test that checks that all the source files have the Apache 2 license."""

import unittest
import os
import fnmatch
import datetime

from io import open

APACHE2_LICENSE_C = """/*
 * Copyright 2020-20XX OpenDR European Project
 *
 * Licensed under the Apache License, Version 2.0 (the "License");
 * you may not use this file except in compliance with the License.
 * You may obtain a copy of the License at
 *
 *     http://www.apache.org/licenses/LICENSE-2.0
 *
 * Unless required by applicable law or agreed to in writing, software
 * distributed under the License is distributed on an "AS IS" BASIS,
 * WITHOUT WARRANTIES OR CONDITIONS OF ANY KIND, either express or implied.
 * See the License for the specific language governing permissions and
 * limitations under the License.
 */""".replace('20XX', str(datetime.datetime.now().year))

APACHE2_LICENSE_CPP = """// Copyright 2020-20XX OpenDR European Project
//
// Licensed under the Apache License, Version 2.0 (the "License");
// you may not use this file except in compliance with the License.
// You may obtain a copy of the License at
//
//     http://www.apache.org/licenses/LICENSE-2.0
//
// Unless required by applicable law or agreed to in writing, software
// distributed under the License is distributed on an "AS IS" BASIS,
// WITHOUT WARRANTIES OR CONDITIONS OF ANY KIND, either express or implied.
// See the License for the specific language governing permissions and
// limitations under the License.""".replace('20XX', str(datetime.datetime.now().year))

APACHE2_LICENSE_PYTHON = """# Copyright 2020-20XX OpenDR European Project
#
# Licensed under the Apache License, Version 2.0 (the "License");
# you may not use this file except in compliance with the License.
# You may obtain a copy of the License at
#
#     http://www.apache.org/licenses/LICENSE-2.0
#
# Unless required by applicable law or agreed to in writing, software
# distributed under the License is distributed on an "AS IS" BASIS,
# WITHOUT WARRANTIES OR CONDITIONS OF ANY KIND, either express or implied.
# See the License for the specific language governing permissions and
# limitations under the License.""".replace('20XX', str(datetime.datetime.now().year))

PYTHON_OPTIONAL_HEADERS = [
    '#!/usr/bin/env python2',
    '#!/usr/bin/env python3',
    '#!/usr/bin/env python',
]


class TestLicense(unittest.TestCase):
    """Unit test for checking that all the source files have the Apache 2 license."""

    def setUp(self):
        """Get all the source files which require a license check."""
        directories = [
            'src',
            'projects',
            'include'
        ]

        skippedDirectoryPaths = [
            'src/opendr/perception/pose_estimation/lightweight_open_pose/algorithm',
            'src/opendr/perception/object_detection_3d/voxel_object_detection_3d/second_detector',
            'src/opendr/perception/face_recognition/algorithm',
            'src/opendr/perception/activity_recognition/x3d/algorithm',
            'src/opendr/perception/activity_recognition/cox3d/algorithm',
            'src/opendr/perception/object_tracking_2d/fair_mot/algorithm',
            'src/opendr/perception/object_tracking_2d/deep_sort/algorithm',
            'src/opendr/perception/compressive_learning/multilinear_compressive_learning/algorithm/backbones',
            'src/opendr/perception/heart_anomaly_detection/attention_neural_bag_of_feature/algorithm',
            'src/opendr/simulation/human_model_generation/utilities/PIFu',
            'src/opendr/perception/multimodal_human_centric/rgbd_hand_gesture_learner/algorithm/architectures',
            'src/opendr/perception/skeleton_based_action_recognition/algorithm',
            'projects/python/simulation/synthetic_multi_view_facial_image_generation/algorithm',
            'src/opendr/perception/semantic_segmentation/bisenet/algorithm',
            'src/opendr/perception/object_detection_2d/retinaface/algorithm',
            'src/opendr/perception/object_detection_2d/gem/algorithm',
            'src/opendr/perception/object_detection_2d/detr/algorithm',
            'src/opendr/perception/object_detection_2d/nanodet/algorithm',
            'src/opendr/perception/panoptic_segmentation/efficient_ps/algorithm/EfficientPS',
            'src/opendr/perception/facial_expression_recognition/landmark_based_facial_expression_recognition',
            'projects/opendr_ws_2/src/opendr_perception/test',
            'projects/opendr_ws_2/src/opendr_ros2_bridge/test',
<<<<<<< HEAD
            'projects/opendr_ws_2/src/vision_opencv',
            'projects/opendr_ws_2/install',
=======
            'projects/opendr_ws_2/src/data_generation/test',
            'projects/opendr_ws_2/src/opendr_simulation/test',
>>>>>>> 3663f720
        ]

        skippedFilePaths = [
            'src/opendr/perception/activity_recognition/datasets/utils/decoder.py',
            'projects/python/perception/lightweight_open_pose/jetbot/utils/pid.py',
            'src/opendr/perception/compressive_learning/multilinear_compressive_learning/algorithm/trainers.py',
            'src/opendr/perception/object_detection_2d/retinaface/Makefile',
            'src/opendr/perception/multimodal_human_centric/audiovisual_emotion_learner/algorithm/efficientface_modulator.py',
            'src/opendr/perception/multimodal_human_centric/audiovisual_emotion_learner/algorithm/efficientface_utils.py',
            'src/opendr/perception/multimodal_human_centric/audiovisual_emotion_learner/algorithm/spatial_transforms.py',
            'src/opendr/perception/multimodal_human_centric/audiovisual_emotion_learner/algorithm/transformer_timm.py',
            'src/opendr/perception/multimodal_human_centric/audiovisual_emotion_learner/algorithm/utils.py',
            'projects/opendr_ws_2/src/opendr_perception/setup.py',
            'projects/opendr_ws_2/src/opendr_ros2_bridge/setup.py',
            'projects/opendr_ws_2/src/data_generation/setup.py',
            'projects/opendr_ws_2/src/opendr_simulation/setup.py',
        ]

        skippedDirectories = [
            'build'
        ]

        extensions = ['*.c', '*.cpp', '*.h', '*.hpp', '*.py', '*.java', 'Makefile']

        self.sources = []
        for directory in directories:
            for rootPath, dirNames, fileNames in os.walk(os.environ['OPENDR_HOME'] + os.sep + directory.replace('/', os.sep)):
                shouldContinue = False
                relativeRootPath = rootPath.replace(os.environ['OPENDR_HOME'] + os.sep, '')
                for path in skippedDirectoryPaths:
                    if rootPath.startswith(os.environ['OPENDR_HOME'] + os.sep + path.replace('/', os.sep)):
                        shouldContinue = True
                        break
                currentDirectories = rootPath.replace(os.environ['OPENDR_HOME'], '').split(os.sep)
                for directory in skippedDirectories:
                    if directory in currentDirectories:
                        shouldContinue = True
                        break
                if shouldContinue:
                    continue
                for extension in extensions:
                    for fileName in fnmatch.filter(fileNames, extension):
                        if fileName == '__init__.py':
                            continue
                        if os.path.join(relativeRootPath, fileName).replace(os.sep, '/') in skippedFilePaths:
                            continue
                        file = os.path.join(rootPath, fileName)
                        self.sources.append(file)

    def test_sources_have_license(self):
        """Test that sources have the license."""
        for source in self.sources:
            with open(source, 'r', encoding='utf-8') as content_file:
                content = content_file.read()
                if source.endswith('.c') or source.endswith('.h'):
                    self.assertTrue(
                        APACHE2_LICENSE_C in content,
                        msg='Source file "%s" doesn\'t contain the correct Apache 2.0 License:\n%s' %
                            (source, APACHE2_LICENSE_C)
                    )
                elif source.endswith('.cpp') or source.endswith('.hpp') or source.endswith('.java'):
                    self.assertTrue(
                        APACHE2_LICENSE_CPP in content,
                        msg='Source file "%s" doesn\'t contain the correct Apache 2.0 License:\n%s' %
                            (source, APACHE2_LICENSE_CPP)
                    )
                elif source.endswith('.py') or source.endswith('Makefile'):
                    self.assertTrue(
                        APACHE2_LICENSE_PYTHON in content,
                        msg='Source file "%s" doesn\'t contain the correct Apache 2.0 License:\n%s' %
                            (source, APACHE2_LICENSE_PYTHON)
                    )
                else:
                    self.assertTrue(
                        False,
                        msg='Unsupported file extension "%s".' % source
                    )


if __name__ == '__main__':
    unittest.main()<|MERGE_RESOLUTION|>--- conflicted
+++ resolved
@@ -108,13 +108,10 @@
             'src/opendr/perception/facial_expression_recognition/landmark_based_facial_expression_recognition',
             'projects/opendr_ws_2/src/opendr_perception/test',
             'projects/opendr_ws_2/src/opendr_ros2_bridge/test',
-<<<<<<< HEAD
             'projects/opendr_ws_2/src/vision_opencv',
             'projects/opendr_ws_2/install',
-=======
             'projects/opendr_ws_2/src/data_generation/test',
             'projects/opendr_ws_2/src/opendr_simulation/test',
->>>>>>> 3663f720
         ]
 
         skippedFilePaths = [
