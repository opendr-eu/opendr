#!/usr/bin/env python

# Copyright 2020-2021 Cyberbotics Ltd.
#
# Licensed under the Apache License, Version 2.0 (the "License");
# you may not use this file except in compliance with the License.
# You may obtain a copy of the License at
#
#     http://www.apache.org/licenses/LICENSE-2.0
#
# Unless required by applicable law or agreed to in writing, software
# distributed under the License is distributed on an "AS IS" BASIS,
# WITHOUT WARRANTIES OR CONDITIONS OF ANY KIND, either express or implied.
# See the License for the specific language governing permissions and
# limitations under the License.

"""Test that checks that all the source files have the Apache 2 license."""

import unittest
import os
import fnmatch

from io import open

APACHE2_LICENSE_C = """* Licensed under the Apache License, Version 2.0 (the "License");
 * you may not use this file except in compliance with the License.
 * You may obtain a copy of the License at
 *
 *     http://www.apache.org/licenses/LICENSE-2.0
 *
 * Unless required by applicable law or agreed to in writing, software
 * distributed under the License is distributed on an "AS IS" BASIS,
 * WITHOUT WARRANTIES OR CONDITIONS OF ANY KIND, either express or implied.
 * See the License for the specific language governing permissions and
 * limitations under the License.
 */"""

APACHE2_LICENSE_CPP = """// Licensed under the Apache License, Version 2.0 (the "License");
// you may not use this file except in compliance with the License.
// You may obtain a copy of the License at
//
//     http://www.apache.org/licenses/LICENSE-2.0
//
// Unless required by applicable law or agreed to in writing, software
// distributed under the License is distributed on an "AS IS" BASIS,
// WITHOUT WARRANTIES OR CONDITIONS OF ANY KIND, either express or implied.
// See the License for the specific language governing permissions and
// limitations under the License."""

APACHE2_LICENSE_PYTHON = """
# Licensed under the Apache License, Version 2.0 (the "License");
# you may not use this file except in compliance with the License.
# You may obtain a copy of the License at
#
#     http://www.apache.org/licenses/LICENSE-2.0
#
# Unless required by applicable law or agreed to in writing, software
# distributed under the License is distributed on an "AS IS" BASIS,
# WITHOUT WARRANTIES OR CONDITIONS OF ANY KIND, either express or implied.
# See the License for the specific language governing permissions and
# limitations under the License."""

PYTHON_OPTIONAL_HEADERS = [
    '#!/usr/bin/env python2',
    '#!/usr/bin/env python3',
    '#!/usr/bin/env python',
]


class TestLicense(unittest.TestCase):
    """Unit test for checking that all the source files have the Apache 2 license."""

    def setUp(self):
        """Get all the source files which require a license check."""
        directories = [
            'src',
            'projects',
            'include'
        ]

        skippedDirectoryPaths = [
            'src/opendr/perception/pose_estimation/lightweight_open_pose/algorithm',
            'src/opendr/perception/object_detection_3d/voxel_object_detection_3d/second_detector',
            'src/opendr/perception/face_recognition/algorithm',
            'src/opendr/perception/activity_recognition/x3d/algorithm',
            'src/opendr/perception/activity_recognition/cox3d/algorithm',
            'src/opendr/perception/object_tracking_2d/fair_mot/algorithm',
            'src/opendr/perception/compressive_learning/multilinear_compressive_learning/algorithm/backbones',
            'src/opendr/perception/multimodal_human_centric/rgbd_hand_gesture_learner/algorithm/architectures',
<<<<<<< HEAD
            'src/opendr/perception/panoptic_segmentation/efficient_ps/algorithm/EfficientPS'
=======
            'src/opendr/perception/skeleton_based_action_recognition/algorithm',
            'src/opendr/perception/semantic_segmentation/bisenet/algorithm',
            'src/opendr/perception/object_detection_2d/retinaface/algorithm',
>>>>>>> 433b93f9
        ]

        skippedFilePaths = [
            'src/opendr/perception/activity_recognition/datasets/utils/decoder.py',
            'projects/perception/lightweight_open_pose/jetbot/utils/pid.py',
            'src/opendr/perception/compressive_learning/multilinear_compressive_learning/algorithm/trainers.py',
            'src/opendr/perception/object_detection_2d/retinaface/Makefile',
        ]

        skippedDirectories = [
            'build'
        ]

        extensions = ['*.c', '*.cpp', '*.h', '*.hpp', '*.py', '*.java', 'Makefile']

        self.sources = []
        for directory in directories:
            for rootPath, dirNames, fileNames in os.walk(os.environ['OPENDR_HOME'] + os.sep + directory.replace('/', os.sep)):
                shouldContinue = False
                relativeRootPath = rootPath.replace(os.environ['OPENDR_HOME'] + os.sep, '')
                for path in skippedDirectoryPaths:
                    if rootPath.startswith(os.environ['OPENDR_HOME'] + os.sep + path.replace('/', os.sep)):
                        shouldContinue = True
                        break
                currentDirectories = rootPath.replace(os.environ['OPENDR_HOME'], '').split(os.sep)
                for directory in skippedDirectories:
                    if directory in currentDirectories:
                        shouldContinue = True
                        break
                if shouldContinue:
                    continue
                for extension in extensions:
                    for fileName in fnmatch.filter(fileNames, extension):
                        if fileName == '__init__.py':
                            continue
                        if os.path.join(relativeRootPath, fileName).replace(os.sep, '/') in skippedFilePaths:
                            continue
                        file = os.path.join(rootPath, fileName)
                        self.sources.append(file)

    def test_sources_have_license(self):
        """Test that sources have the license."""
        for source in self.sources:
            with open(source, 'r', encoding='utf-8') as content_file:
                content = content_file.read()
                if source.endswith('.c') or source.endswith('.h'):
                    self.assertTrue(
                        APACHE2_LICENSE_C in content,
                        msg='Source file "%s" doesn\'t contain the correct Apache 2.0 License:\n%s' %
                            (source, APACHE2_LICENSE_C)
                    )
                elif source.endswith('.cpp') or source.endswith('.hpp') or source.endswith('.java'):
                    self.assertTrue(
                        APACHE2_LICENSE_CPP in content,
                        msg='Source file "%s" doesn\'t contain the correct Apache 2.0 License:\n%s' %
                            (source, APACHE2_LICENSE_CPP)
                    )
                elif source.endswith('.py') or source.endswith('Makefile'):
                    self.assertTrue(
                        APACHE2_LICENSE_PYTHON in content,
                        msg='Source file "%s" doesn\'t contain the correct Apache 2.0 License:\n%s' %
                            (source, APACHE2_LICENSE_PYTHON)
                    )
                else:
                    self.assertTrue(
                        False,
                        msg='Unsupported file extension "%s".' % source
                    )


if __name__ == '__main__':
    unittest.main()<|MERGE_RESOLUTION|>--- conflicted
+++ resolved
@@ -87,13 +87,10 @@
             'src/opendr/perception/object_tracking_2d/fair_mot/algorithm',
             'src/opendr/perception/compressive_learning/multilinear_compressive_learning/algorithm/backbones',
             'src/opendr/perception/multimodal_human_centric/rgbd_hand_gesture_learner/algorithm/architectures',
-<<<<<<< HEAD
-            'src/opendr/perception/panoptic_segmentation/efficient_ps/algorithm/EfficientPS'
-=======
             'src/opendr/perception/skeleton_based_action_recognition/algorithm',
             'src/opendr/perception/semantic_segmentation/bisenet/algorithm',
             'src/opendr/perception/object_detection_2d/retinaface/algorithm',
->>>>>>> 433b93f9
+            'src/opendr/perception/panoptic_segmentation/efficient_ps/algorithm/EfficientPS',
         ]
 
         skippedFilePaths = [
