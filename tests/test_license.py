--- conflicted
+++ resolved
@@ -85,11 +85,8 @@
             'src/opendr/perception/activity_recognition/x3d/algorithm',
             'src/opendr/perception/activity_recognition/cox3d/algorithm',
             'src/opendr/perception/object_tracking_2d/fair_mot/algorithm',
-<<<<<<< HEAD
+            'src/opendr/perception/compressive_learning/multilinear_compressive_learning/algorithm/backbones',
             'src/opendr/perception/semantic_segmentation/bisenet/algorithm'
-=======
-            'src/opendr/perception/compressive_learning/multilinear_compressive_learning/algorithm/backbones'
->>>>>>> 94f6bc0d
         ]
 
         skippedFilePaths = [
