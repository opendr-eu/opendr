#!/usr/bin/env python

# Copyright 2020-2021 Cyberbotics Ltd.
#
# Licensed under the Apache License, Version 2.0 (the "License");
# you may not use this file except in compliance with the License.
# You may obtain a copy of the License at
#
#     http://www.apache.org/licenses/LICENSE-2.0
#
# Unless required by applicable law or agreed to in writing, software
# distributed under the License is distributed on an "AS IS" BASIS,
# WITHOUT WARRANTIES OR CONDITIONS OF ANY KIND, either express or implied.
# See the License for the specific language governing permissions and
# limitations under the License.

"""Test that checks that all the source files have the Apache 2 license."""

import unittest
import os
import fnmatch

from io import open

APACHE2_LICENSE_C = """* Licensed under the Apache License, Version 2.0 (the "License");
 * you may not use this file except in compliance with the License.
 * You may obtain a copy of the License at
 *
 *     http://www.apache.org/licenses/LICENSE-2.0
 *
 * Unless required by applicable law or agreed to in writing, software
 * distributed under the License is distributed on an "AS IS" BASIS,
 * WITHOUT WARRANTIES OR CONDITIONS OF ANY KIND, either express or implied.
 * See the License for the specific language governing permissions and
 * limitations under the License.
 */"""

APACHE2_LICENSE_CPP = """// Licensed under the Apache License, Version 2.0 (the "License");
// you may not use this file except in compliance with the License.
// You may obtain a copy of the License at
//
//     http://www.apache.org/licenses/LICENSE-2.0
//
// Unless required by applicable law or agreed to in writing, software
// distributed under the License is distributed on an "AS IS" BASIS,
// WITHOUT WARRANTIES OR CONDITIONS OF ANY KIND, either express or implied.
// See the License for the specific language governing permissions and
// limitations under the License."""

APACHE2_LICENSE_PYTHON = """
# Licensed under the Apache License, Version 2.0 (the "License");
# you may not use this file except in compliance with the License.
# You may obtain a copy of the License at
#
#     http://www.apache.org/licenses/LICENSE-2.0
#
# Unless required by applicable law or agreed to in writing, software
# distributed under the License is distributed on an "AS IS" BASIS,
# WITHOUT WARRANTIES OR CONDITIONS OF ANY KIND, either express or implied.
# See the License for the specific language governing permissions and
# limitations under the License."""

PYTHON_OPTIONAL_HEADERS = [
    '#!/usr/bin/env python2',
    '#!/usr/bin/env python3',
    '#!/usr/bin/env python',
]


class TestLicense(unittest.TestCase):
    """Unit test for checking that all the source files have the Apache 2 license."""

    def setUp(self):
        """Get all the source files which require a license check."""
        directories = [
            'src',
            'projects',
            'include'
        ]

        skippedDirectoryPaths = [
            'src/opendr/perception/pose_estimation/lightweight_open_pose/algorithm',
            'src/opendr/perception/object_detection_3d/voxel_object_detection_3d/second_detector',
            'src/opendr/perception/face_recognition/algorithm',
            'src/opendr/perception/activity_recognition/x3d/algorithm',
            'src/opendr/perception/activity_recognition/cox3d/algorithm',
            'src/opendr/perception/object_tracking_2d/fair_mot/algorithm',
            'src/opendr/perception/compressive_learning/multilinear_compressive_learning/algorithm/backbones',
            'src/opendr/perception/multimodal_human_centric/rgbd_hand_gesture_learner/algorithm/architectures',
            'src/opendr/perception/skeleton_based_action_recognition/algorithm',
<<<<<<< HEAD
            'projects/data_generation/synthetic-multi-view-facial-image-generation',
            'src/opendr/perception/skeleton_based_action_recognition/algorithm'
=======
            'src/opendr/perception/semantic_segmentation/bisenet/algorithm',
            'src/opendr/perception/object_detection_2d/retinaface/algorithm',
>>>>>>> 433b93f9
        ]

        skippedFilePaths = [
            'src/opendr/perception/activity_recognition/datasets/utils/decoder.py',
            'projects/perception/lightweight_open_pose/jetbot/utils/pid.py',
            'src/opendr/perception/compressive_learning/multilinear_compressive_learning/algorithm/trainers.py',
<<<<<<< HEAD
            'projects/data_generation/synthetic-multi-view-facial-image-generation/test_frontal.py',
            'projects/data_generation/synthetic-multi-view-facial-image-generation/train.py'
=======
            'src/opendr/perception/object_detection_2d/retinaface/Makefile',
>>>>>>> 433b93f9
        ]

        skippedDirectories = [
            'build'
        ]

        extensions = ['*.c', '*.cpp', '*.h', '*.hpp', '*.py', '*.java', 'Makefile']

        self.sources = []
        for directory in directories:
            for rootPath, dirNames, fileNames in os.walk(os.environ['OPENDR_HOME'] + os.sep + directory.replace('/', os.sep)):
                shouldContinue = False
                relativeRootPath = rootPath.replace(os.environ['OPENDR_HOME'] + os.sep, '')
                for path in skippedDirectoryPaths:
                    if rootPath.startswith(os.environ['OPENDR_HOME'] + os.sep + path.replace('/', os.sep)):
                        shouldContinue = True
                        break
                currentDirectories = rootPath.replace(os.environ['OPENDR_HOME'], '').split(os.sep)
                for directory in skippedDirectories:
                    if directory in currentDirectories:
                        shouldContinue = True
                        break
                if shouldContinue:
                    continue
                for extension in extensions:
                    for fileName in fnmatch.filter(fileNames, extension):
                        if fileName == '__init__.py':
                            continue
                        if os.path.join(relativeRootPath, fileName).replace(os.sep, '/') in skippedFilePaths:
                            continue
                        file = os.path.join(rootPath, fileName)
                        self.sources.append(file)

    def test_sources_have_license(self):
        """Test that sources have the license."""
        for source in self.sources:
            with open(source, 'r', encoding='utf-8') as content_file:
                content = content_file.read()
                if source.endswith('.c') or source.endswith('.h'):
                    self.assertTrue(
                        APACHE2_LICENSE_C in content,
                        msg='Source file "%s" doesn\'t contain the correct Apache 2.0 License:\n%s' %
                            (source, APACHE2_LICENSE_C)
                    )
                elif source.endswith('.cpp') or source.endswith('.hpp') or source.endswith('.java'):
                    self.assertTrue(
                        APACHE2_LICENSE_CPP in content,
                        msg='Source file "%s" doesn\'t contain the correct Apache 2.0 License:\n%s' %
                            (source, APACHE2_LICENSE_CPP)
                    )
                elif source.endswith('.py') or source.endswith('Makefile'):
                    self.assertTrue(
                        APACHE2_LICENSE_PYTHON in content,
                        msg='Source file "%s" doesn\'t contain the correct Apache 2.0 License:\n%s' %
                            (source, APACHE2_LICENSE_PYTHON)
                    )
                else:
                    self.assertTrue(
                        False,
                        msg='Unsupported file extension "%s".' % source
                    )


if __name__ == '__main__':
    unittest.main()<|MERGE_RESOLUTION|>--- conflicted
+++ resolved
@@ -88,25 +88,19 @@
             'src/opendr/perception/compressive_learning/multilinear_compressive_learning/algorithm/backbones',
             'src/opendr/perception/multimodal_human_centric/rgbd_hand_gesture_learner/algorithm/architectures',
             'src/opendr/perception/skeleton_based_action_recognition/algorithm',
-<<<<<<< HEAD
             'projects/data_generation/synthetic-multi-view-facial-image-generation',
-            'src/opendr/perception/skeleton_based_action_recognition/algorithm'
-=======
+            'src/opendr/perception/skeleton_based_action_recognition/algorithm',
             'src/opendr/perception/semantic_segmentation/bisenet/algorithm',
-            'src/opendr/perception/object_detection_2d/retinaface/algorithm',
->>>>>>> 433b93f9
+            'src/opendr/perception/object_detection_2d/retinaface/algorithm'
         ]
 
         skippedFilePaths = [
             'src/opendr/perception/activity_recognition/datasets/utils/decoder.py',
             'projects/perception/lightweight_open_pose/jetbot/utils/pid.py',
             'src/opendr/perception/compressive_learning/multilinear_compressive_learning/algorithm/trainers.py',
-<<<<<<< HEAD
             'projects/data_generation/synthetic-multi-view-facial-image-generation/test_frontal.py',
-            'projects/data_generation/synthetic-multi-view-facial-image-generation/train.py'
-=======
-            'src/opendr/perception/object_detection_2d/retinaface/Makefile',
->>>>>>> 433b93f9
+            'projects/data_generation/synthetic-multi-view-facial-image-generation/train.py',
+            'src/opendr/perception/object_detection_2d/retinaface/Makefile'
         ]
 
         skippedDirectories = [
