--- conflicted
+++ resolved
@@ -83,13 +83,9 @@
             'src/opendr/perception/object_detection_3d/voxel_object_detection_3d/second_detector',
             'src/opendr/perception/face_recognition/algorithm',
             'src/opendr/perception/activity_recognition/x3d/algorithm',
-<<<<<<< HEAD
+            'src/opendr/perception/activity_recognition/cox3d/algorithm',
             'src/opendr/perception/object_tracking_2d/fair_mot/algorithm',
             'src/opendr/perception/compressive_learning/multilinear_compressive_learning/algorithm/backbones'
-=======
-            'src/opendr/perception/activity_recognition/cox3d/algorithm',
-            'src/opendr/perception/object_tracking_2d/fair_mot/algorithm'
->>>>>>> d90f16d8
         ]
 
         skippedFilePaths = [
