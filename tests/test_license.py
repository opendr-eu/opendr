--- conflicted
+++ resolved
@@ -86,11 +86,8 @@
             'src/opendr/perception/activity_recognition/cox3d/algorithm',
             'src/opendr/perception/object_tracking_2d/fair_mot/algorithm',
             'src/opendr/perception/compressive_learning/multilinear_compressive_learning/algorithm/backbones',
-<<<<<<< HEAD
             'src/opendr/simulation/human_model_generation/utilities/PIFu'
-=======
             'src/opendr/perception/multimodal_human_centric/rgbd_hand_gesture_learner/algorithm/architectures'
->>>>>>> 3be86a89
         ]
 
         skippedFilePaths = [
