--- conflicted
+++ resolved
@@ -33,11 +33,8 @@
     'lib',
     'src/opendr/perception/panoptic_segmentation/efficient_ps/algorithm/EfficientPS',
     'projects/python/control/eagerx',
-<<<<<<< HEAD
     'projects/opendr_ws_2/src/vision_opencv',
-=======
     'projects/opendr_ws/devel',
->>>>>>> 2a332aa3
     'venv',
     'build',
 ]
