--- conflicted
+++ resolved
@@ -79,11 +79,7 @@
         ]
 
         skippedDirectoryPaths = [
-<<<<<<< HEAD
-            'src/perception/face_recognition/algorithm'
-=======
-            'src/perception/pose_estimation/lightweight_open_pose/algorithm'
->>>>>>> 28ca78b1
+            'src/perception/face_recognition/algorithm','src/perception/pose_estimation/lightweight_open_pose/algorithm'
         ]
 
         skippedFilePaths = []
