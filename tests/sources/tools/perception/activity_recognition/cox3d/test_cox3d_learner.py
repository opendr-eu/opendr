--- conflicted
+++ resolved
@@ -109,19 +109,11 @@
 
         # Input is Image
         results2 = self.learner.infer(Image(batch[0], dtype=np.float))
-<<<<<<< HEAD
-        assert torch.allclose(results1[0].confidence, results2[0].confidence, atol=1e-07)
-
-        # Input is List[Image]
-        results3 = self.learner.infer([Image(v, dtype=np.float) for v in batch])
-        assert all([torch.allclose(r1.confidence, r3.confidence, atol=1e-07) for (r1, r3) in zip(results1, results3)])
-=======
         assert torch.allclose(results1[0].confidence, results2[0].confidence, atol=1e-6)
 
         # Input is List[Image]
         results3 = self.learner.infer([Image(v, dtype=np.float) for v in batch])
         assert all([torch.allclose(r1.confidence, r3.confidence, atol=1e-6) for (r1, r3) in zip(results1, results3)])
->>>>>>> 22c7acd2
 
     def test_optimize(self):
         self.learner.ort_session = None
