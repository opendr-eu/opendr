# Copyright 2020-2021 OpenDR European Project
#
# Licensed under the Apache License, Version 2.0 (the "License");
# you may not use this file except in compliance with the License.
# You may obtain a copy of the License at
#
#     http://www.apache.org/licenses/LICENSE-2.0
#
# Unless required by applicable law or agreed to in writing, software
# distributed under the License is distributed on an "AS IS" BASIS,
# WITHOUT WARRANTIES OR CONDITIONS OF ANY KIND, either express or implied.
# See the License for the specific language governing permissions and
# limitations under the License.

import unittest
import gc
import shutil
import os
import numpy as np
from opendr.perception.object_detection_2d import Seq2SeqNMSLearner
from opendr.perception.object_detection_2d.nms.utils.nms_dataset import Dataset_NMS
from opendr.engine.data import Image


def rmfile(path):
    try:
        os.remove(path)
    except OSError as e:
        print("Error: %s - %s." % (e.filename, e.strerror))


def rmdir(_dir):
    try:
        shutil.rmtree(_dir)
    except OSError as e:
        print("Error: %s - %s." % (e.filename, e.strerror))


class TestSeq2SeqNMS(unittest.TestCase):

    @classmethod
    def setUpClass(cls):
        print("\n\n**********************************\nTEST Seq2Seq-NMS Learner\n"
              "**********************************")

        cls.temp_dir = os.path.join(".", "tests", "sources", "tools", "perception", "object_detection_2d",
                                    "nms", "seq2seq_nms", "temp")
        cls.seq2SeqNMSLearner = Seq2SeqNMSLearner(iou_filtering=None, app_feats='fmod', temp_path=cls.temp_dir,
                                                  device='cpu',  checkpoint_after_iter=1, epochs=1)

        # Download all required files for testing
        cls.seq2SeqNMSLearner.download(model_name='seq2seq_pets_jpd_pets_fmod', path=cls.temp_dir)

    @classmethod
    def tearDownClass(cls):
        print('Removing temporary directories for Seq2Seq-NMS...')
        # Clean up downloaded files
        rmfile(os.path.join(cls.temp_dir, "datasets", "TEST_MODULE", "test_module.pkl"))
        rmfile(os.path.join(cls.temp_dir, "datasets", "TEST_MODULE", "val2014", "COCO_val2014_000000262148.jpg"))
        rmfile(os.path.join(cls.temp_dir, "datasets", "TEST_MODULE", "FMoD", "coco_edgemap_b_3.pkl"))
        rmfile(os.path.join(cls.temp_dir, "datasets", "TEST_MODULE", "annotations", "test_module_anns.json"))
        rmdir(os.path.join(cls.temp_dir, "datasets", "TEST_MODULE", "val2014"))
        rmdir(os.path.join(cls.temp_dir, "datasets", "TEST_MODULE", "FMoD"))
        rmfile(os.path.join(cls.temp_dir, "seq2seq_pets_jpd_pets_fmod", "fmod_normalization.pkl"))
        rmfile(os.path.join(cls.temp_dir, "seq2seq_pets_jpd_pets_fmod", "last_weights.json"))
        rmfile(os.path.join(cls.temp_dir, "seq2seq_pets_jpd_pets_fmod", "last_weights.pth"))
        rmdir(os.path.join(cls.temp_dir, "seq2seq_pets_jpd_pets_fmod"))

        rmdir(os.path.join(cls.temp_dir))

        del cls.seq2SeqNMSLearner
        gc.collect()
        print('Finished cleaning for Seq2Seq-NMS...')

    def test_fit(cls):
        print('Starting training test for Seq2Seq-NMS...')

        m = list(cls.seq2SeqNMSLearner.model.parameters())[0].clone()
        cls.seq2SeqNMSLearner.fit(dataset='TEST_MODULE', use_ssd=False, datasets_folder=cls.temp_dir + '/datasets',
                                  logging_path=None, silent=False, verbose=True, nms_gt_iou=0.50, max_dt_boxes=200)
        n = list(cls.seq2SeqNMSLearner.model.parameters())[0].clone()
        cls.assertFalse(np.array_equal(m, n), msg="Model parameters did not change after running fit.")
        del m, n
        gc.collect()
        print('Finished training test for Seq2Seq-NMS...')

    def test_eval(cls):
        print('Starting evaluation test for Seq2Seq-NMS...')
<<<<<<< HEAD
        self.seq2SeqNMSLearner.load(self.temp_dir + '/seq2seq_pets_jpd_pets_fmod/', verbose=True)
        results_dict = self.seq2SeqNMSLearner.eval(dataset='TEST_MODULE', split='test', max_dt_boxes=800,
                                                   datasets_folder=self.temp_dir + '/datasets',
                                                   use_ssd=False)
=======
        cls.seq2SeqNMSLearner.load(cls.temp_dir + '/seq2seq_pets_jpd_pets_fmod/', verbose=True)
        results_dict = cls.seq2SeqNMSLearner.eval(dataset='TEST_MODULE', split='test', max_dt_boxes=800,
                                                  datasets_folder=cls.temp_dir + '/datasets', use_ssd=False)
>>>>>>> 6cf2bbfa
        if results_dict is None:
            cls.assertIsNotNone(results_dict, msg="Eval results dictionary not returned.")
        else:
            cls.assertGreater(results_dict[0][0][1][0], 0.4)
        del results_dict
        gc.collect()
        print('Finished evaluation test for Seq2Seq-NMS...')

    def test_infer(cls):
        print('Starting inference test for Seq2Seq-NMS...')
<<<<<<< HEAD
        self.seq2SeqNMSLearner.load(self.temp_dir + '/seq2seq_pets_jpd_pets_fmod/', verbose=True)
        dataset_nms = Dataset_NMS(path=self.temp_dir + '/datasets', dataset_name='TEST_MODULE', split='train', use_ssd=False)
=======
        cls.seq2SeqNMSLearner.load(cls.temp_dir + '/seq2seq_pets_jpd_pets_fmod/', verbose=True)
        dataset_nms = Dataset_NMS(path=cls.temp_dir + '/datasets', dataset_name='TEST_MODULE', split='train', use_ssd=False)
>>>>>>> 6cf2bbfa
        image_fln = dataset_nms.src_data[0]['filename']
        img = Image.open(os.path.join(cls.temp_dir, 'datasets', 'TEST_MODULE', image_fln))
        boxes = dataset_nms.src_data[0]['dt_boxes'][1][:, 0:4]
        scores = np.expand_dims(dataset_nms.src_data[0]['dt_boxes'][1][:, 4], axis=-1)

        bounding_box_list = cls.seq2SeqNMSLearner.run_nms(boxes=boxes, scores=scores, img=img, threshold=0.5)

        cls.assertIsNotNone(bounding_box_list, msg="Returned empty BoundingBoxList.")
        del img
        del bounding_box_list
        del boxes
        del scores
        del dataset_nms
        gc.collect()
        print('Finished inference test for Seq2Seq-NMS...')

    def test_save_load(cls):
        print('Starting save/load test for Seq2Seq-NMS...')
        cls.seq2SeqNMSLearner.save(os.path.join(cls.temp_dir, "test_model", "last_weights"), current_epoch=0)
        cls.seq2SeqNMSLearner.model = None
        cls.seq2SeqNMSLearner.init_model()
        cls.seq2SeqNMSLearner.load(os.path.join(cls.temp_dir, "test_model"))
        cls.assertIsNotNone(cls.seq2SeqNMSLearner.model, "model is None after loading model.")
        # Cleanup
        rmdir(os.path.join(cls.temp_dir, "test_model"))
        print('Finished save/load test for Seq2Seq-NMS...')


if __name__ == "__main__":
    unittest.main()<|MERGE_RESOLUTION|>--- conflicted
+++ resolved
@@ -86,16 +86,9 @@
 
     def test_eval(cls):
         print('Starting evaluation test for Seq2Seq-NMS...')
-<<<<<<< HEAD
-        self.seq2SeqNMSLearner.load(self.temp_dir + '/seq2seq_pets_jpd_pets_fmod/', verbose=True)
-        results_dict = self.seq2SeqNMSLearner.eval(dataset='TEST_MODULE', split='test', max_dt_boxes=800,
-                                                   datasets_folder=self.temp_dir + '/datasets',
-                                                   use_ssd=False)
-=======
         cls.seq2SeqNMSLearner.load(cls.temp_dir + '/seq2seq_pets_jpd_pets_fmod/', verbose=True)
         results_dict = cls.seq2SeqNMSLearner.eval(dataset='TEST_MODULE', split='test', max_dt_boxes=800,
                                                   datasets_folder=cls.temp_dir + '/datasets', use_ssd=False)
->>>>>>> 6cf2bbfa
         if results_dict is None:
             cls.assertIsNotNone(results_dict, msg="Eval results dictionary not returned.")
         else:
@@ -106,13 +99,8 @@
 
     def test_infer(cls):
         print('Starting inference test for Seq2Seq-NMS...')
-<<<<<<< HEAD
-        self.seq2SeqNMSLearner.load(self.temp_dir + '/seq2seq_pets_jpd_pets_fmod/', verbose=True)
-        dataset_nms = Dataset_NMS(path=self.temp_dir + '/datasets', dataset_name='TEST_MODULE', split='train', use_ssd=False)
-=======
         cls.seq2SeqNMSLearner.load(cls.temp_dir + '/seq2seq_pets_jpd_pets_fmod/', verbose=True)
         dataset_nms = Dataset_NMS(path=cls.temp_dir + '/datasets', dataset_name='TEST_MODULE', split='train', use_ssd=False)
->>>>>>> 6cf2bbfa
         image_fln = dataset_nms.src_data[0]['filename']
         img = Image.open(os.path.join(cls.temp_dir, 'datasets', 'TEST_MODULE', image_fln))
         boxes = dataset_nms.src_data[0]['dt_boxes'][1][:, 0:4]
