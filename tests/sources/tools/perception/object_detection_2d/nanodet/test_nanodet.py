# Copyright 2020-2023 OpenDR European Project
#
# Licensed under the Apache License, Version 2.0 (the "License");
# you may not use this file except in compliance with the License.
# You may obtain a copy of the License at
#
#     http://www.apache.org/licenses/LICENSE-2.0
#
# Unless required by applicable law or agreed to in writing, software
# distributed under the License is distributed on an "AS IS" BASIS,
# WITHOUT WARRANTIES OR CONDITIONS OF ANY KIND, either express or implied.
# See the License for the specific language governing permissions and
# limitations under the License.

import cv2
import unittest
import gc
import shutil
import os
import warnings
from torch.jit import TracerWarning
import numpy as np
from opendr.perception.object_detection_2d import NanodetLearner
from opendr.engine.datasets import ExternalDataset

device = os.getenv('TEST_DEVICE') if os.getenv('TEST_DEVICE') else 'cpu'

_DEFAULT_MODEL = "m"


def rmfile(path):
    try:
        os.remove(path)
    except OSError as e:
        print("Error: %s - %s." % (e.filename, e.strerror))


def rmdir(_dir):
    try:
        shutil.rmtree(_dir)
    except OSError as e:
        print("Error: %s - %s." % (e.filename, e.strerror))


class TestNanodetLearner(unittest.TestCase):

    @classmethod
    def setUpClass(cls):
        print("\n\n**********************************\nTEST Nanodet Learner\n"
              "**********************************")

        cls.temp_dir = os.path.join(".", "nanodet_temp")
        cls.detector = NanodetLearner(model_to_use=_DEFAULT_MODEL, device=device, temp_path=cls.temp_dir, batch_size=1,
                                      iters=1, checkpoint_after_iter=2, lr=1e-4)
        # Download all required files for testing
        cls.detector.download(path=cls.temp_dir, mode="pretrained", verbose=False)
        cls.detector.download(path=cls.temp_dir, mode="images", verbose=False)
        cls.detector.download(path=cls.temp_dir, mode="test_data", verbose=False)

    @classmethod
    def tearDownClass(cls):
        print('Removing temporary directories for Nanodet...')
        # Clean up downloaded files
        rmfile(os.path.join(cls.temp_dir, "000000000036.jpg"))
        rmdir(os.path.join(cls.temp_dir, "test_data"))
        rmdir(os.path.join(cls.temp_dir, "nanodet_{}".format(_DEFAULT_MODEL)))
        rmdir(os.path.join(cls.temp_dir))

        del cls.detector
        gc.collect()
        print('Finished cleaning for Nanodet...')

    def test_fit(self):
        print('Starting training test for Nanodet...')
        training_dataset = ExternalDataset(path=os.path.join(self.temp_dir, "test_data"), dataset_type="voc")
        m = list(self.detector._model.parameters())[0].clone().detach().clone().to(device)
        self.detector.fit(dataset=training_dataset, verbose=False)
        n = list(self.detector._model.parameters())[0].clone().detach().clone().to(device)
        self.assertFalse(np.array_equal(m, n),
                         msg="Model parameters did not change after running fit.")
        del training_dataset, m, n
        gc.collect()

        rmfile(os.path.join(self.temp_dir, "checkpoints", "model_iter_0.ckpt"))
        rmfile(os.path.join(self.temp_dir, "checkpoints", "epoch=0-step=0.ckpt"))
        rmdir(os.path.join(self.temp_dir, "checkpoints"))

        print('Finished training test for Nanodet...')

    def test_eval(self):
        print('Starting evaluation test for Nanodet...')
        eval_dataset = ExternalDataset(path=os.path.join(self.temp_dir, "test_data"), dataset_type="voc")
        self.detector.load(path=os.path.join(self.temp_dir, "nanodet_{}".format(_DEFAULT_MODEL)), verbose=False)
        results_dict = self.detector.eval(dataset=eval_dataset, verbose=False)
        self.assertNotEqual(len(results_dict), 0,
                            msg="Eval results dictionary list is empty.")
        del eval_dataset, results_dict
        gc.collect()

        rmfile(os.path.join(self.temp_dir, "results.json"))
        rmfile(os.path.join(self.temp_dir, "eval_results.txt"))
        print('Finished evaluation test for Nanodet...')

    def test_infer(self):
        print('Starting inference test for Nanodet...')
        self.detector.load(os.path.join(self.temp_dir, "nanodet_{}".format(_DEFAULT_MODEL)), verbose=False)
        img = cv2.imread(os.path.join(self.temp_dir, "000000000036.jpg"))
        self.assertIsNotNone(self.detector.infer(input=img),
                             msg="Returned empty BoundingBoxList.")
        gc.collect()
        print('Finished inference test for Nanodet...')

    def test_save_load(self):
        print('Starting save/load test for Nanodet...')
        self.detector.ort_session = None
        self.detector.jit_model = None
        self.detector.save(path=os.path.join(self.temp_dir, "test_model"), verbose=False)
        starting_param_1 = list(self.detector._model.parameters())[0].detach().clone().to(device)
        self.detector.model = None
        detector2 = NanodetLearner(model_to_use=_DEFAULT_MODEL, device=device, temp_path=self.temp_dir, batch_size=1,
                                   iters=1, checkpoint_after_iter=1, lr=1e-4)
        detector2.load(path=os.path.join(self.temp_dir, "test_model"), verbose=False)
        new_param = list(detector2._model.parameters())[0].detach().clone().to(device)
        self.assertTrue(starting_param_1.allclose(new_param))

        del starting_param_1, new_param
        # Cleanup
        rmfile(os.path.join(self.temp_dir, "test_model", "nanodet_{}.json".format(_DEFAULT_MODEL)))
        rmfile(os.path.join(self.temp_dir, "test_model", "nanodet_{}.pth".format(_DEFAULT_MODEL)))
        rmdir(os.path.join(self.temp_dir, "test_model"))
        print('Finished save/load test for Nanodet...')

    def test_optimize(self):
        # Tracing will issue TracerWarnings, but these can be ignored safely
        # because we use this function to create tensors out of constant
        # variables that are the same every time we call this function.
        warnings.simplefilter("ignore",  TracerWarning)
        warnings.simplefilter("ignore",  RuntimeWarning)

        self.detector.ort_session = None
        self.detector.jit_model = None

<<<<<<< HEAD
        img = cv2.imread(os.path.join(self.temp_dir, "000000000036.jpg"))

        self.detector.optimize(os.path.join(self.temp_dir, "onnx"), initial_img=img, verbose=False, optimization="onnx")
        self.assertIsNotNone(self.detector.ort_session)

        self.detector.optimize(os.path.join(self.temp_dir, "jit"), initial_img=img, verbose=False, optimization="jit")
=======
        self.detector.optimize(os.path.join(self.temp_dir, "onnx"), verbose=False, optimization="onnx")
        self.assertIsNotNone(self.detector.ort_session)

        self.detector.optimize(os.path.join(self.temp_dir, "jit"), verbose=False, optimization="jit")
>>>>>>> 8f4a4528
        self.assertIsNotNone(self.detector.jit_model)

        # Cleanup
        rmfile(os.path.join(self.temp_dir, "onnx", "nanodet_{}.onnx".format(_DEFAULT_MODEL)))
        rmfile(os.path.join(self.temp_dir, "onnx", "nanodet_{}.json".format(_DEFAULT_MODEL)))
        rmfile(os.path.join(self.temp_dir, "jit", "nanodet_{}.pth".format(_DEFAULT_MODEL)))
        rmfile(os.path.join(self.temp_dir, "jit", "nanodet_{}.json".format(_DEFAULT_MODEL)))
        rmdir(os.path.join(self.temp_dir, "onnx"))
        rmdir(os.path.join(self.temp_dir, "jit"))

        warnings.simplefilter("default",  TracerWarning)
        warnings.simplefilter("default",  RuntimeWarning)


if __name__ == "__main__":
    unittest.main()<|MERGE_RESOLUTION|>--- conflicted
+++ resolved
@@ -140,19 +140,10 @@
         self.detector.ort_session = None
         self.detector.jit_model = None
 
-<<<<<<< HEAD
-        img = cv2.imread(os.path.join(self.temp_dir, "000000000036.jpg"))
-
-        self.detector.optimize(os.path.join(self.temp_dir, "onnx"), initial_img=img, verbose=False, optimization="onnx")
-        self.assertIsNotNone(self.detector.ort_session)
-
-        self.detector.optimize(os.path.join(self.temp_dir, "jit"), initial_img=img, verbose=False, optimization="jit")
-=======
         self.detector.optimize(os.path.join(self.temp_dir, "onnx"), verbose=False, optimization="onnx")
         self.assertIsNotNone(self.detector.ort_session)
 
         self.detector.optimize(os.path.join(self.temp_dir, "jit"), verbose=False, optimization="jit")
->>>>>>> 8f4a4528
         self.assertIsNotNone(self.detector.jit_model)
 
         # Cleanup
