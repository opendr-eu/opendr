--- conflicted
+++ resolved
@@ -21,15 +21,9 @@
 
 START_TEST(image_load_test) {
   // Load an image and performance inference
-<<<<<<< HEAD
-  OpendrImageT image;
-  // An example of an image that exist
-  loadImage("data/database/1/1.jpg", &image);
-=======
   OpenDRImageT image;
   // An example of an image that exist
   loadImage("data/face_recognition/database/1/1.jpg", &image);
->>>>>>> 8f4a4528
   ck_assert(image.data);
   // An example of an image that does not exist
   loadImage("images/not_existant/1.jpg", &image);
