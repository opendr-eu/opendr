name: Test Suite (master)

on:
  pull_request:
    types: [opened, synchronize, reopened, labeled, unlabeled]
  schedule:
    - cron:  '0 23 * * *'

concurrency:
  group: ${{ github.workflow }}-${{ github.ref }}
  cancel-in-progress: true

defaults:
  run:
    shell: bash

jobs:
  test-sources:
    if: ${{ contains(github.event.pull_request.labels.*.name, 'test sources') || github.event_name == 'schedule' }}
    strategy:
      fail-fast: false
      matrix:
<<<<<<< HEAD
        os: [ubuntu-20.04, macos-10.15]
=======
        os: [ubuntu-20.04, macos-11]
>>>>>>> dab9ed13
        include:
          - os: ubuntu-20.04
            DEPENDENCIES_INSTALLATION: "sudo apt update; sudo apt -y install clang-format-10 cppcheck"
          - os: macos-11
            DEPENDENCIES_INSTALLATION: "brew install clang-format@11 cppcheck; ln /usr/local/bin/clang-format-11 /usr/local/bin/clang-format"
    runs-on: ${{ matrix.os }}
    steps:
    - uses: actions/checkout@v3
      if: matrix.os == 'ubuntu-20.04' || github.event.pull_request.draft == false
      with:
        submodules: true
    - name: Set up Python 3.8
      if: matrix.os == 'ubuntu-20.04' || github.event.pull_request.draft == false
      uses: actions/setup-python@v4
      with:
        python-version: 3.8
    - name: Test Sources
      if: matrix.os == 'ubuntu-20.04' || github.event.pull_request.draft == false
      run: |
        ${{ matrix.DEPENDENCIES_INSTALLATION }}
        export OPENDR_HOME=$PWD
        export OPENDR_DEVICE=cpu
        pip install -r tests/requirements.txt
        python -m unittest discover -s tests
  test-tools:
    if: ${{ contains(github.event.pull_request.labels.*.name, 'test tools') || github.event_name == 'schedule' }}
    strategy:
      fail-fast: false
      matrix:
        os: [ubuntu-20.04]
        package:
          - engine
          - utils
          - perception/activity_recognition
          - perception/compressive_learning
          - perception/face_recognition
          - perception/heart_anomaly_detection
          - perception/multimodal_human_centric
          - perception/pose_estimation
          - perception/fall_detection
          - perception/speech_recognition
          - perception/skeleton_based_action_recognition/costgcn
          - perception/skeleton_based_action_recognition/pstgcn
          - perception/skeleton_based_action_recognition/stbln
          - perception/skeleton_based_action_recognition/stgcn
          - perception/skeleton_based_action_recognition/tagcn
          - perception/semantic_segmentation
          - perception/binary_high_resolution
          - perception/object_tracking_2d
          # - perception/object_tracking_3d # passes, but disabled due to free() crash
          - perception/object_detection_2d/centernet
          - perception/object_detection_2d/detr
          - perception/object_detection_2d/gem
          - perception/object_detection_2d/ssd
          - perception/object_detection_2d/nanodet
          - perception/object_detection_2d/yolov3
          - perception/object_detection_2d/yolov5
          - perception/object_detection_2d/retinaface
          - perception/object_detection_2d/nms
          # - perception/object_detection_3d # passes, but disabled due to free() crash
          - perception/facial_expression_recognition
          - simulation/human_model_generation
          - control/mobile_manipulation
          - control/single_demo_grasp
          - planning/end_to_end_planning
          - control/multi_object_search
    runs-on: ${{ matrix.os }}
    steps:
    - uses: actions/checkout@v2
      with:
        submodules: true
    - name: Set up Python 3.8
      uses: actions/setup-python@v2
      with:
        python-version: 3.8
    - name: Test Tools
      run: |
        export ROS_DISTRO=noetic
        export OPENDR_HOME=$PWD
        ./bin/install.sh
        source bin/activate.sh
        python3 -m pip install -r tests/sources/requirements.txt
        if [ ${{ matrix.package }} = "ctests" ]; then
          make ctests
        else
          if [[ ${{ matrix.package }} == "control/mobile_manipulation" || ${{ matrix.package }} == "planning/end_to_end_planning" ]]; then
            source tests/sources/tools/control/mobile_manipulation/run_ros.sh
          fi
          python3 -m unittest discover -s tests/sources/tools/${{ matrix.package }}
        fi
  build-wheel:
    if: ${{ contains(github.event.pull_request.labels.*.name, 'test release') || github.event_name == 'schedule' }}
    runs-on: ubuntu-20.04
    steps:
    - uses: actions/checkout@v3
      with:
        submodules: true
    - name: Set up Python 3.8
      uses: actions/setup-python@v2
      with:
        python-version: 3.8
    - name: Install prerequisites
      run: |
        python3 -m pip install --upgrade pip
        python3 -m pip install setuptools wheel twine
    - name: Build Wheel
      run:
        ./bin/build_wheel.sh
    - name: Upload wheel as artifact
      uses: actions/upload-artifact@v2
      with:
        name: wheel-artifact
        path:
          dist/*.tar.gz
  build-docker:
    if: ${{ contains(github.event.pull_request.labels.*.name, 'test release') || github.event_name == 'schedule' }}
    runs-on: ubuntu-20.04
    steps:
    - uses: actions/checkout@v3
      with:
        submodules: true
    - name: Get branch name
      id: branch-name
      uses: tj-actions/branch-names@v5.1
    - name: Build image
      run: |
        docker build --no-cache --tag opendr/opendr-toolkit:cpu_test --build-arg branch=${{ steps.branch-name.outputs.current_branch }} --build-arg ros_distro=noetic --file Dockerfile .
        docker save opendr/opendr-toolkit:cpu_test > cpu_test.zip
    - name: Upload image artifact
      uses: actions/upload-artifact@v2
      with:
        name: docker-artifact
        path:
          cpu_test.zip
  test-wheel:
    needs: build-wheel
    if: ${{ contains(github.event.pull_request.labels.*.name, 'test release') || github.event_name == 'schedule' }}
    strategy:
      fail-fast: false
      matrix:
        os: [ubuntu-20.04]
        package:
          - engine
          - utils
          - perception/activity_recognition
          - perception/compressive_learning
          - perception/face_recognition
          - perception/heart_anomaly_detection
          - perception/multimodal_human_centric
          - perception/pose_estimation
          - perception/fall_detection
          - perception/speech_recognition
          - perception/skeleton_based_action_recognition/costgcn
          - perception/skeleton_based_action_recognition/pstgcn
          - perception/skeleton_based_action_recognition/stbln
          - perception/skeleton_based_action_recognition/stgcn
          - perception/skeleton_based_action_recognition/tagcn
          - perception/semantic_segmentation
          - perception/binary_high_resolution
          - perception/object_tracking_2d
          # - perception/object_tracking_3d # passes, but disabled due to free() crash
          - perception/object_detection_2d/centernet
          - perception/object_detection_2d/detr
          - perception/object_detection_2d/gem
          - perception/object_detection_2d/ssd
          - perception/object_detection_2d/nanodet
          - perception/object_detection_2d/yolov3
          - perception/object_detection_2d/yolov5
          - perception/object_detection_2d/retinaface
          - perception/object_detection_2d/nms
          # - perception/object_detection_3d # passes, but disabled due to free() crash
          - perception/facial_expression_recognition
          - simulation/human_model_generation
<<<<<<< HEAD
          - control/multi_object_search
=======
          #- control/multi_object_search
>>>>>>> dab9ed13
          #- control/mobile_manipulation
          #- control/single_demo_grasp
          #- planning/end_to_end_planning
    runs-on: ubuntu-20.04
    steps:
    - uses: actions/checkout@v3
      with:
        submodules: true
    - name: Set up Python 3.8
      uses: actions/setup-python@v4
      with:
        python-version: 3.8
    - name: Download artifact
      uses: actions/download-artifact@v2
      with:
        path: artifact
    - name: Get branch name
      id: branch-name
      uses: tj-actions/branch-names@v5.1
    - name: Test Wheel
      run: |
        export OPENDR_HOME=$PWD
        export DISABLE_BCOLZ_AVX2=true
        export OPENDR_DEVICE=cpu
        export ROS_DISTRO=noetic

        sudo apt -y install python3.8-venv libfreetype6-dev git build-essential cmake python3-dev wget libopenblas-dev libsndfile1 libboost-dev python3-dev

        python3 -m venv venv
        source venv/bin/activate
        python3 -m pip install --upgrade pip
        python3 -m pip install wheel==0.38.4

        # install all tools one at a time
        while read f; do
          package=$(sed "s/_/-/g" <<< $f)
          package=(${package//// })
          if [ ! -z ${package[1]} ]; then package=${package[1]}; fi

          if [ "$package" != "opendr" ]; then
            python3 -m pip install ./artifact/wheel-artifact/opendr-toolkit-$package-*.tar.gz
          fi
        done < packages.txt

        # run the test
        python3 -m unittest discover -s tests/sources/tools/${{ matrix.package }}
  test-wheel-separate:
    needs: build-wheel
    if: ${{ contains(github.event.pull_request.labels.*.name, 'test release') || github.event_name == 'schedule' }}
    strategy:
      fail-fast: false
      matrix:
        os: [ubuntu-20.04]
        package:
          - engine
          - utils
          - perception/activity_recognition
          - perception/compressive_learning
          - perception/face_recognition
          - perception/heart_anomaly_detection
          - perception/multimodal_human_centric
          - perception/pose_estimation
          - perception/fall_detection
          - perception/speech_recognition
          - perception/skeleton_based_action_recognition/costgcn
          - perception/skeleton_based_action_recognition/pstgcn
          - perception/skeleton_based_action_recognition/stbln
          - perception/skeleton_based_action_recognition/stgcn
          - perception/skeleton_based_action_recognition/tagcn
          - perception/semantic_segmentation
          - perception/binary_high_resolution
          - perception/object_tracking_2d
          # - perception/object_tracking_3d # passes, but disabled due to free() crash
          - perception/object_detection_2d/centernet
          - perception/object_detection_2d/detr
          - perception/object_detection_2d/gem
          - perception/object_detection_2d/ssd
          - perception/object_detection_2d/nanodet
          - perception/object_detection_2d/yolov3
          - perception/object_detection_2d/yolov5
          - perception/object_detection_2d/retinaface
          - perception/object_detection_2d/nms
          # - perception/object_detection_3d # passes, but disabled due to free() crash
          - perception/facial_expression_recognition
          - simulation/human_model_generation
<<<<<<< HEAD
          - control/multi_object_search
=======
          #- control/multi_object_search
>>>>>>> dab9ed13
          #- control/mobile_manipulation
          #- control/single_demo_grasp
          #- planning/end_to_end_planning
    runs-on: ubuntu-20.04
    steps:
    - uses: actions/checkout@v3
      with:
        submodules: true
    - name: Set up Python 3.8
      uses: actions/setup-python@v4
      with:
        python-version: 3.8
    - name: Download artifact
      uses: actions/download-artifact@v2
      with:
        path: artifact
    - name: Get branch name
      id: branch-name
      uses: tj-actions/branch-names@v5.1
    - name: Test Wheel Separate
      run: |
        export OPENDR_HOME=$PWD
        export DISABLE_BCOLZ_AVX2=true
        export OPENDR_DEVICE=cpu
        export ROS_DISTRO=noetic

        sudo apt -y install python3.8-venv libfreetype6-dev git build-essential cmake python3-dev wget libopenblas-dev libsndfile1 libboost-dev libeigen3-dev

        python3 -m venv venv
        source venv/bin/activate
        python3 -m pip install --upgrade pip
        python3 -m pip install wheel==0.38.4

        # get the name of the wheel to install based on the test being run
        package=$(sed "s/_/-/g" <<< ${{ matrix.package }})
        package=(${package//// })
        if [ ! -z ${package[1]} ]; then package=${package[1]}; fi

        # all packages require the engine
        python3 -m pip install ./artifact/wheel-artifact/opendr-toolkit-engine-*.tar.gz

        # install specific package
        if [ ${{ matrix.package }} == "utils" ]; then
          python3 -m pip install ./artifact/wheel-artifact/opendr-toolkit-hyperparameter-tuner-*.tar.gz
          python3 -m pip install ./artifact/wheel-artifact/opendr-toolkit-ambiguity-measure-*.tar.gz
        else
          # install required dependencies for derived tools, we do so manually to ensure the local one is used
          if [ ${{ matrix.package }} == "perception/fall_detection" ]; then
            python3 -m pip install ./artifact/wheel-artifact/opendr-toolkit-pose-estimation-*.tar.gz
          elif [ ${{ matrix.package }} == "perception/heart_anomaly_detection" ]; then
            python3 -m pip install ./artifact/wheel-artifact/opendr-toolkit-compressive-learning-*.tar.gz
          elif [ ${{ matrix.package }} == "perception/multimodal_human_centric" ]; then
            python3 -m pip install ./artifact/wheel-artifact/opendr-toolkit-compressive-learning-*.tar.gz
            python3 -m pip install ./artifact/wheel-artifact/opendr-toolkit-object-detection-2d-*.tar.gz
          elif [ ${{ matrix.package }} == "perception/object_tracking_3d" ]; then
            python3 -m pip install ./artifact/wheel-artifact/opendr-toolkit-object-detection-3d-*.tar.gz
          fi

          # install the package itself
          python3 -m pip install ./artifact/wheel-artifact/opendr-toolkit-$package-*.tar.gz
        fi

        # run the test
        python3 -m unittest discover -s tests/sources/tools/${{ matrix.package }}
  test-docker:
    needs: build-docker
    if: ${{ contains(github.event.pull_request.labels.*.name, 'test release') || github.event_name == 'schedule' }}
    strategy:
      fail-fast: false
      matrix:
        os: [ubuntu-20.04]
        package:
          - engine
          - utils
          - perception/activity_recognition
          - perception/compressive_learning
          - perception/face_recognition
          - perception/heart_anomaly_detection
          - perception/multimodal_human_centric
          - perception/pose_estimation
          - perception/fall_detection
          - perception/speech_recognition
          - perception/skeleton_based_action_recognition/costgcn
          - perception/skeleton_based_action_recognition/pstgcn
          - perception/skeleton_based_action_recognition/stbln
          - perception/skeleton_based_action_recognition/stgcn
          - perception/skeleton_based_action_recognition/tagcn
          - perception/semantic_segmentation
          - perception/binary_high_resolution
          - perception/object_tracking_2d
          # - perception/object_tracking_3d # passes, but disabled due to free() crash
          - perception/object_detection_2d/centernet
          - perception/object_detection_2d/detr
          - perception/object_detection_2d/gem
          - perception/object_detection_2d/ssd
          - perception/object_detection_2d/nanodet
          - perception/object_detection_2d/yolov3
          - perception/object_detection_2d/yolov5
          - perception/object_detection_2d/retinaface
          - perception/object_detection_2d/nms
          # - perception/object_detection_3d # passes, but disabled due to free() crash
          - perception/facial_expression_recognition
          - simulation/human_model_generation
          - control/mobile_manipulation
          - control/single_demo_grasp
          - planning/end_to_end_planning
          - control/multi_object_search
    runs-on: ubuntu-20.04
    steps:
    - name: Download artifact
      uses: actions/download-artifact@v2
      with:
        path: artifact
    - name: Test docker
      run: |
        docker load < ./artifact/docker-artifact/cpu_test.zip
        docker run --name toolkit -i opendr/opendr-toolkit:cpu_test bash
        docker start toolkit
        if [[ ${{ matrix.package }} == "control/mobile_manipulation" || ${{ matrix.package }} == "planning/end_to_end_planning" ]]; then
          docker exec -i toolkit bash -c "source bin/activate.sh && source tests/sources/tools/control/mobile_manipulation/run_ros.sh && python3 -m unittest discover -s tests/sources/tools/${{ matrix.package }}"
        else
          docker exec -i toolkit bash -c "source bin/activate.sh && python3 -m unittest discover -s tests/sources/tools/${{ matrix.package }}"
        fi
  delete-docker-artifacts:
    needs: [build-docker, test-docker]
    if: ${{ always() }}
    strategy:
      matrix:
        os: [ubuntu-20.04]
    runs-on: ${{ matrix.os }}
    steps:
    - name: Delete docker artifacts
      uses: geekyeggo/delete-artifact@v1
      with:
        name: docker-artifact
  delete-wheel-artifacts:
    needs: [build-wheel, test-wheel, test-wheel-separate]
    if: ${{ always() }}
    strategy:
      matrix:
        os: [ubuntu-20.04]
    runs-on: ${{ matrix.os }}
    steps:
    - name: Delete wheel artifacts
      uses: geekyeggo/delete-artifact@v1
      with:
        name: wheel-artifact<|MERGE_RESOLUTION|>--- conflicted
+++ resolved
@@ -20,11 +20,7 @@
     strategy:
       fail-fast: false
       matrix:
-<<<<<<< HEAD
-        os: [ubuntu-20.04, macos-10.15]
-=======
         os: [ubuntu-20.04, macos-11]
->>>>>>> dab9ed13
         include:
           - os: ubuntu-20.04
             DEPENDENCIES_INSTALLATION: "sudo apt update; sudo apt -y install clang-format-10 cppcheck"
@@ -198,11 +194,7 @@
           # - perception/object_detection_3d # passes, but disabled due to free() crash
           - perception/facial_expression_recognition
           - simulation/human_model_generation
-<<<<<<< HEAD
           - control/multi_object_search
-=======
-          #- control/multi_object_search
->>>>>>> dab9ed13
           #- control/mobile_manipulation
           #- control/single_demo_grasp
           #- planning/end_to_end_planning
@@ -288,11 +280,7 @@
           # - perception/object_detection_3d # passes, but disabled due to free() crash
           - perception/facial_expression_recognition
           - simulation/human_model_generation
-<<<<<<< HEAD
           - control/multi_object_search
-=======
-          #- control/multi_object_search
->>>>>>> dab9ed13
           #- control/mobile_manipulation
           #- control/single_demo_grasp
           #- planning/end_to_end_planning
@@ -324,7 +312,7 @@
         python3 -m venv venv
         source venv/bin/activate
         python3 -m pip install --upgrade pip
-        python3 -m pip install wheel==0.38.4
+        python3 -m pip install wheel
 
         # get the name of the wheel to install based on the test being run
         package=$(sed "s/_/-/g" <<< ${{ matrix.package }})
