name: Test Suite (master)

on:
  pull_request:
    types: [opened, synchronize, reopened, labeled, unlabeled]
  schedule:
    - cron:  '0 23 * * *'

concurrency:
  group: ${{ github.workflow }}-${{ github.ref }}
  cancel-in-progress: true

defaults:
  run:
    shell: bash

jobs:
  test-sources:
    if: ${{ contains(github.event.pull_request.labels.*.name, 'test sources') || github.event_name == 'schedule' }}
    strategy:
      fail-fast: false
      matrix:
        os: [ubuntu-20.04, macos-11]
        include:
          - os: ubuntu-20.04
            DEPENDENCIES_INSTALLATION: "sudo apt update; sudo apt -y install clang-format-10 cppcheck"
          - os: macos-11
            DEPENDENCIES_INSTALLATION: "brew install clang-format@11 cppcheck; ln /usr/local/bin/clang-format-11 /usr/local/bin/clang-format"
    runs-on: ${{ matrix.os }}
    steps:
    - uses: actions/checkout@v3
      if: matrix.os == 'ubuntu-20.04' || github.event.pull_request.draft == false
      with:
        submodules: true
    - name: Set up Python 3.8
      if: matrix.os == 'ubuntu-20.04' || github.event.pull_request.draft == false
      uses: actions/setup-python@v4
      with:
        python-version: 3.8
    - name: Test Sources
      if: matrix.os == 'ubuntu-20.04' || github.event.pull_request.draft == false
      run: |
        ${{ matrix.DEPENDENCIES_INSTALLATION }}
        export OPENDR_HOME=$PWD
        export OPENDR_DEVICE=cpu
        pip install -r tests/requirements.txt
        python -m unittest discover -s tests

  install-toolkit:
    if: ${{ contains(github.event.pull_request.labels.*.name, 'test tools') || github.event_name == 'schedule' }}
    strategy:
      fail-fast: false
      matrix:
        os: [ubuntu-20.04]
    runs-on: ${{ matrix.os }}
    steps:
    - uses: actions/checkout@v2
      with:
        submodules: true
    - name: Set up Python 3.8
      uses: actions/setup-python@v2
      with:
        python-version: 3.8
    - name: Cache Python dependencies and virtual environment
      id: cache-python-deps
      uses: actions/cache@v3
      with:
        path: |
          ~/.cache/pip
          venv
        key: ${{ runner.os }}-pip-${{ hashFiles('**/requirements.txt') }}
        restore-keys: |
          ${{ runner.os }}-pip-
    - name: Install toolkit and dependencies
      if: steps.cache-python-deps.outputs.cache-hit != 'true'
      run: |
        export ROS_DISTRO=noetic
        
        ./bin/install.sh
        source bin/activate.sh
        python3 -m pip install -r tests/requirements.txt

  test-tools:
    needs: install-toolkit
    if: ${{ contains(github.event.pull_request.labels.*.name, 'test tools') || github.event_name == 'schedule' }}
    strategy:
      fail-fast: false
      matrix:
        os: [ubuntu-20.04]
        package:
<<<<<<< HEAD
          # - engine
          # - utils
          # - perception/activity_recognition
          # - perception/compressive_learning
          # - perception/face_recognition
          # - perception/heart_anomaly_detection
          # - perception/multimodal_human_centric
          # - perception/pose_estimation
          # - perception/fall_detection
          # - perception/gesture_recognition
          # - perception/speech_recognition
          # - perception/skeleton_based_action_recognition/costgcn
          # - perception/skeleton_based_action_recognition/pstgcn
          # - perception/skeleton_based_action_recognition/stbln
          # - perception/skeleton_based_action_recognition/stgcn
          # - perception/skeleton_based_action_recognition/tagcn
          # - perception/semantic_segmentation
          # - perception/binary_high_resolution
          # - perception/object_tracking_2d
          # # - perception/object_tracking_3d # passes, but disabled due to free() crash
          # - perception/object_detection_2d/centernet
          # - perception/object_detection_2d/detr
          # - perception/object_detection_2d/gem
          # - perception/object_detection_2d/ssd
          # - perception/object_detection_2d/nanodet
          # - perception/object_detection_2d/yolov3
          # - perception/object_detection_2d/yolov5
          # - perception/object_detection_2d/retinaface
          # - perception/object_detection_2d/nms
          # # - perception/object_detection_3d # passes, but disabled due to free() crash
          # - perception/facial_expression_recognition
          # - simulation/human_model_generation
=======
          - engine
          - utils
          - perception/activity_recognition
          - perception/compressive_learning
          - perception/face_recognition
          - perception/heart_anomaly_detection
          - perception/multimodal_human_centric
          - perception/pose_estimation
          - perception/fall_detection
          - perception/gesture_recognition
          - perception/speech_recognition
          - perception/skeleton_based_action_recognition/costgcn
          - perception/skeleton_based_action_recognition/pstgcn
          - perception/skeleton_based_action_recognition/stbln
          - perception/skeleton_based_action_recognition/stgcn
          - perception/skeleton_based_action_recognition/tagcn
          - perception/semantic_segmentation
          - perception/binary_high_resolution
          - perception/object_tracking_2d
          # - perception/object_tracking_3d # passes, but disabled due to free() crash
          - perception/object_detection_2d/centernet
          - perception/object_detection_2d/detr
          - perception/object_detection_2d/gem
          - perception/object_detection_2d/ssd
          - perception/object_detection_2d/nanodet
          - perception/object_detection_2d/yolov3
          - perception/object_detection_2d/yolov5
          - perception/object_detection_2d/retinaface
          - perception/object_detection_2d/nms
          - perception/speech_transcription/vosk
          - perception/speech_transcription/whisper
          # - perception/object_detection_3d # passes, but disabled due to free() crash
          - perception/facial_expression_recognition
          - simulation/human_model_generation
>>>>>>> a9634845
          - control/mobile_manipulation
          # - control/single_demo_grasp
          - planning/end_to_end_planning
          - control/multi_object_search
    runs-on: ${{ matrix.os }}
    steps:
    - uses: actions/checkout@v2
      with:
        submodules: true
    - name: Set up Python 3.8
      uses: actions/setup-python@v2
      with:
        python-version: 3.8
    - name: Restore Python dependencies and virtual environment cache
      uses: actions/cache@v3
      with:
        path: |
          ~/.cache/pip
          venv
        key: ${{ runner.os }}-pip-${{ hashFiles('**/requirements.txt') }}
    - name: Run toolkit tests
      run: |
        export ROS_DISTRO=noetic
        export OPENDR_HOME=$PWD
        export OPENDR_DEVICE=cpu

        # Reinstall some system dependencies
        sudo apt-get install --yes unzip libfreetype6-dev lsb-release git python3-pip curl wget python3.8-venv 
        sudo apt-get install --yes libopenblas-dev libsndfile1 libboost-dev
        
        source bin/activate.sh

        cd $OPENDR_HOME/src/opendr/perception/object_detection_2d/retinaface
        make
        cd $OPENDR_HOME
        
        if [ ${{ matrix.package }} = "ctests" ]; then
          make ctests
        else
          if [[ ${{ matrix.package }} == "control/mobile_manipulation" || ${{ matrix.package }} == "planning/end_to_end_planning"  || ${{ matrix.package }} == "control/multi_object_search" ]]; then
            echo "ROS $ROS_DISTRO Installation"

            echo "Adding ROS repositories keys"
            sudo sh -c 'echo "deb http://packages.ros.org/ros/ubuntu $(lsb_release -sc) main" > /etc/apt/sources.list.d/ros-latest.list' \
              && curl -s https://raw.githubusercontent.com/ros/rosdistro/master/ros.asc | sudo apt-key add -
            
            sudo apt update
            
            # ROS package dependencies
            if [[ ${ROS_DISTRO} == "noetic" || ${ROS_DISTRO} == "melodic" ]]; then
              echo "Installing ROS dependencies"
              sudo apt-get -y install ros-$ROS_DISTRO-vision-msgs ros-$ROS_DISTRO-geometry-msgs ros-$ROS_DISTRO-sensor-msgs ros-$ROS_DISTRO-audio-common-msgs ros-$ROS_DISTRO-usb-cam ros-$ROS_DISTRO-webots-ros
            fi
            
            # ROS2 package dependencies
            if [[ ${ROS_DISTRO} == "foxy" || ${ROS_DISTRO} == "humble" ]]; then
              echo "Installing ROS2 dependencies"
              sudo apt-get -y install python3-lark ros-$ROS_DISTRO-usb-cam ros-$ROS_DISTRO-webots-ros2 python3-colcon-common-extensions ros-$ROS_DISTRO-vision-msgs ros-$ROS_DISTRO-sensor-msgs-py
              LD_LIBRARY_PATH=$LD_LIBRARY_PATH:/opt/ros/$ROS_DISTRO/lib/controller
              cd $OPENDR_HOME/projects/opendr_ws_2/
              git clone --depth 1 --branch ros2 https://github.com/ros-drivers/audio_common src/audio_common
              rosdep install -i --from-path src/audio_common --rosdistro $ROS_DISTRO -y
              cd $OPENDR_HOME
            fi

            # make libopendr

            # End-to-end planning requires mobile manipulation make
            if [[ ${{ matrix.package }} == "control/mobile_manipulation" || ${{ matrix.package }} == "planning/end_to_end_planning" ]]; then
              echo "Installing mobile manipulation"
              cd src/opendr/control/mobile_manipulation/
              make
              echo "Running mobile manipulation test"
              cd ../../../..
              if [[ ${{ matrix.package }} == "control/mobile_manipulation" ]]; then
                source tests/sources/tools/control/mobile_manipulation/run_ros.sh
              fi
            fi
          fi
          echo "Running unittest discover for ${{ matrix.package}}"
          python3 -m unittest discover -s tests/sources/tools/${{ matrix.package }}
        fi

  build-wheel:
    if: ${{ contains(github.event.pull_request.labels.*.name, 'test release') || github.event_name == 'schedule' }}
    runs-on: ubuntu-20.04
    steps:
    - uses: actions/checkout@v3
      with:
        submodules: true
    - name: Set up Python 3.8
      uses: actions/setup-python@v2
      with:
        python-version: 3.8
    - name: Install prerequisites
      run: |
        python3 -m pip install --upgrade pip
        python3 -m pip install setuptools wheel twine
    - name: Build Wheel
      run:
        ./bin/build_wheel.sh
    - name: Upload wheel as artifact
      uses: actions/upload-artifact@v2
      with:
        name: wheel-artifact
        path:
          dist/*.tar.gz

  build-docker:
    if: ${{ contains(github.event.pull_request.labels.*.name, 'test release') || github.event_name == 'schedule' }}
    runs-on: ubuntu-20.04
    steps:
    - name: Free Disk Space
      uses: jlumbroso/free-disk-space@v1.2.0
    - uses: actions/checkout@v3
      with:
        submodules: true
    - name: Get branch name
      id: branch-name
      uses: tj-actions/branch-names@v7
    - name: Build image
      run: |
        docker build --no-cache --tag opendr/opendr-toolkit:cpu_test --build-arg branch=${{ steps.branch-name.outputs.current_branch }} --build-arg ros_distro=noetic --file Dockerfile .
        docker save opendr/opendr-toolkit:cpu_test > cpu_test.zip
    - name: Upload image artifact
      uses: actions/upload-artifact@v2
      with:
        name: docker-artifact
        path:
          cpu_test.zip

  test-wheel:
    needs: build-wheel
    if: ${{ contains(github.event.pull_request.labels.*.name, 'test release') || github.event_name == 'schedule' }}
    strategy:
      fail-fast: false
      matrix:
        os: [ubuntu-20.04]
        package:
          - engine
          - utils
          - perception/activity_recognition
          - perception/compressive_learning
          - perception/face_recognition
          - perception/heart_anomaly_detection
          - perception/multimodal_human_centric
          - perception/pose_estimation
          - perception/fall_detection
          - perception/gesture_recognition
          - perception/speech_recognition
          - perception/skeleton_based_action_recognition/costgcn
          - perception/skeleton_based_action_recognition/pstgcn
          - perception/skeleton_based_action_recognition/stbln
          - perception/skeleton_based_action_recognition/stgcn
          - perception/skeleton_based_action_recognition/tagcn
          - perception/semantic_segmentation
          - perception/binary_high_resolution
          - perception/object_tracking_2d
          # - perception/object_tracking_3d # passes, but disabled due to free() crash
          - perception/object_detection_2d/centernet
          - perception/object_detection_2d/detr
          - perception/object_detection_2d/gem
          - perception/object_detection_2d/ssd
          - perception/object_detection_2d/nanodet
          - perception/object_detection_2d/yolov3
          - perception/object_detection_2d/yolov5
          - perception/object_detection_2d/retinaface
          - perception/object_detection_2d/nms
          - perception/speech_transcription/vosk
          - perception/speech_transcription/whisper
          # - perception/object_detection_3d # passes, but disabled due to free() crash
          - perception/facial_expression_recognition
          - simulation/human_model_generation
          #- control/multi_object_search
          #- control/mobile_manipulation
          #- control/single_demo_grasp
          #- planning/end_to_end_planning
    runs-on: ubuntu-20.04
    steps:
    - uses: actions/checkout@v3
      with:
        submodules: true
    - name: Set up Python 3.8
      uses: actions/setup-python@v4
      with:
        python-version: 3.8
    - name: Download artifact
      uses: actions/download-artifact@v2
      with:
        path: artifact
    - name: Get branch name
      id: branch-name
      uses: tj-actions/branch-names@v7
    - name: Test Wheel
      run: |
        export OPENDR_HOME=$PWD
        export DISABLE_BCOLZ_AVX2=true
        export OPENDR_DEVICE=cpu
        export PYTHONPATH=$OPENDR_HOME/src:$PYTHONPATH
        export ROS_DISTRO=noetic

        sudo apt -y install python3.8-venv libfreetype6-dev git build-essential cmake python3-dev wget libopenblas-dev libsndfile1 libboost-dev python3-dev

        python3 -m venv venv
        source venv/bin/activate
        python3 -m pip install --upgrade pip
        python3 -m pip install wheel==0.38.4

        # install all tools one at a time
        while read f; do
          package=$(sed "s/_/-/g" <<< $f)
          package=(${package//// })
          if [ ! -z ${package[1]} ]; then package=${package[1]}; fi

          if [ "$package" != "opendr" ]; then
            python3 -m pip install --find-links ./artifact/wheel-artifact/ ./artifact/wheel-artifact/opendr-toolkit-$package-*.tar.gz
          fi
        done < packages.txt

        cd src/opendr/perception/object_detection_2d/retinaface; make; cd $OPENDR_HOME

        # run the test
        python3 -m unittest discover -s tests/sources/tools/${{ matrix.package }}

  test-wheel-separate:
    needs: build-wheel
    if: ${{ contains(github.event.pull_request.labels.*.name, 'test release') || github.event_name == 'schedule' }}
    strategy:
      fail-fast: false
      matrix:
        os: [ubuntu-20.04]
        package:
          - engine
          - utils
          - perception/activity_recognition
          - perception/compressive_learning
          - perception/face_recognition
          - perception/heart_anomaly_detection
          - perception/multimodal_human_centric
          - perception/pose_estimation
          - perception/fall_detection
          - perception/gesture_recognition
          - perception/speech_recognition
          - perception/skeleton_based_action_recognition/costgcn
          - perception/skeleton_based_action_recognition/pstgcn
          - perception/skeleton_based_action_recognition/stbln
          - perception/skeleton_based_action_recognition/stgcn
          - perception/skeleton_based_action_recognition/tagcn
          - perception/semantic_segmentation
          - perception/binary_high_resolution
          - perception/object_tracking_2d
          # - perception/object_tracking_3d # passes, but disabled due to free() crash
          - perception/object_detection_2d/centernet
          - perception/object_detection_2d/detr
          - perception/object_detection_2d/gem
          - perception/object_detection_2d/ssd
          - perception/object_detection_2d/nanodet
          - perception/object_detection_2d/yolov3
          - perception/object_detection_2d/yolov5
          - perception/object_detection_2d/retinaface
          - perception/object_detection_2d/nms
          - perception/speech_transcription/vosk
          - perception/speech_transcription/whisper
          # - perception/object_detection_3d # passes, but disabled due to free() crash
          - perception/facial_expression_recognition
          - simulation/human_model_generation
          #- control/multi_object_search
          #- control/mobile_manipulation
          #- control/single_demo_grasp
          #- planning/end_to_end_planning
    runs-on: ubuntu-20.04
    steps:
    - uses: actions/checkout@v3
      with:
        submodules: true
    - name: Set up Python 3.8
      uses: actions/setup-python@v4
      with:
        python-version: 3.8
    - name: Download artifact
      uses: actions/download-artifact@v2
      with:
        path: artifact
    - name: Get branch name
      id: branch-name
      uses: tj-actions/branch-names@v7
    - name: Test Wheel Separate
      run: |
        export OPENDR_HOME=$PWD
        export DISABLE_BCOLZ_AVX2=true
        export OPENDR_DEVICE=cpu
        export ROS_DISTRO=noetic

        sudo apt -y install python3.8-venv libfreetype6-dev git build-essential cmake python3-dev wget libopenblas-dev libsndfile1 libboost-dev libeigen3-dev

        python3 -m venv venv
        source venv/bin/activate
        python3 -m pip install --upgrade pip
        python3 -m pip install wheel==0.38.4

        # get the name of the wheel to install based on the test being run
        package=$(sed "s/_/-/g" <<< ${{ matrix.package }})
        package=(${package//// })
        if [ ! -z ${package[1]} ]; then package=${package[1]}; fi

        # all packages require the engine
        python3 -m pip install --find-links ./artifact/wheel-artifact/ ./artifact/wheel-artifact/opendr-toolkit-engine-*.tar.gz

        # install specific package
        if [ ${{ matrix.package }} == "utils" ]; then
          python3 -m pip install --find-links ./artifact/wheel-artifact/ ./artifact/wheel-artifact/opendr-toolkit-hyperparameter-tuner-*.tar.gz
          python3 -m pip install --find-links ./artifact/wheel-artifact/ ./artifact/wheel-artifact/opendr-toolkit-ambiguity-measure-*.tar.gz
        else
          # install required dependencies for derived tools, we do so manually to ensure the local one is used
          if [ ${{ matrix.package }} == "perception/fall_detection" ]; then
            python3 -m pip install --find-links ./artifact/wheel-artifact/ ./artifact/wheel-artifact/opendr-toolkit-pose-estimation-*.tar.gz
          elif [ ${{ matrix.package }} == "perception/heart_anomaly_detection" ]; then
            python3 -m pip install --find-links ./artifact/wheel-artifact/ ./artifact/wheel-artifact/opendr-toolkit-compressive-learning-*.tar.gz
          elif [ ${{ matrix.package }} == "perception/multimodal_human_centric" ]; then
            python3 -m pip install --find-links ./artifact/wheel-artifact/ ./artifact/wheel-artifact/opendr-toolkit-compressive-learning-*.tar.gz
            python3 -m pip install --find-links ./artifact/wheel-artifact/ ./artifact/wheel-artifact/opendr-toolkit-object-detection-2d-*.tar.gz
          elif [ ${{ matrix.package }} == "perception/object_tracking_3d" ]; then
            python3 -m pip install --find-links ./artifact/wheel-artifact/ ./artifact/wheel-artifact/opendr-toolkit-object-detection-3d-*.tar.gz
          fi

          # install the package itself
          python3 -m pip install --find-links ./artifact/wheel-artifact/ ./artifact/wheel-artifact/opendr-toolkit-$package-*.tar.gz
        fi

        if [[ ${{ matrix.package }} == "perception/object_detection_2d/retinaface" ]]; then
          cd src/opendr/perception/object_detection_2d/retinaface; make; cd $OPENDR_HOME
        fi

        # run the test
        python3 -m unittest discover -s tests/sources/tools/${{ matrix.package }}

  test-docker:
    needs: build-docker
    if: ${{ contains(github.event.pull_request.labels.*.name, 'test release') || github.event_name == 'schedule' }}
    strategy:
      fail-fast: false
      matrix:
        os: [ubuntu-20.04]
        package:
          - engine
          - utils
          - perception/activity_recognition
          - perception/compressive_learning
          - perception/face_recognition
          - perception/heart_anomaly_detection
          - perception/multimodal_human_centric
          - perception/pose_estimation
          - perception/fall_detection
          - perception/gesture_recognition
          - perception/speech_recognition
          - perception/skeleton_based_action_recognition/costgcn
          - perception/skeleton_based_action_recognition/pstgcn
          - perception/skeleton_based_action_recognition/stbln
          - perception/skeleton_based_action_recognition/stgcn
          - perception/skeleton_based_action_recognition/tagcn
          - perception/semantic_segmentation
          - perception/binary_high_resolution
          - perception/object_tracking_2d
          # - perception/object_tracking_3d # passes, but disabled due to free() crash
          - perception/object_detection_2d/centernet
          - perception/object_detection_2d/detr
          - perception/object_detection_2d/gem
          - perception/object_detection_2d/ssd
          - perception/object_detection_2d/nanodet
          - perception/object_detection_2d/yolov3
          - perception/object_detection_2d/yolov5
          - perception/object_detection_2d/retinaface
          - perception/object_detection_2d/nms
          - perception/speech_transcription/vosk
          - perception/speech_transcription/whisper
          # - perception/object_detection_3d # passes, but disabled due to free() crash
          - perception/facial_expression_recognition
          - simulation/human_model_generation
          - control/mobile_manipulation
          - control/single_demo_grasp
          - planning/end_to_end_planning
          # - control/multi_object_search # needs CUDA Docker container
    runs-on: ubuntu-20.04
    steps:
    - name: Free Disk Space
      uses: jlumbroso/free-disk-space@v1.2.0
    - name: Download artifact
      uses: actions/download-artifact@v2
      with:
        path: artifact
    - name: Test docker
      run: |
        docker load < ./artifact/docker-artifact/cpu_test.zip
        docker run --name toolkit -i opendr/opendr-toolkit:cpu_test bash
        docker start toolkit
        if [[ ${{ matrix.package }} == "control/mobile_manipulation" || ${{ matrix.package }} == "planning/end_to_end_planning" ]]; then
          docker exec -i toolkit bash -c "source bin/activate.sh && source tests/sources/tools/control/mobile_manipulation/run_ros.sh && python3 -m unittest discover -s tests/sources/tools/${{ matrix.package }}"
        else
          docker exec -i toolkit bash -c "source bin/activate.sh && python3 -m unittest discover -s tests/sources/tools/${{ matrix.package }}"
        fi

  delete-docker-artifacts:
    needs: [build-docker, test-docker]
    if: ${{ always() }}
    strategy:
      matrix:
        os: [ubuntu-20.04]
    runs-on: ${{ matrix.os }}
    steps:
    - name: Delete docker artifacts
      uses: geekyeggo/delete-artifact@v1
      with:
        name: docker-artifact

  delete-wheel-artifacts:
    needs: [build-wheel, test-wheel, test-wheel-separate]
    if: ${{ always() }}
    strategy:
      matrix:
        os: [ubuntu-20.04]
    runs-on: ${{ matrix.os }}
    steps:
    - name: Delete wheel artifacts
      uses: geekyeggo/delete-artifact@v1
      with:
        name: wheel-artifact<|MERGE_RESOLUTION|>--- conflicted
+++ resolved
@@ -88,7 +88,6 @@
       matrix:
         os: [ubuntu-20.04]
         package:
-<<<<<<< HEAD
           # - engine
           # - utils
           # - perception/activity_recognition
@@ -118,45 +117,11 @@
           # - perception/object_detection_2d/yolov5
           # - perception/object_detection_2d/retinaface
           # - perception/object_detection_2d/nms
+          # - perception/speech_transcription/vosk
+          # - perception/speech_transcription/whisper
           # # - perception/object_detection_3d # passes, but disabled due to free() crash
           # - perception/facial_expression_recognition
           # - simulation/human_model_generation
-=======
-          - engine
-          - utils
-          - perception/activity_recognition
-          - perception/compressive_learning
-          - perception/face_recognition
-          - perception/heart_anomaly_detection
-          - perception/multimodal_human_centric
-          - perception/pose_estimation
-          - perception/fall_detection
-          - perception/gesture_recognition
-          - perception/speech_recognition
-          - perception/skeleton_based_action_recognition/costgcn
-          - perception/skeleton_based_action_recognition/pstgcn
-          - perception/skeleton_based_action_recognition/stbln
-          - perception/skeleton_based_action_recognition/stgcn
-          - perception/skeleton_based_action_recognition/tagcn
-          - perception/semantic_segmentation
-          - perception/binary_high_resolution
-          - perception/object_tracking_2d
-          # - perception/object_tracking_3d # passes, but disabled due to free() crash
-          - perception/object_detection_2d/centernet
-          - perception/object_detection_2d/detr
-          - perception/object_detection_2d/gem
-          - perception/object_detection_2d/ssd
-          - perception/object_detection_2d/nanodet
-          - perception/object_detection_2d/yolov3
-          - perception/object_detection_2d/yolov5
-          - perception/object_detection_2d/retinaface
-          - perception/object_detection_2d/nms
-          - perception/speech_transcription/vosk
-          - perception/speech_transcription/whisper
-          # - perception/object_detection_3d # passes, but disabled due to free() crash
-          - perception/facial_expression_recognition
-          - simulation/human_model_generation
->>>>>>> a9634845
           - control/mobile_manipulation
           # - control/single_demo_grasp
           - planning/end_to_end_planning
