name: Test Suite (master)

on:
  pull_request:
    types: [opened, synchronize, reopened, labeled, unlabeled]
  schedule:
    - cron:  '0 23 * * *'

concurrency:
  group: ${{ github.workflow }}-${{ github.ref }}
  cancel-in-progress: true

defaults:
  run:
    shell: bash

jobs:
  test-sources:
    if: ${{ contains(github.event.pull_request.labels.*.name, 'test sources') || github.event_name == 'schedule' }}
    strategy:
      matrix:
        os: [ubuntu-18.04, ubuntu-20.04, macos-10.15]
        include:
          - os: ubuntu-18.04
            DEPENDENCIES_INSTALLATION: "sudo apt -y install clang-format-10 cppcheck"
          - os: ubuntu-20.04
            DEPENDENCIES_INSTALLATION: "sudo apt -y install clang-format-10 cppcheck"
          - os: macos-10.15
            DEPENDENCIES_INSTALLATION: "brew install clang-format@11 cppcheck; ln /usr/local/bin/clang-format-11 /usr/local/bin/clang-format"
    runs-on: ${{ matrix.os }}
    steps:
    - uses: actions/checkout@v3
      if: matrix.os == 'ubuntu-20.04' || github.event.pull_request.draft == false
      with:
        submodules: true
    - name: Set up Python 3.8
      if: matrix.os == 'ubuntu-20.04' || github.event.pull_request.draft == false
      uses: actions/setup-python@v4
      with:
        python-version: 3.8
    - name: Test Sources
      if: matrix.os == 'ubuntu-20.04' || github.event.pull_request.draft == false
      run: |
        ${{ matrix.DEPENDENCIES_INSTALLATION }}
        export OPENDR_HOME=$PWD
        export OPENDR_DEVICE=cpu
        pip install -r tests/requirements.txt
        python -m unittest discover -s tests
  test-tools:
    if: ${{ contains(github.event.pull_request.labels.*.name, 'test tools') || github.event_name == 'schedule' }}
    strategy:
      fail-fast: false
      matrix:
        os: [ubuntu-20.04]
        package:
          - engine
          - utils
          - perception/activity_recognition
          - perception/compressive_learning
          - perception/face_recognition
          - perception/heart_anomaly_detection
          - perception/multimodal_human_centric
          - perception/pose_estimation
          - perception/fall_detection
          - perception/speech_recognition
          - perception/skeleton_based_action_recognition
          - perception/semantic_segmentation
          - perception/object_tracking_2d
          # - perception/object_tracking_3d
          - perception/object_detection_2d/centernet
          - perception/object_detection_2d/detr
          - perception/object_detection_2d/gem
          - perception/object_detection_2d/ssd
          - perception/object_detection_2d/nanodet
          - perception/object_detection_2d/yolov3
          - perception/object_detection_2d/yolov5
          - perception/object_detection_2d/retinaface
          - perception/object_detection_2d/nms
          - perception/object_detection_3d
          - perception/facial_expression_recognition
          - simulation/human_model_generation
          - control/mobile_manipulation
          - control/single_demo_grasp
          - planning/end_to_end_planning
        include:
          - os: ubuntu-20.04
            DEPENDENCIES_INSTALLATION: "sudo sh -c 'echo \"deb http://packages.ros.org/ros/ubuntu $(lsb_release -sc) main\" > /etc/apt/sources.list.d/ros-latest.list' \
            && curl -s https://raw.githubusercontent.com/ros/rosdistro/master/ros.asc | sudo apt-key add -"
    runs-on: ${{ matrix.os }}
    steps:
    - uses: actions/checkout@v2
      with:
        submodules: true
    - name: Set up Python 3.8
      uses: actions/setup-python@v2
      with:
        python-version: 3.8
    - name: Test Tools
      run: |
        ${{ matrix.DEPENDENCIES_INSTALLATION }}
        export OPENDR_HOME=$PWD
        export OPENDR_DEVICE=cpu
        export PYTHONPATH=$OPENDR_HOME/src:$PYTHONPATH
        export DISABLE_BCOLZ_AVX2=true
        export ROS_DISTRO=noetic
        make install_compilation_dependencies
        make install_runtime_dependencies
        python3 -m pip install -r tests/sources/requirements.txt
        if [ ${{ matrix.package }} = "ctests" ]; then
            make ctests
        else
            source tests/sources/tools/control/mobile_manipulation/run_ros.sh
            python3 -m unittest discover -s tests/sources/tools/${{ matrix.package }}
        fi
  build-wheel:
    if: ${{ contains(github.event.pull_request.labels.*.name, 'test release') || github.event_name == 'schedule' }}
    runs-on: ubuntu-20.04
    steps:
    - uses: actions/checkout@v3
      with:
        submodules: true
    - name: Set up Python 3.8
      uses: actions/setup-python@v2
      with:
        python-version: 3.8
    - name: Install prerequisites
      run: |
        python3 -m pip install -U pip
        python3 -m pip install setuptools wheel twine
    - name: Build Wheel
      run:
        ./bin/build_wheel.sh
    - name: Upload wheel as artifact
      uses: actions/upload-artifact@v2
      with:
        name: wheel-artifact
        path:
          dist/*.tar.gz
  build-docker:
    if: ${{ contains(github.event.pull_request.labels.*.name, 'test release') || github.event_name == 'schedule' }}
    runs-on: ubuntu-20.04
    steps:
    - uses: actions/checkout@v3
      with:
        submodules: true
    - name: Get branch name
      id: branch-name
      uses: tj-actions/branch-names@v5.1
    - name: Build image
      run: |
        docker build --tag opendr/opendr-toolkit:cpu_test --build-arg branch=${{ steps.branch-name.outputs.current_branch }} --build-arg ros_distro=noetic --file Dockerfile .
        docker save opendr/opendr-toolkit:cpu_test > cpu_test.zip
    - name: Upload image artifact
      uses: actions/upload-artifact@v2
      with:
        name: docker-artifact
        path:
          cpu_test.zip
  test-wheel:
    needs: build-wheel
    if: ${{ contains(github.event.pull_request.labels.*.name, 'test release') || github.event_name == 'schedule' }}
    strategy:
      fail-fast: false
      matrix:
        os: [ubuntu-20.04]
        package:
          - engine
          - utils
          - perception/activity_recognition
          - perception/compressive_learning
          - perception/face_recognition
          - perception/heart_anomaly_detection
          - perception/multimodal_human_centric
          - perception/pose_estimation
          - perception/fall_detection
          - perception/speech_recognition
          - perception/skeleton_based_action_recognition
          - perception/semantic_segmentation
          - perception/object_tracking_2d
          # - perception/object_tracking_3d
          - perception/object_detection_2d/centernet
          - perception/object_detection_2d/detr
          - perception/object_detection_2d/gem
          - perception/object_detection_2d/ssd
          - perception/object_detection_2d/nanodet
          - perception/object_detection_2d/yolov3
          - perception/object_detection_2d/yolov5
          - perception/object_detection_2d/retinaface
          - perception/object_detection_2d/nms
          - perception/object_detection_3d
          - perception/facial_expression_recognition
          - simulation/human_model_generation
          - control/mobile_manipulation
          - control/single_demo_grasp
          - planning/end_to_end_planning
    runs-on: ubuntu-20.04
    steps:
    - uses: actions/checkout@v3
      with:
        submodules: true
    - name: Set up Python 3.8
      uses: actions/setup-python@v4
      with:
        python-version: 3.8
    - name: Download artifact
      uses: actions/download-artifact@v2
      with:
        path: artifact
    - name: Get branch name
      id: branch-name
      uses: tj-actions/branch-names@v5.1
    - name: Test Wheel
      run: |
        export OPENDR_HOME=$PWD
        export DISABLE_BCOLZ_AVX2=true
        export OPENDR_DEVICE=cpu
        sudo apt -y install python3.8-venv libfreetype6-dev git build-essential cmake python3-dev wget libopenblas-dev libsndfile1 libboost-dev python3-dev
        python3 -m venv venv
        source venv/bin/activate
        python3 -m pip install -U pip
        python3 -m pip install wheel

        # install all tools one at a time
        while read f; do
          package=$(sed "s/_/-/g" <<< $f)
          package=(${package//// })
          if [ ! -z ${package[1]} ]; then package=${package[1]}; fi

          if [ "$package" != "opendr" ]; then
            python3 -m pip install ./artifact/wheel-artifact/opendr-toolkit-$package-*.tar.gz
          fi
        done < packages.txt

        if [ "$package" != "mobile-manipulation" ] || [ "$package" != "simple-demo-grasp" ]; then
          sudo sh -c 'echo deb http://packages.ros.org/ros/ubuntu $(lsb_release -sc) main > /etc/apt/sources.list.d/ros-latest.list'
          curl -s https://raw.githubusercontent.com/ros/rosdistro/master/ros.asc | sudo apt-key add -
          export PYTHONPATH=$OPENDR_HOME/src:$PYTHONPATH
          export ROS_DISTRO=noetic
          # TODO: this is overkill, should split them
          make install_compilation_dependencies
          make install_runtime_dependencies
          source tests/sources/tools/control/mobile_manipulation/run_ros.sh
        fi

        # run the test
        python3 -m unittest discover -s tests/sources/tools/${{ matrix.package }}
  test-wheel-separate:
    needs: build-wheel
    if: ${{ contains(github.event.pull_request.labels.*.name, 'test release') || github.event_name == 'schedule' }}
    strategy:
      fail-fast: false
      matrix:
        os: [ubuntu-20.04]
        package:
          - engine
          - utils
          - perception/activity_recognition
          - perception/compressive_learning
          - perception/face_recognition
          - perception/heart_anomaly_detection
          - perception/multimodal_human_centric
          - perception/pose_estimation
          - perception/fall_detection
          - perception/speech_recognition
          - perception/skeleton_based_action_recognition
          - perception/semantic_segmentation
          - perception/object_tracking_2d
          # - perception/object_tracking_3d
          - perception/object_detection_2d/centernet
          - perception/object_detection_2d/detr
          - perception/object_detection_2d/gem
          - perception/object_detection_2d/ssd
          - perception/object_detection_2d/nanodet
          - perception/object_detection_2d/yolov3
          - perception/object_detection_2d/yolov5
          - perception/object_detection_2d/retinaface
          - perception/object_detection_2d/nms
          - perception/object_detection_3d
          - perception/facial_expression_recognition
          - simulation/human_model_generation
          - control/mobile_manipulation
          - control/single_demo_grasp
          - planning/end_to_end_planning
    runs-on: ubuntu-20.04
    steps:
    - uses: actions/checkout@v3
      with:
        submodules: true
    - name: Set up Python 3.8
      uses: actions/setup-python@v4
      with:
        python-version: 3.8
    - name: Download artifact
      uses: actions/download-artifact@v2
      with:
        path: artifact
    - name: Get branch name
      id: branch-name
      uses: tj-actions/branch-names@v5.1
    - name: Test Wheel
      run: |
        export OPENDR_HOME=$PWD
        export DISABLE_BCOLZ_AVX2=true
        export OPENDR_DEVICE=cpu
        sudo apt -y install python3.8-venv libfreetype6-dev git build-essential cmake python3-dev wget libopenblas-dev libsndfile1 libboost-dev libeigen3-dev
        python3 -m venv venv
        source venv/bin/activate
        python3 -m pip install -U pip
        python3 -m pip install wheel
        # get the name of the wheel to install based on the test being run
        package=$(sed "s/_/-/g" <<< ${{ matrix.package }})
        package=(${package//// })
        if [ ! -z ${package[1]} ]; then package=${package[1]}; fi
        # all packages require the engine
        python3 -m pip install ./artifact/wheel-artifact/opendr-toolkit-engine-*.tar.gz
        # install specific package
        if [ "$package" == "utils" ]; then
<<<<<<< HEAD
          python3 -m pip install ./artifact/wheel-artifact/opendr-toolkit-hyperparameter-tuner-*.tar.gz
        else
          python3 -m pip install ./artifact/wheel-artifact/opendr-toolkit-$package-*.tar.gz

          if [ "$package" != "mobile-manipulation" ] || [ "$package" != "simple-demo-grasp" ]; then
            sudo sh -c 'echo deb http://packages.ros.org/ros/ubuntu $(lsb_release -sc) main > /etc/apt/sources.list.d/ros-latest.list'
            curl -s https://raw.githubusercontent.com/ros/rosdistro/master/ros.asc | sudo apt-key add -
            export PYTHONPATH=$OPENDR_HOME/src:$PYTHONPATH
            export ROS_DISTRO=noetic
            # TODO: this is overkill, should split them
            make install_compilation_dependencies
            make install_runtime_dependencies
            source tests/sources/tools/control/mobile_manipulation/run_ros.sh
          fi
=======
            pip install ./artifact/wheel-artifact/opendr-toolkit-hyperparameter-tuner-*.tar.gz
            pip install ./artifact/wheel-artifact/opendr-toolkit-ambiguity-measure-*.tar.gz
        else
            pip install ./artifact/wheel-artifact/opendr-toolkit-$package-*.tar.gz
>>>>>>> 07840d34
        fi

        # run the test
        python3 -m unittest discover -s tests/sources/tools/${{ matrix.package }}
  test-docker:
    needs: build-docker
    if: ${{ contains(github.event.pull_request.labels.*.name, 'test release') || github.event_name == 'schedule' }}
    strategy:
      fail-fast: false
      matrix:
        os: [ubuntu-20.04]
        package:
          - engine
          - utils
          - perception/activity_recognition
          - perception/compressive_learning
          - perception/face_recognition
          - perception/heart_anomaly_detection
          - perception/multimodal_human_centric
          - perception/pose_estimation
          - perception/fall_detection
          - perception/speech_recognition
          - perception/skeleton_based_action_recognition
          - perception/semantic_segmentation
          - perception/object_tracking_2d
          # - perception/object_tracking_3d
          - perception/object_detection_2d/centernet
          - perception/object_detection_2d/detr
          - perception/object_detection_2d/gem
          - perception/object_detection_2d/ssd
          - perception/object_detection_2d/nanodet
          - perception/object_detection_2d/yolov3
          - perception/object_detection_2d/yolov5
          - perception/object_detection_2d/retinaface
          - perception/object_detection_2d/nms
          - perception/object_detection_3d
          - perception/facial_expression_recognition
          - simulation/human_model_generation
          - control/mobile_manipulation
          - control/single_demo_grasp
          - planning/end_to_end_planning
    runs-on: ubuntu-20.04
    steps:
    - name: Download artifact
      uses: actions/download-artifact@v2
      with:
        path: artifact
    - name: Test docker
      run: |
        docker load < ./artifact/docker-artifact/cpu_test.zip
        docker run --name toolkit -i opendr/opendr-toolkit:cpu_test bash
        docker start toolkit
        docker exec -i toolkit bash -c "source bin/activate.sh && source tests/sources/tools/control/mobile_manipulation/run_ros.sh && python -m unittest discover -s tests/sources/tools/${{ matrix.package }}"
  delete-docker-artifacts:
    needs: [build-docker, test-docker]
    if: ${{ success() }}
    strategy:
      matrix:
        os: [ubuntu-20.04]
    runs-on: ${{ matrix.os }}
    steps:
    - name: Delete docker artifacts
      uses: geekyeggo/delete-artifact@v1
      with:
        name: docker-artifact
  delete-wheel-artifacts:
    needs: [build-wheel, test-wheel, test-wheel-separate]
    if: ${{ success() }}
    strategy:
      matrix:
        os: [ubuntu-20.04]
    runs-on: ${{ matrix.os }}
    steps:
    - name: Delete wheel artifacts
      uses: geekyeggo/delete-artifact@v1
      with:
        name: wheel-artifact<|MERGE_RESOLUTION|>--- conflicted
+++ resolved
@@ -315,7 +315,6 @@
         python3 -m pip install ./artifact/wheel-artifact/opendr-toolkit-engine-*.tar.gz
         # install specific package
         if [ "$package" == "utils" ]; then
-<<<<<<< HEAD
           python3 -m pip install ./artifact/wheel-artifact/opendr-toolkit-hyperparameter-tuner-*.tar.gz
         else
           python3 -m pip install ./artifact/wheel-artifact/opendr-toolkit-$package-*.tar.gz
@@ -325,17 +324,10 @@
             curl -s https://raw.githubusercontent.com/ros/rosdistro/master/ros.asc | sudo apt-key add -
             export PYTHONPATH=$OPENDR_HOME/src:$PYTHONPATH
             export ROS_DISTRO=noetic
-            # TODO: this is overkill, should split them
             make install_compilation_dependencies
             make install_runtime_dependencies
             source tests/sources/tools/control/mobile_manipulation/run_ros.sh
           fi
-=======
-            pip install ./artifact/wheel-artifact/opendr-toolkit-hyperparameter-tuner-*.tar.gz
-            pip install ./artifact/wheel-artifact/opendr-toolkit-ambiguity-measure-*.tar.gz
-        else
-            pip install ./artifact/wheel-artifact/opendr-toolkit-$package-*.tar.gz
->>>>>>> 07840d34
         fi
 
         # run the test
