--- conflicted
+++ resolved
@@ -64,12 +64,9 @@
           - perception/object_detection_3d
           - perception/pose_estimation
           - perception/speech_recognition
-<<<<<<< HEAD
-          - control/mobile_manipulation
-=======
           - ctests
           - perception/skeleton_based_action_recognition
->>>>>>> d48d03ee
+          - control/mobile_manipulation
           # - perception/object_tracking_3d
         include:
           - os: ubuntu-20.04
@@ -94,14 +91,9 @@
         make install_compilation_dependencies
         make install_runtime_dependencies
         pip install -r tests/sources/requirements.txt
-<<<<<<< HEAD
-        source tests/sources/tools/control/mobile_manipulation/run_ros.sh
-        python -m unittest discover -s tests/sources/tools/${{ matrix.package }}
-=======
-
         if [ ${{ matrix.package }} = "ctests" ]; then
             make ctests
         else
+            source tests/sources/tools/control/mobile_manipulation/run_ros.sh
             python -m unittest discover -s tests/sources/tools/${{ matrix.package }}
         fi
->>>>>>> d48d03ee
