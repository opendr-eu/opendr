--- conflicted
+++ resolved
@@ -65,11 +65,8 @@
           - perception/pose_estimation
           - perception/speech_recognition
           - perception/skeleton_based_action_recognition
-<<<<<<< HEAD
           - perception/semantic_segmentation
-=======
           - control/mobile_manipulation
->>>>>>> 605611fb
           # - perception/object_tracking_3d
         include:
           - os: ubuntu-20.04
