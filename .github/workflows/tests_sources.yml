--- conflicted
+++ resolved
@@ -64,12 +64,7 @@
           - perception/object_detection_3d
           - perception/pose_estimation
           - perception/speech_recognition
-<<<<<<< HEAD
           - perception/semantic_segmentation
-=======
-          - ctests
-          - perception/skeleton_based_action_recognition
->>>>>>> d48d03ee
           # - perception/object_tracking_3d
     runs-on: ${{ matrix.os }}
     steps:
