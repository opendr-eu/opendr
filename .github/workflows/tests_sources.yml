name: Test Sources

on:
  pull_request:
    types: [opened, synchronize, reopened, ready_for_review, labeled, unlabeled]

defaults:
  run:
    shell: bash

jobs:
  cleanup-runs:
    if: ${{ contains(github.event.pull_request.labels.*.name, 'test sources') || contains(github.event.pull_request.labels.*.name, 'test tools') }}
    runs-on: ubuntu-latest
    steps:
    - uses: rokroskar/workflow-run-cleanup-action@master
      env:
        GITHUB_TOKEN: "${{ secrets.GITHUB_TOKEN }}"
  test-sources:
    needs: cleanup-runs
    if: ${{ contains(github.event.pull_request.labels.*.name, 'test sources') }}
    strategy:
      matrix:
        os: [ubuntu-18.04, ubuntu-20.04, macos-10.15]
        include:
          - os: ubuntu-18.04
            DEPENDENCIES_INSTALLATION: "sudo apt -y install clang-format-10 cppcheck"
          - os: ubuntu-20.04
            DEPENDENCIES_INSTALLATION: "sudo apt -y install clang-format-10 cppcheck"
          - os: macos-10.15
            DEPENDENCIES_INSTALLATION: "brew install clang-format cppcheck"
    runs-on: ${{ matrix.os }}
    steps:
    - uses: actions/checkout@v2
      if: matrix.os == 'ubuntu-20.04' || github.event.pull_request.draft == false
    - name: Set up Python 3.8
      if: matrix.os == 'ubuntu-20.04' || github.event.pull_request.draft == false
      uses: actions/setup-python@v2
      with:
        python-version: 3.8
    - name: Test Sources
      if: matrix.os == 'ubuntu-20.04' || github.event.pull_request.draft == false
      run: |
        ${{ matrix.DEPENDENCIES_INSTALLATION }}
        export OPENDR_HOME=$PWD
        export OPENDR_DEVICE=cpu
        pip install -r tests/requirements.txt
        python -m unittest discover -s tests
  test-tools:
    needs: cleanup-runs
    if: ${{ contains(github.event.pull_request.labels.*.name, 'test tools') }}
    strategy:
      matrix:
        os: [ubuntu-20.04]
        package:
          - engine
          - utils
          - perception/activity_recognition
          - perception/compressive_learning
          - perception/face_recognition
          - perception/heart_anomaly_detection
          - perception/multimodal_human_centric
          - perception/object_tracking_2d
          - perception/object_detection_3d
          - perception/pose_estimation
          - perception/speech_recognition
<<<<<<< HEAD
          - ctests
=======
          - perception/skeleton_based_action_recognition
>>>>>>> 4ea8a86a
          # - perception/object_tracking_3d
    runs-on: ${{ matrix.os }}
    steps:
    - uses: actions/checkout@v2
    - name: Set up Python 3.8
      uses: actions/setup-python@v2
      with:
        python-version: 3.8
    - name: Test Tools
      if: ${{ contains(github.event.pull_request.labels.*.name, 'test tools') }}
      run: |
        export OPENDR_HOME=$PWD
        export OPENDR_DEVICE=cpu
        export PYTHONPATH=$OPENDR_HOME/src:$PYTHONPATH
        export DISABLE_BCOLZ_AVX2=true
        make install_compilation_dependencies
        make install_runtime_dependencies
        pip install -r tests/sources/requirements.txt

        if [ ${{ matrix.package }} = "ctests" ]; then
            make ctests
        else
            python -m unittest discover -s tests/sources/tools/${{ matrix.package }}
        fi<|MERGE_RESOLUTION|>--- conflicted
+++ resolved
@@ -64,11 +64,8 @@
           - perception/object_detection_3d
           - perception/pose_estimation
           - perception/speech_recognition
-<<<<<<< HEAD
           - ctests
-=======
           - perception/skeleton_based_action_recognition
->>>>>>> 4ea8a86a
           # - perception/object_tracking_3d
     runs-on: ${{ matrix.os }}
     steps:
