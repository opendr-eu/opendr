--- conflicted
+++ resolved
@@ -63,6 +63,7 @@
           - perception/object_detection_3d
           - perception/pose_estimation
           - perception/speech_recognition
+          - ctests
           # - perception/object_tracking_3d
     runs-on: ${{ matrix.os }}
     steps:
@@ -74,21 +75,19 @@
     - name: Test Tools
       if: ${{ contains(github.event.pull_request.labels.*.name, 'test tools') }}
       run: |
-<<<<<<< HEAD
-        ${{ matrix.DEPENDENCIES_INSTALLATION }}
-        sudo apt-get update
-=======
->>>>>>> 9204f254
         export OPENDR_HOME=$PWD
         export PYTHONPATH=$OPENDR_HOME/src:$PYTHONPATH
         export DISABLE_BCOLZ_AVX2=true
-        make install_compilation_dependencies
-        make install_runtime_dependencies
-        make libopendr
+        make install_runtime_dependencies        
         pip install -r tests/sources/requirements.txt
-<<<<<<< HEAD
-        python -m unittest discover -s tests/sources
-        make ctests
-=======
-        python -m unittest discover -s tests/sources/tools/${{ matrix.package }}
->>>>>>> 9204f254
+
+        if: matrix.package  != 'ctests'
+        run: |
+          python -m unittest discover -s tests/sources/tools/${{ matrix.package }}
+          
+        if: matrix.package  == 'ctests'
+        run: |
+          make install_compilation_dependencies
+          make libopendr
+          make ctests
+          