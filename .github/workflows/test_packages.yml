--- conflicted
+++ resolved
@@ -69,7 +69,6 @@
       run: |
         export DISABLE_BCOLZ_AVX2=true
         sudo apt -y install python3.8-venv libfreetype6-dev git build-essential cmake python3-dev wget libopenblas-dev libsndfile1 libboost-dev libeigen3-dev
-<<<<<<< HEAD
         # python3 -m pip install --upgrade pip
         python3 -m venv venv
         source venv/bin/activate
@@ -151,16 +150,6 @@
               python3 -m pip install opendr-toolkit-$package
         fi
         python3 -m python -m unittest discover -s tests/sources/tools/${{ matrix.package }}
-=======
-        python3 -m venv venv
-        source venv/bin/activate
-        python3 -m pip install --upgrade pip
-        python3 -m pip install wheel==0.38.4
-        python3 -m pip install opendr-toolkit-engine
-        python3 -m pip install opendr-toolkit
-        # run the test
-        python3 -m unittest discover -s tests/sources/tools/${{ matrix.package }}
->>>>>>> dab9ed13
   test-docker:
     if: ${{ contains(github.event.pull_request.labels.*.name, 'test packages') || github.event_name == 'schedule' }}
     strategy:
@@ -201,11 +190,7 @@
           # - control/mobile_manipulation
           - control/single_demo_grasp
           - planning/end_to_end_planning
-<<<<<<< HEAD
           # - perception/object_tracking_3d
-=======
-          - control/multi_object_search
->>>>>>> dab9ed13
     runs-on: ${{ matrix.os }}
     steps:
     - uses: actions/checkout@v3
@@ -217,12 +202,7 @@
       with:
         python-version: 3.8
     - name: Test Docker
-      run: |
-<<<<<<< HEAD
-        tag=$(git describe --tags --abbrev=0)
+      run: |        tag=$(git describe --tags --abbrev=0)
         docker run --name toolkit -i opendr/opendr-toolkit:cpu_${tag} bash
-=======
-        docker run --name toolkit -i opendr/opendr-toolkit:cpu_v2.1.0 bash
->>>>>>> dab9ed13
         docker start toolkit
         docker exec -i toolkit bash -c "source bin/activate.sh && source tests/sources/tools/control/mobile_manipulation/run_ros.sh && python3 -m unittest discover -s tests/sources/tools/${{ matrix.package }}"