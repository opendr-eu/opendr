--- conflicted
+++ resolved
@@ -52,7 +52,6 @@
       matrix:
         os: [ubuntu-20.04]
         package:
-<<<<<<< HEAD
           #- engine
           #- utils
           #- perception/activity_recognition
@@ -69,6 +68,7 @@
           #- perception/skeleton_based_action_recognition/stgcn
           #- perception/skeleton_based_action_recognition/tagcn
           #- perception/semantic_segmentation
+          #- perception/binary_high_resolution
           #- perception/object_tracking_2d
           - perception/object_tracking_3d # passes, but disabled due to free() crash
           #- perception/object_detection_2d/centernet
@@ -83,46 +83,10 @@
           - perception/object_detection_3d # passes, but disabled due to free() crash
           #- perception/facial_expression_recognition
           #- simulation/human_model_generation
+          #- control/multi_object_search
           #- control/mobile_manipulation
           #- control/single_demo_grasp
           #- planning/end_to_end_planning
-=======
-          - engine
-          - utils
-          - perception/activity_recognition
-          - perception/compressive_learning
-          - perception/face_recognition
-          - perception/heart_anomaly_detection
-          - perception/multimodal_human_centric
-          - perception/pose_estimation
-          - perception/fall_detection
-          - perception/speech_recognition
-          - perception/skeleton_based_action_recognition/costgcn
-          - perception/skeleton_based_action_recognition/pstgcn
-          - perception/skeleton_based_action_recognition/stbln
-          - perception/skeleton_based_action_recognition/stgcn
-          - perception/skeleton_based_action_recognition/tagcn
-          - perception/semantic_segmentation
-          - perception/binary_high_resolution
-          - perception/object_tracking_2d
-          # - perception/object_tracking_3d # passes, but disabled due to free() crash
-          - perception/object_detection_2d/centernet
-          - perception/object_detection_2d/detr
-          - perception/object_detection_2d/gem
-          - perception/object_detection_2d/ssd
-          - perception/object_detection_2d/nanodet
-          - perception/object_detection_2d/yolov3
-          - perception/object_detection_2d/yolov5
-          - perception/object_detection_2d/retinaface
-          - perception/object_detection_2d/nms
-          # - perception/object_detection_3d # passes, but disabled due to free() crash
-          - perception/facial_expression_recognition
-          - simulation/human_model_generation
-          - control/mobile_manipulation
-          - control/single_demo_grasp
-          - planning/end_to_end_planning
-          - control/multi_object_search
->>>>>>> 3eeeb94c
     runs-on: ${{ matrix.os }}
     steps:
     - uses: actions/checkout@v2
@@ -200,7 +164,6 @@
       matrix:
         os: [ubuntu-20.04]
         package:
-<<<<<<< HEAD
           #- engine
           #- utils
           #- perception/activity_recognition
@@ -217,6 +180,7 @@
           #- perception/skeleton_based_action_recognition/stgcn
           #- perception/skeleton_based_action_recognition/tagcn
           #- perception/semantic_segmentation
+          #- perception/binary_high_resolution
           #- perception/object_tracking_2d
           - perception/object_tracking_3d # passes, but disabled due to free() crash
           #- perception/object_detection_2d/centernet
@@ -231,46 +195,10 @@
           - perception/object_detection_3d # passes, but disabled due to free() crash
           #- perception/facial_expression_recognition
           #- simulation/human_model_generation
-          ##- control/mobile_manipulation
-          ##- control/single_demo_grasp
-          ##- planning/end_to_end_planning
-=======
-          - engine
-          - utils
-          - perception/activity_recognition
-          - perception/compressive_learning
-          - perception/face_recognition
-          - perception/heart_anomaly_detection
-          - perception/multimodal_human_centric
-          - perception/pose_estimation
-          - perception/fall_detection
-          - perception/speech_recognition
-          - perception/skeleton_based_action_recognition/costgcn
-          - perception/skeleton_based_action_recognition/pstgcn
-          - perception/skeleton_based_action_recognition/stbln
-          - perception/skeleton_based_action_recognition/stgcn
-          - perception/skeleton_based_action_recognition/tagcn
-          - perception/semantic_segmentation
-          - perception/binary_high_resolution
-          - perception/object_tracking_2d
-          # - perception/object_tracking_3d # passes, but disabled due to free() crash
-          - perception/object_detection_2d/centernet
-          - perception/object_detection_2d/detr
-          - perception/object_detection_2d/gem
-          - perception/object_detection_2d/ssd
-          - perception/object_detection_2d/nanodet
-          - perception/object_detection_2d/yolov3
-          - perception/object_detection_2d/yolov5
-          - perception/object_detection_2d/retinaface
-          - perception/object_detection_2d/nms
-          # - perception/object_detection_3d # passes, but disabled due to free() crash
-          - perception/facial_expression_recognition
-          - simulation/human_model_generation
+          #- control/multi_object_search
           #- control/mobile_manipulation
           #- control/single_demo_grasp
           #- planning/end_to_end_planning
-          - control/multi_object_search
->>>>>>> 3eeeb94c
     runs-on: ubuntu-20.04
     steps:
     - uses: actions/checkout@v3
@@ -326,7 +254,6 @@
       matrix:
         os: [ubuntu-20.04]
         package:
-<<<<<<< HEAD
           #- engine
           #- utils
           #- perception/activity_recognition
@@ -343,6 +270,7 @@
           #- perception/skeleton_based_action_recognition/stgcn
           #- perception/skeleton_based_action_recognition/tagcn
           #- perception/semantic_segmentation
+          #- perception/binary_high_resolution
           #- perception/object_tracking_2d
           - perception/object_tracking_3d # passes, but disabled due to free() crash
           #- perception/object_detection_2d/centernet
@@ -357,46 +285,10 @@
           - perception/object_detection_3d # passes, but disabled due to free() crash
           #- perception/facial_expression_recognition
           #- simulation/human_model_generation
-          ##- control/mobile_manipulation
-          ##- control/single_demo_grasp
-          ##- planning/end_to_end_planning
-=======
-          - engine
-          - utils
-          - perception/activity_recognition
-          - perception/compressive_learning
-          - perception/face_recognition
-          - perception/heart_anomaly_detection
-          - perception/multimodal_human_centric
-          - perception/pose_estimation
-          - perception/fall_detection
-          - perception/speech_recognition
-          - perception/skeleton_based_action_recognition/costgcn
-          - perception/skeleton_based_action_recognition/pstgcn
-          - perception/skeleton_based_action_recognition/stbln
-          - perception/skeleton_based_action_recognition/stgcn
-          - perception/skeleton_based_action_recognition/tagcn
-          - perception/semantic_segmentation
-          - perception/binary_high_resolution
-          - perception/object_tracking_2d
-          # - perception/object_tracking_3d # passes, but disabled due to free() crash
-          - perception/object_detection_2d/centernet
-          - perception/object_detection_2d/detr
-          - perception/object_detection_2d/gem
-          - perception/object_detection_2d/ssd
-          - perception/object_detection_2d/nanodet
-          - perception/object_detection_2d/yolov3
-          - perception/object_detection_2d/yolov5
-          - perception/object_detection_2d/retinaface
-          - perception/object_detection_2d/nms
-          # - perception/object_detection_3d # passes, but disabled due to free() crash
-          - perception/facial_expression_recognition
-          - simulation/human_model_generation
+          #- control/multi_object_search
           #- control/mobile_manipulation
           #- control/single_demo_grasp
           #- planning/end_to_end_planning
-          - control/multi_object_search
->>>>>>> 3eeeb94c
     runs-on: ubuntu-20.04
     steps:
     - uses: actions/checkout@v3
@@ -470,7 +362,6 @@
       matrix:
         os: [ubuntu-20.04]
         package:
-<<<<<<< HEAD
           #- engine
           #- utils
           #- perception/activity_recognition
@@ -487,6 +378,7 @@
           #- perception/skeleton_based_action_recognition/stgcn
           #- perception/skeleton_based_action_recognition/tagcn
           #- perception/semantic_segmentation
+          #- perception/binary_high_resolution
           #- perception/object_tracking_2d
           - perception/object_tracking_3d # passes, but disabled due to free() crash
           #- perception/object_detection_2d/centernet
@@ -501,46 +393,10 @@
           - perception/object_detection_3d # passes, but disabled due to free() crash
           #- perception/facial_expression_recognition
           #- simulation/human_model_generation
+          #- control/multi_object_search
           #- control/mobile_manipulation
           #- control/single_demo_grasp
           #- planning/end_to_end_planning
-=======
-          - engine
-          - utils
-          - perception/activity_recognition
-          - perception/compressive_learning
-          - perception/face_recognition
-          - perception/heart_anomaly_detection
-          - perception/multimodal_human_centric
-          - perception/pose_estimation
-          - perception/fall_detection
-          - perception/speech_recognition
-          - perception/skeleton_based_action_recognition/costgcn
-          - perception/skeleton_based_action_recognition/pstgcn
-          - perception/skeleton_based_action_recognition/stbln
-          - perception/skeleton_based_action_recognition/stgcn
-          - perception/skeleton_based_action_recognition/tagcn
-          - perception/semantic_segmentation
-          - perception/binary_high_resolution
-          - perception/object_tracking_2d
-          # - perception/object_tracking_3d # passes, but disabled due to free() crash
-          - perception/object_detection_2d/centernet
-          - perception/object_detection_2d/detr
-          - perception/object_detection_2d/gem
-          - perception/object_detection_2d/ssd
-          - perception/object_detection_2d/nanodet
-          - perception/object_detection_2d/yolov3
-          - perception/object_detection_2d/yolov5
-          - perception/object_detection_2d/retinaface
-          - perception/object_detection_2d/nms
-          # - perception/object_detection_3d # passes, but disabled due to free() crash
-          - perception/facial_expression_recognition
-          - simulation/human_model_generation
-          - control/mobile_manipulation
-          - control/single_demo_grasp
-          - planning/end_to_end_planning
-          - control/multi_object_search
->>>>>>> 3eeeb94c
     runs-on: ubuntu-20.04
     steps:
     - name: Download artifact
