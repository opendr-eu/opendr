# Copyright 2020-2021 OpenDR European Project
#
# Licensed under the Apache License, Version 2.0 (the "License");
# you may not use this file except in compliance with the License.
# You may obtain a copy of the License at
#
#     http://www.apache.org/licenses/LICENSE-2.0
#
# Unless required by applicable law or agreed to in writing, software
# distributed under the License is distributed on an "AS IS" BASIS,
# WITHOUT WARRANTIES OR CONDITIONS OF ANY KIND, either express or implied.
# See the License for the specific language governing permissions and
# limitations under the License.

ifeq ($(OPENDR_HOME),)
ifneq ($(findstring MINGW,$(shell uname)),) # under MINGW, we need to set OPENDR_HOME using the native Windows format
export OPENDR_HOME:=`pwd -W | tr -s / '\\'`
else
export OPENDR_HOME = $(PWD)
endif
endif

ifeq ($(MAKECMDGOALS),)
MAKECMDGOALS = release
endif

.PHONY: release install_compilation_dependencies install_runtime_dependencies

release: install_compilation_dependencies

install_runtime_dependencies:
	@+echo "#"; echo "# * Install Runtime Dependencies *"; echo "#"
	@+cd dependencies; ./install.sh runtime

install_compilation_dependencies:
	@+echo "#"; echo "# * Install Compilation Dependencies *"; echo "#"
	@+cd dependencies; ./install.sh compilation
<<<<<<< HEAD
	@+make --silent -C src/opendr/control/mobile_manipulation $(TARGET) OPENDR_HOME="$(OPENDR_HOME)"
=======
	@+cd dependencies; ./install_onnx.sh
>>>>>>> d48d03ee

styletest:
	@+echo "Testing file licences and code-style"
	@+python3 -m pip install -r tests/requirements.txt
	@+python3 -m unittest discover -s tests

unittest:
	@+echo "Performing unit tests"
	@+python3 -m pip install -r tests/sources/requirements.txt
	@+python3 -m unittest discover -s tests/sources/tools/

libopendr:
	@$(MAKE) -C src/c_api all

ctests: libopendr
	@$(MAKE) -C tests runtests
	@$(MAKE) -C tests clean


clean:
	@$(MAKE) -C src/c_api clean
	@$(MAKE) -C tests clean

help:
	@+echo
	@+echo -e "\033[32;1mOpenDR Makefile targets:\033[0m"
	@+echo
	@+echo -e "\033[33;1mmake -j$(THREADS) release\033[0m\t# install dependencies and compile (default)"
	@+echo -e "\033[33;1mmake -j$(THREADS) dependencies\033[0m\t# install toolkit dependencies"
	@+echo -e "\033[33;1mmake help\033[0m\t\t# display this message and exit"
	@+echo -e "\033[33;1mmake styletest\033[0m\t# run tests for style and licences"
	@+echo -e "\033[33;1mmake unittest\033[0m\t# run unit tests"
	@+echo -e "\033[33;1mmake libopendr\033[0m\t# builds the OpenDR C API"
	@+echo -e "\033[33;1mmake clean\033[0m\t\t# cleans build and temporary files"
	@+echo
	@+echo -e "\033[32;1mNote:\033[0m You seem to have a processor with $(NUMBER_OF_PROCESSORS) virtual cores,"
	@+echo -e "      hence the \033[33;1m-j$(THREADS)\033[0m option to speed-up the compilation."<|MERGE_RESOLUTION|>--- conflicted
+++ resolved
@@ -35,11 +35,8 @@
 install_compilation_dependencies:
 	@+echo "#"; echo "# * Install Compilation Dependencies *"; echo "#"
 	@+cd dependencies; ./install.sh compilation
-<<<<<<< HEAD
-	@+make --silent -C src/opendr/control/mobile_manipulation $(TARGET) OPENDR_HOME="$(OPENDR_HOME)"
-=======
 	@+cd dependencies; ./install_onnx.sh
->>>>>>> d48d03ee
+  @+make --silent -C src/opendr/control/mobile_manipulation $(TARGET) OPENDR_HOME="$(OPENDR_HOME)"
 
 styletest:
 	@+echo "Testing file licences and code-style"
